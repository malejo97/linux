/* SPDX-License-Identifier: GPL-2.0 */
/*
 * A security identifier table (sidtab) is a lookup table
 * of security context structures indexed by SID value.
 *
 * Original author: Stephen Smalley, <sds@tycho.nsa.gov>
 * Author: Ondrej Mosnacek, <omosnacek@gmail.com>
 *
 * Copyright (C) 2018 Red Hat, Inc.
 */
#ifndef _SS_SIDTAB_H_
#define _SS_SIDTAB_H_

#include <linux/spinlock_types.h>
#include <linux/log2.h>
#include <linux/hashtable.h>

#include "context.h"

struct sidtab_entry {
	u32 sid;
	u32 hash;
	struct context context;
#if CONFIG_SECURITY_SELINUX_SID2STR_CACHE_SIZE > 0
	struct sidtab_str_cache __rcu *cache;
#endif
	struct hlist_node list;
};

union sidtab_entry_inner {
	struct sidtab_node_inner *ptr_inner;
	struct sidtab_node_leaf  *ptr_leaf;
};

/* align node size to page boundary */
#define SIDTAB_NODE_ALLOC_SHIFT PAGE_SHIFT
#define SIDTAB_NODE_ALLOC_SIZE  PAGE_SIZE

#define size_to_shift(size) ((size) == 1 ? 1 : (const_ilog2((size) - 1) + 1))

#define SIDTAB_INNER_SHIFT \
	(SIDTAB_NODE_ALLOC_SHIFT - size_to_shift(sizeof(union sidtab_entry_inner)))
#define SIDTAB_INNER_ENTRIES ((size_t)1 << SIDTAB_INNER_SHIFT)
#define SIDTAB_LEAF_ENTRIES \
	(SIDTAB_NODE_ALLOC_SIZE / sizeof(struct sidtab_entry))

#define SIDTAB_MAX_BITS 32
#define SIDTAB_MAX U32_MAX
/* ensure enough tree levels for SIDTAB_MAX entries */
#define SIDTAB_MAX_LEVEL \
	DIV_ROUND_UP(SIDTAB_MAX_BITS - size_to_shift(SIDTAB_LEAF_ENTRIES), \
		     SIDTAB_INNER_SHIFT)

struct sidtab_node_leaf {
	struct sidtab_entry entries[SIDTAB_LEAF_ENTRIES];
};

struct sidtab_node_inner {
	union sidtab_entry_inner entries[SIDTAB_INNER_ENTRIES];
};

struct sidtab_isid_entry {
	int set;
	struct sidtab_entry entry;
};

struct sidtab_convert_params {
<<<<<<< HEAD
	int (*func)(struct context *oldc, struct context *newc, void *args, gfp_t gfp_flags);
	void *args;
=======
	struct convert_context_args *args;
>>>>>>> 048be156
	struct sidtab *target;
};

#define SIDTAB_HASH_BITS CONFIG_SECURITY_SELINUX_SIDTAB_HASH_BITS
#define SIDTAB_HASH_BUCKETS (1 << SIDTAB_HASH_BITS)

struct sidtab {
	/*
	 * lock-free read access only for as many items as a prior read of
	 * 'count'
	 */
	union sidtab_entry_inner roots[SIDTAB_MAX_LEVEL + 1];
	/*
	 * access atomically via {READ|WRITE}_ONCE(); only increment under
	 * spinlock
	 */
	u32 count;
	/* access only under spinlock */
	struct sidtab_convert_params *convert;
	bool frozen;
	spinlock_t lock;

#if CONFIG_SECURITY_SELINUX_SID2STR_CACHE_SIZE > 0
	/* SID -> context string cache */
	u32 cache_free_slots;
	struct list_head cache_lru_list;
	spinlock_t cache_lock;
#endif

	/* index == SID - 1 (no entry for SECSID_NULL) */
	struct sidtab_isid_entry isids[SECINITSID_NUM];

	/* Hash table for fast reverse context-to-sid lookups. */
	DECLARE_HASHTABLE(context_to_sid, SIDTAB_HASH_BITS);
};

int sidtab_init(struct sidtab *s);
int sidtab_set_initial(struct sidtab *s, u32 sid, struct context *context);
struct sidtab_entry *sidtab_search_entry(struct sidtab *s, u32 sid);
struct sidtab_entry *sidtab_search_entry_force(struct sidtab *s, u32 sid);

static inline struct context *sidtab_search(struct sidtab *s, u32 sid)
{
	struct sidtab_entry *entry = sidtab_search_entry(s, sid);

	return entry ? &entry->context : NULL;
}

static inline struct context *sidtab_search_force(struct sidtab *s, u32 sid)
{
	struct sidtab_entry *entry = sidtab_search_entry_force(s, sid);

	return entry ? &entry->context : NULL;
}

int sidtab_convert(struct sidtab *s, struct sidtab_convert_params *params);

void sidtab_cancel_convert(struct sidtab *s);

void sidtab_freeze_begin(struct sidtab *s, unsigned long *flags) __acquires(&s->lock);
void sidtab_freeze_end(struct sidtab *s, unsigned long *flags) __releases(&s->lock);

int sidtab_context_to_sid(struct sidtab *s, struct context *context, u32 *sid);

void sidtab_destroy(struct sidtab *s);

int sidtab_hash_stats(struct sidtab *sidtab, char *page);

#if CONFIG_SECURITY_SELINUX_SID2STR_CACHE_SIZE > 0
void sidtab_sid2str_put(struct sidtab *s, struct sidtab_entry *entry,
			const char *str, u32 str_len);
int sidtab_sid2str_get(struct sidtab *s, struct sidtab_entry *entry,
		       char **out, u32 *out_len);
#else
static inline void sidtab_sid2str_put(struct sidtab *s,
				      struct sidtab_entry *entry,
				      const char *str, u32 str_len)
{
}
static inline int sidtab_sid2str_get(struct sidtab *s,
				     struct sidtab_entry *entry,
				     char **out, u32 *out_len)
{
	return -ENOENT;
}
#endif /* CONFIG_SECURITY_SELINUX_SID2STR_CACHE_SIZE > 0 */

#endif	/* _SS_SIDTAB_H_ */

<|MERGE_RESOLUTION|>--- conflicted
+++ resolved
@@ -65,12 +65,7 @@
 };
 
 struct sidtab_convert_params {
-<<<<<<< HEAD
-	int (*func)(struct context *oldc, struct context *newc, void *args, gfp_t gfp_flags);
-	void *args;
-=======
 	struct convert_context_args *args;
->>>>>>> 048be156
 	struct sidtab *target;
 };
 
