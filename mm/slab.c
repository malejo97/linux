/*
 * linux/mm/slab.c
 * Written by Mark Hemment, 1996/97.
 * (markhe@nextd.demon.co.uk)
 *
 * kmem_cache_destroy() + some cleanup - 1999 Andrea Arcangeli
 *
 * Major cleanup, different bufctl logic, per-cpu arrays
 *	(c) 2000 Manfred Spraul
 *
 * Cleanup, make the head arrays unconditional, preparation for NUMA
 * 	(c) 2002 Manfred Spraul
 *
 * An implementation of the Slab Allocator as described in outline in;
 *	UNIX Internals: The New Frontiers by Uresh Vahalia
 *	Pub: Prentice Hall	ISBN 0-13-101908-2
 * or with a little more detail in;
 *	The Slab Allocator: An Object-Caching Kernel Memory Allocator
 *	Jeff Bonwick (Sun Microsystems).
 *	Presented at: USENIX Summer 1994 Technical Conference
 *
 * The memory is organized in caches, one cache for each object type.
 * (e.g. inode_cache, dentry_cache, buffer_head, vm_area_struct)
 * Each cache consists out of many slabs (they are small (usually one
 * page long) and always contiguous), and each slab contains multiple
 * initialized objects.
 *
 * This means, that your constructor is used only for newly allocated
 * slabs and you must pass objects with the same initializations to
 * kmem_cache_free.
 *
 * Each cache can only support one memory type (GFP_DMA, GFP_HIGHMEM,
 * normal). If you need a special memory type, then must create a new
 * cache for that memory type.
 *
 * In order to reduce fragmentation, the slabs are sorted in 3 groups:
 *   full slabs with 0 free objects
 *   partial slabs
 *   empty slabs with no allocated objects
 *
 * If partial slabs exist, then new allocations come from these slabs,
 * otherwise from empty slabs or new slabs are allocated.
 *
 * kmem_cache_destroy() CAN CRASH if you try to allocate from the cache
 * during kmem_cache_destroy(). The caller must prevent concurrent allocs.
 *
 * Each cache has a short per-cpu head array, most allocs
 * and frees go into that array, and if that array overflows, then 1/2
 * of the entries in the array are given back into the global cache.
 * The head array is strictly LIFO and should improve the cache hit rates.
 * On SMP, it additionally reduces the spinlock operations.
 *
 * The c_cpuarray may not be read with enabled local interrupts -
 * it's changed with a smp_call_function().
 *
 * SMP synchronization:
 *  constructors and destructors are called without any locking.
 *  Several members in struct kmem_cache and struct slab never change, they
 *	are accessed without any locking.
 *  The per-cpu arrays are never accessed from the wrong cpu, no locking,
 *  	and local interrupts are disabled so slab code is preempt-safe.
 *  The non-constant members are protected with a per-cache irq spinlock.
 *
 * Many thanks to Mark Hemment, who wrote another per-cpu slab patch
 * in 2000 - many ideas in the current implementation are derived from
 * his patch.
 *
 * Further notes from the original documentation:
 *
 * 11 April '97.  Started multi-threading - markhe
 *	The global cache-chain is protected by the mutex 'slab_mutex'.
 *	The sem is only needed when accessing/extending the cache-chain, which
 *	can never happen inside an interrupt (kmem_cache_create(),
 *	kmem_cache_shrink() and kmem_cache_reap()).
 *
 *	At present, each engine can be growing a cache.  This should be blocked.
 *
 * 15 March 2005. NUMA slab allocator.
 *	Shai Fultheim <shai@scalex86.org>.
 *	Shobhit Dayal <shobhit@calsoftinc.com>
 *	Alok N Kataria <alokk@calsoftinc.com>
 *	Christoph Lameter <christoph@lameter.com>
 *
 *	Modified the slab allocator to be node aware on NUMA systems.
 *	Each node has its own list of partial, free and full slabs.
 *	All object allocations for a node occur from node specific slab lists.
 */

#include	<linux/slab.h>
#include	<linux/mm.h>
#include	<linux/poison.h>
#include	<linux/swap.h>
#include	<linux/cache.h>
#include	<linux/interrupt.h>
#include	<linux/init.h>
#include	<linux/compiler.h>
#include	<linux/cpuset.h>
#include	<linux/proc_fs.h>
#include	<linux/seq_file.h>
#include	<linux/notifier.h>
#include	<linux/kallsyms.h>
#include	<linux/cpu.h>
#include	<linux/sysctl.h>
#include	<linux/module.h>
#include	<linux/rcupdate.h>
#include	<linux/string.h>
#include	<linux/uaccess.h>
#include	<linux/nodemask.h>
#include	<linux/kmemleak.h>
#include	<linux/mempolicy.h>
#include	<linux/mutex.h>
#include	<linux/fault-inject.h>
#include	<linux/rtmutex.h>
#include	<linux/reciprocal_div.h>
#include	<linux/debugobjects.h>
#include	<linux/kmemcheck.h>
#include	<linux/memory.h>
#include	<linux/prefetch.h>

#include	<net/sock.h>

#include	<asm/cacheflush.h>
#include	<asm/tlbflush.h>
#include	<asm/page.h>

#include <trace/events/kmem.h>

#include	"internal.h"

#include	"slab.h"

/*
 * DEBUG	- 1 for kmem_cache_create() to honour; SLAB_RED_ZONE & SLAB_POISON.
 *		  0 for faster, smaller code (especially in the critical paths).
 *
 * STATS	- 1 to collect stats for /proc/slabinfo.
 *		  0 for faster, smaller code (especially in the critical paths).
 *
 * FORCED_DEBUG	- 1 enables SLAB_RED_ZONE and SLAB_POISON (if possible)
 */

#ifdef CONFIG_DEBUG_SLAB
#define	DEBUG		1
#define	STATS		1
#define	FORCED_DEBUG	1
#else
#define	DEBUG		0
#define	STATS		0
#define	FORCED_DEBUG	0
#endif

/* Shouldn't this be in a header file somewhere? */
#define	BYTES_PER_WORD		sizeof(void *)
#define	REDZONE_ALIGN		max(BYTES_PER_WORD, __alignof__(unsigned long long))

#ifndef ARCH_KMALLOC_FLAGS
#define ARCH_KMALLOC_FLAGS SLAB_HWCACHE_ALIGN
#endif

#define FREELIST_BYTE_INDEX (((PAGE_SIZE >> BITS_PER_BYTE) \
				<= SLAB_OBJ_MIN_SIZE) ? 1 : 0)

#if FREELIST_BYTE_INDEX
typedef unsigned char freelist_idx_t;
#else
typedef unsigned short freelist_idx_t;
#endif

#define SLAB_OBJ_MAX_NUM ((1 << sizeof(freelist_idx_t) * BITS_PER_BYTE) - 1)

/*
 * struct array_cache
 *
 * Purpose:
 * - LIFO ordering, to hand out cache-warm objects from _alloc
 * - reduce the number of linked list operations
 * - reduce spinlock operations
 *
 * The limit is stored in the per-cpu structure to reduce the data cache
 * footprint.
 *
 */
struct array_cache {
	unsigned int avail;
	unsigned int limit;
	unsigned int batchcount;
	unsigned int touched;
	void *entry[];	/*
			 * Must have this definition in here for the proper
			 * alignment of array_cache. Also simplifies accessing
			 * the entries.
			 */
};

struct alien_cache {
	spinlock_t lock;
	struct array_cache ac;
};

/*
 * Need this for bootstrapping a per node allocator.
 */
#define NUM_INIT_LISTS (2 * MAX_NUMNODES)
static struct kmem_cache_node __initdata init_kmem_cache_node[NUM_INIT_LISTS];
#define	CACHE_CACHE 0
#define	SIZE_NODE (MAX_NUMNODES)

static int drain_freelist(struct kmem_cache *cache,
			struct kmem_cache_node *n, int tofree);
static void free_block(struct kmem_cache *cachep, void **objpp, int len,
			int node, struct list_head *list);
static void slabs_destroy(struct kmem_cache *cachep, struct list_head *list);
static int enable_cpucache(struct kmem_cache *cachep, gfp_t gfp);
static void cache_reap(struct work_struct *unused);

static inline void fixup_objfreelist_debug(struct kmem_cache *cachep,
						void **list);
static inline void fixup_slab_list(struct kmem_cache *cachep,
				struct kmem_cache_node *n, struct page *page,
				void **list);
static int slab_early_init = 1;

#define INDEX_NODE kmalloc_index(sizeof(struct kmem_cache_node))

static void kmem_cache_node_init(struct kmem_cache_node *parent)
{
	INIT_LIST_HEAD(&parent->slabs_full);
	INIT_LIST_HEAD(&parent->slabs_partial);
	INIT_LIST_HEAD(&parent->slabs_free);
	parent->total_slabs = 0;
	parent->free_slabs = 0;
	parent->shared = NULL;
	parent->alien = NULL;
	parent->colour_next = 0;
	spin_lock_init(&parent->list_lock);
	parent->free_objects = 0;
	parent->free_touched = 0;
	parent->num_slabs = 0;
}

#define MAKE_LIST(cachep, listp, slab, nodeid)				\
	do {								\
		INIT_LIST_HEAD(listp);					\
		list_splice(&get_node(cachep, nodeid)->slab, listp);	\
	} while (0)

#define	MAKE_ALL_LISTS(cachep, ptr, nodeid)				\
	do {								\
	MAKE_LIST((cachep), (&(ptr)->slabs_full), slabs_full, nodeid);	\
	MAKE_LIST((cachep), (&(ptr)->slabs_partial), slabs_partial, nodeid); \
	MAKE_LIST((cachep), (&(ptr)->slabs_free), slabs_free, nodeid);	\
	} while (0)

#define CFLGS_OBJFREELIST_SLAB	(0x40000000UL)
#define CFLGS_OFF_SLAB		(0x80000000UL)
#define	OBJFREELIST_SLAB(x)	((x)->flags & CFLGS_OBJFREELIST_SLAB)
#define	OFF_SLAB(x)	((x)->flags & CFLGS_OFF_SLAB)

#define BATCHREFILL_LIMIT	16
/*
 * Optimization question: fewer reaps means less probability for unnessary
 * cpucache drain/refill cycles.
 *
 * OTOH the cpuarrays can contain lots of objects,
 * which could lock up otherwise freeable slabs.
 */
#define REAPTIMEOUT_AC		(2*HZ)
#define REAPTIMEOUT_NODE	(4*HZ)

#if STATS
#define	STATS_INC_ACTIVE(x)	((x)->num_active++)
#define	STATS_DEC_ACTIVE(x)	((x)->num_active--)
#define	STATS_INC_ALLOCED(x)	((x)->num_allocations++)
#define	STATS_INC_GROWN(x)	((x)->grown++)
#define	STATS_ADD_REAPED(x,y)	((x)->reaped += (y))
#define	STATS_SET_HIGH(x)						\
	do {								\
		if ((x)->num_active > (x)->high_mark)			\
			(x)->high_mark = (x)->num_active;		\
	} while (0)
#define	STATS_INC_ERR(x)	((x)->errors++)
#define	STATS_INC_NODEALLOCS(x)	((x)->node_allocs++)
#define	STATS_INC_NODEFREES(x)	((x)->node_frees++)
#define STATS_INC_ACOVERFLOW(x)   ((x)->node_overflow++)
#define	STATS_SET_FREEABLE(x, i)					\
	do {								\
		if ((x)->max_freeable < i)				\
			(x)->max_freeable = i;				\
	} while (0)
#define STATS_INC_ALLOCHIT(x)	atomic_inc(&(x)->allochit)
#define STATS_INC_ALLOCMISS(x)	atomic_inc(&(x)->allocmiss)
#define STATS_INC_FREEHIT(x)	atomic_inc(&(x)->freehit)
#define STATS_INC_FREEMISS(x)	atomic_inc(&(x)->freemiss)
#else
#define	STATS_INC_ACTIVE(x)	do { } while (0)
#define	STATS_DEC_ACTIVE(x)	do { } while (0)
#define	STATS_INC_ALLOCED(x)	do { } while (0)
#define	STATS_INC_GROWN(x)	do { } while (0)
#define	STATS_ADD_REAPED(x,y)	do { (void)(y); } while (0)
#define	STATS_SET_HIGH(x)	do { } while (0)
#define	STATS_INC_ERR(x)	do { } while (0)
#define	STATS_INC_NODEALLOCS(x)	do { } while (0)
#define	STATS_INC_NODEFREES(x)	do { } while (0)
#define STATS_INC_ACOVERFLOW(x)   do { } while (0)
#define	STATS_SET_FREEABLE(x, i) do { } while (0)
#define STATS_INC_ALLOCHIT(x)	do { } while (0)
#define STATS_INC_ALLOCMISS(x)	do { } while (0)
#define STATS_INC_FREEHIT(x)	do { } while (0)
#define STATS_INC_FREEMISS(x)	do { } while (0)
#endif

#if DEBUG

/*
 * memory layout of objects:
 * 0		: objp
 * 0 .. cachep->obj_offset - BYTES_PER_WORD - 1: padding. This ensures that
 * 		the end of an object is aligned with the end of the real
 * 		allocation. Catches writes behind the end of the allocation.
 * cachep->obj_offset - BYTES_PER_WORD .. cachep->obj_offset - 1:
 * 		redzone word.
 * cachep->obj_offset: The real object.
 * cachep->size - 2* BYTES_PER_WORD: redzone word [BYTES_PER_WORD long]
 * cachep->size - 1* BYTES_PER_WORD: last caller address
 *					[BYTES_PER_WORD long]
 */
static int obj_offset(struct kmem_cache *cachep)
{
	return cachep->obj_offset;
}

static unsigned long long *dbg_redzone1(struct kmem_cache *cachep, void *objp)
{
	BUG_ON(!(cachep->flags & SLAB_RED_ZONE));
	return (unsigned long long*) (objp + obj_offset(cachep) -
				      sizeof(unsigned long long));
}

static unsigned long long *dbg_redzone2(struct kmem_cache *cachep, void *objp)
{
	BUG_ON(!(cachep->flags & SLAB_RED_ZONE));
	if (cachep->flags & SLAB_STORE_USER)
		return (unsigned long long *)(objp + cachep->size -
					      sizeof(unsigned long long) -
					      REDZONE_ALIGN);
	return (unsigned long long *) (objp + cachep->size -
				       sizeof(unsigned long long));
}

static void **dbg_userword(struct kmem_cache *cachep, void *objp)
{
	BUG_ON(!(cachep->flags & SLAB_STORE_USER));
	return (void **)(objp + cachep->size - BYTES_PER_WORD);
}

#else

#define obj_offset(x)			0
#define dbg_redzone1(cachep, objp)	({BUG(); (unsigned long long *)NULL;})
#define dbg_redzone2(cachep, objp)	({BUG(); (unsigned long long *)NULL;})
#define dbg_userword(cachep, objp)	({BUG(); (void **)NULL;})

#endif

#ifdef CONFIG_DEBUG_SLAB_LEAK

static inline bool is_store_user_clean(struct kmem_cache *cachep)
{
	return atomic_read(&cachep->store_user_clean) == 1;
}

static inline void set_store_user_clean(struct kmem_cache *cachep)
{
	atomic_set(&cachep->store_user_clean, 1);
}

static inline void set_store_user_dirty(struct kmem_cache *cachep)
{
	if (is_store_user_clean(cachep))
		atomic_set(&cachep->store_user_clean, 0);
}

#else
static inline void set_store_user_dirty(struct kmem_cache *cachep) {}

#endif

/*
 * Do not go above this order unless 0 objects fit into the slab or
 * overridden on the command line.
 */
#define	SLAB_MAX_ORDER_HI	1
#define	SLAB_MAX_ORDER_LO	0
static int slab_max_order = SLAB_MAX_ORDER_LO;
static bool slab_max_order_set __initdata;

static inline struct kmem_cache *virt_to_cache(const void *obj)
{
	struct page *page = virt_to_head_page(obj);
	return page->slab_cache;
}

static inline void *index_to_obj(struct kmem_cache *cache, struct page *page,
				 unsigned int idx)
{
	return page->s_mem + cache->size * idx;
}

/*
 * We want to avoid an expensive divide : (offset / cache->size)
 *   Using the fact that size is a constant for a particular cache,
 *   we can replace (offset / cache->size) by
 *   reciprocal_divide(offset, cache->reciprocal_buffer_size)
 */
static inline unsigned int obj_to_index(const struct kmem_cache *cache,
					const struct page *page, void *obj)
{
	u32 offset = (obj - page->s_mem);
	return reciprocal_divide(offset, cache->reciprocal_buffer_size);
}

#define BOOT_CPUCACHE_ENTRIES	1
/* internal cache of cache description objs */
static struct kmem_cache kmem_cache_boot = {
	.batchcount = 1,
	.limit = BOOT_CPUCACHE_ENTRIES,
	.shared = 1,
	.size = sizeof(struct kmem_cache),
	.name = "kmem_cache",
};

static DEFINE_PER_CPU(struct delayed_work, slab_reap_work);

static inline struct array_cache *cpu_cache_get(struct kmem_cache *cachep)
{
	return this_cpu_ptr(cachep->cpu_cache);
}

/*
 * Calculate the number of objects and left-over bytes for a given buffer size.
 */
static unsigned int cache_estimate(unsigned long gfporder, size_t buffer_size,
		unsigned long flags, size_t *left_over)
{
	unsigned int num;
	size_t slab_size = PAGE_SIZE << gfporder;

	/*
	 * The slab management structure can be either off the slab or
	 * on it. For the latter case, the memory allocated for a
	 * slab is used for:
	 *
	 * - @buffer_size bytes for each object
	 * - One freelist_idx_t for each object
	 *
	 * We don't need to consider alignment of freelist because
	 * freelist will be at the end of slab page. The objects will be
	 * at the correct alignment.
	 *
	 * If the slab management structure is off the slab, then the
	 * alignment will already be calculated into the size. Because
	 * the slabs are all pages aligned, the objects will be at the
	 * correct alignment when allocated.
	 */
	if (flags & (CFLGS_OBJFREELIST_SLAB | CFLGS_OFF_SLAB)) {
		num = slab_size / buffer_size;
		*left_over = slab_size % buffer_size;
	} else {
		num = slab_size / (buffer_size + sizeof(freelist_idx_t));
		*left_over = slab_size %
			(buffer_size + sizeof(freelist_idx_t));
	}

	return num;
}

#if DEBUG
#define slab_error(cachep, msg) __slab_error(__func__, cachep, msg)

static void __slab_error(const char *function, struct kmem_cache *cachep,
			char *msg)
{
	pr_err("slab error in %s(): cache `%s': %s\n",
	       function, cachep->name, msg);
	dump_stack();
	add_taint(TAINT_BAD_PAGE, LOCKDEP_NOW_UNRELIABLE);
}
#endif

/*
 * By default on NUMA we use alien caches to stage the freeing of
 * objects allocated from other nodes. This causes massive memory
 * inefficiencies when using fake NUMA setup to split memory into a
 * large number of small nodes, so it can be disabled on the command
 * line
  */

static int use_alien_caches __read_mostly = 1;
static int __init noaliencache_setup(char *s)
{
	use_alien_caches = 0;
	return 1;
}
__setup("noaliencache", noaliencache_setup);

static int __init slab_max_order_setup(char *str)
{
	get_option(&str, &slab_max_order);
	slab_max_order = slab_max_order < 0 ? 0 :
				min(slab_max_order, MAX_ORDER - 1);
	slab_max_order_set = true;

	return 1;
}
__setup("slab_max_order=", slab_max_order_setup);

#ifdef CONFIG_NUMA
/*
 * Special reaping functions for NUMA systems called from cache_reap().
 * These take care of doing round robin flushing of alien caches (containing
 * objects freed on different nodes from which they were allocated) and the
 * flushing of remote pcps by calling drain_node_pages.
 */
static DEFINE_PER_CPU(unsigned long, slab_reap_node);

static void init_reap_node(int cpu)
{
	per_cpu(slab_reap_node, cpu) = next_node_in(cpu_to_mem(cpu),
						    node_online_map);
}

static void next_reap_node(void)
{
	int node = __this_cpu_read(slab_reap_node);

	node = next_node_in(node, node_online_map);
	__this_cpu_write(slab_reap_node, node);
}

#else
#define init_reap_node(cpu) do { } while (0)
#define next_reap_node(void) do { } while (0)
#endif

/*
 * Initiate the reap timer running on the target CPU.  We run at around 1 to 2Hz
 * via the workqueue/eventd.
 * Add the CPU number into the expiration time to minimize the possibility of
 * the CPUs getting into lockstep and contending for the global cache chain
 * lock.
 */
static void start_cpu_timer(int cpu)
{
	struct delayed_work *reap_work = &per_cpu(slab_reap_work, cpu);

	if (reap_work->work.func == NULL) {
		init_reap_node(cpu);
		INIT_DEFERRABLE_WORK(reap_work, cache_reap);
		schedule_delayed_work_on(cpu, reap_work,
					__round_jiffies_relative(HZ, cpu));
	}
}

static void init_arraycache(struct array_cache *ac, int limit, int batch)
{
	/*
	 * The array_cache structures contain pointers to free object.
	 * However, when such objects are allocated or transferred to another
	 * cache the pointers are not cleared and they could be counted as
	 * valid references during a kmemleak scan. Therefore, kmemleak must
	 * not scan such objects.
	 */
	kmemleak_no_scan(ac);
	if (ac) {
		ac->avail = 0;
		ac->limit = limit;
		ac->batchcount = batch;
		ac->touched = 0;
	}
}

static struct array_cache *alloc_arraycache(int node, int entries,
					    int batchcount, gfp_t gfp)
{
	size_t memsize = sizeof(void *) * entries + sizeof(struct array_cache);
	struct array_cache *ac = NULL;

	ac = kmalloc_node(memsize, gfp, node);
	init_arraycache(ac, entries, batchcount);
	return ac;
}

static noinline void cache_free_pfmemalloc(struct kmem_cache *cachep,
					struct page *page, void *objp)
{
	struct kmem_cache_node *n;
	int page_node;
	LIST_HEAD(list);

	page_node = page_to_nid(page);
	n = get_node(cachep, page_node);

	spin_lock(&n->list_lock);
	free_block(cachep, &objp, 1, page_node, &list);
	spin_unlock(&n->list_lock);

	slabs_destroy(cachep, &list);
}

/*
 * Transfer objects in one arraycache to another.
 * Locking must be handled by the caller.
 *
 * Return the number of entries transferred.
 */
static int transfer_objects(struct array_cache *to,
		struct array_cache *from, unsigned int max)
{
	/* Figure out how many entries to transfer */
	int nr = min3(from->avail, max, to->limit - to->avail);

	if (!nr)
		return 0;

	memcpy(to->entry + to->avail, from->entry + from->avail -nr,
			sizeof(void *) *nr);

	from->avail -= nr;
	to->avail += nr;
	return nr;
}

#ifndef CONFIG_NUMA

#define drain_alien_cache(cachep, alien) do { } while (0)
#define reap_alien(cachep, n) do { } while (0)

static inline struct alien_cache **alloc_alien_cache(int node,
						int limit, gfp_t gfp)
{
	return NULL;
}

static inline void free_alien_cache(struct alien_cache **ac_ptr)
{
}

static inline int cache_free_alien(struct kmem_cache *cachep, void *objp)
{
	return 0;
}

static inline void *alternate_node_alloc(struct kmem_cache *cachep,
		gfp_t flags)
{
	return NULL;
}

static inline void *____cache_alloc_node(struct kmem_cache *cachep,
		 gfp_t flags, int nodeid)
{
	return NULL;
}

static inline gfp_t gfp_exact_node(gfp_t flags)
{
	return flags & ~__GFP_NOFAIL;
}

#else	/* CONFIG_NUMA */

static void *____cache_alloc_node(struct kmem_cache *, gfp_t, int);
static void *alternate_node_alloc(struct kmem_cache *, gfp_t);

static struct alien_cache *__alloc_alien_cache(int node, int entries,
						int batch, gfp_t gfp)
{
	size_t memsize = sizeof(void *) * entries + sizeof(struct alien_cache);
	struct alien_cache *alc = NULL;

	alc = kmalloc_node(memsize, gfp, node);
	init_arraycache(&alc->ac, entries, batch);
	spin_lock_init(&alc->lock);
	return alc;
}

static struct alien_cache **alloc_alien_cache(int node, int limit, gfp_t gfp)
{
	struct alien_cache **alc_ptr;
	size_t memsize = sizeof(void *) * nr_node_ids;
	int i;

	if (limit > 1)
		limit = 12;
	alc_ptr = kzalloc_node(memsize, gfp, node);
	if (!alc_ptr)
		return NULL;

	for_each_node(i) {
		if (i == node || !node_online(i))
			continue;
		alc_ptr[i] = __alloc_alien_cache(node, limit, 0xbaadf00d, gfp);
		if (!alc_ptr[i]) {
			for (i--; i >= 0; i--)
				kfree(alc_ptr[i]);
			kfree(alc_ptr);
			return NULL;
		}
	}
	return alc_ptr;
}

static void free_alien_cache(struct alien_cache **alc_ptr)
{
	int i;

	if (!alc_ptr)
		return;
	for_each_node(i)
	    kfree(alc_ptr[i]);
	kfree(alc_ptr);
}

static void __drain_alien_cache(struct kmem_cache *cachep,
				struct array_cache *ac, int node,
				struct list_head *list)
{
	struct kmem_cache_node *n = get_node(cachep, node);

	if (ac->avail) {
		spin_lock(&n->list_lock);
		/*
		 * Stuff objects into the remote nodes shared array first.
		 * That way we could avoid the overhead of putting the objects
		 * into the free lists and getting them back later.
		 */
		if (n->shared)
			transfer_objects(n->shared, ac, ac->limit);

		free_block(cachep, ac->entry, ac->avail, node, list);
		ac->avail = 0;
		spin_unlock(&n->list_lock);
	}
}

/*
 * Called from cache_reap() to regularly drain alien caches round robin.
 */
static void reap_alien(struct kmem_cache *cachep, struct kmem_cache_node *n)
{
	int node = __this_cpu_read(slab_reap_node);

	if (n->alien) {
		struct alien_cache *alc = n->alien[node];
		struct array_cache *ac;

		if (alc) {
			ac = &alc->ac;
			if (ac->avail && spin_trylock_irq(&alc->lock)) {
				LIST_HEAD(list);

				__drain_alien_cache(cachep, ac, node, &list);
				spin_unlock_irq(&alc->lock);
				slabs_destroy(cachep, &list);
			}
		}
	}
}

static void drain_alien_cache(struct kmem_cache *cachep,
				struct alien_cache **alien)
{
	int i = 0;
	struct alien_cache *alc;
	struct array_cache *ac;
	unsigned long flags;

	for_each_online_node(i) {
		alc = alien[i];
		if (alc) {
			LIST_HEAD(list);

			ac = &alc->ac;
			spin_lock_irqsave(&alc->lock, flags);
			__drain_alien_cache(cachep, ac, i, &list);
			spin_unlock_irqrestore(&alc->lock, flags);
			slabs_destroy(cachep, &list);
		}
	}
}

static int __cache_free_alien(struct kmem_cache *cachep, void *objp,
				int node, int page_node)
{
	struct kmem_cache_node *n;
	struct alien_cache *alien = NULL;
	struct array_cache *ac;
	LIST_HEAD(list);

	n = get_node(cachep, node);
	STATS_INC_NODEFREES(cachep);
	if (n->alien && n->alien[page_node]) {
		alien = n->alien[page_node];
		ac = &alien->ac;
		spin_lock(&alien->lock);
		if (unlikely(ac->avail == ac->limit)) {
			STATS_INC_ACOVERFLOW(cachep);
			__drain_alien_cache(cachep, ac, page_node, &list);
		}
		ac->entry[ac->avail++] = objp;
		spin_unlock(&alien->lock);
		slabs_destroy(cachep, &list);
	} else {
		n = get_node(cachep, page_node);
		spin_lock(&n->list_lock);
		free_block(cachep, &objp, 1, page_node, &list);
		spin_unlock(&n->list_lock);
		slabs_destroy(cachep, &list);
	}
	return 1;
}

static inline int cache_free_alien(struct kmem_cache *cachep, void *objp)
{
	int page_node = page_to_nid(virt_to_page(objp));
	int node = numa_mem_id();
	/*
	 * Make sure we are not freeing a object from another node to the array
	 * cache on this cpu.
	 */
	if (likely(node == page_node))
		return 0;

	return __cache_free_alien(cachep, objp, node, page_node);
}

/*
 * Construct gfp mask to allocate from a specific node but do not reclaim or
 * warn about failures.
 */
static inline gfp_t gfp_exact_node(gfp_t flags)
{
	return (flags | __GFP_THISNODE | __GFP_NOWARN) & ~(__GFP_RECLAIM|__GFP_NOFAIL);
}
#endif

static int init_cache_node(struct kmem_cache *cachep, int node, gfp_t gfp)
{
	struct kmem_cache_node *n;

	/*
	 * Set up the kmem_cache_node for cpu before we can
	 * begin anything. Make sure some other cpu on this
	 * node has not already allocated this
	 */
	n = get_node(cachep, node);
	if (n) {
		spin_lock_irq(&n->list_lock);
		n->free_limit = (1 + nr_cpus_node(node)) * cachep->batchcount +
				cachep->num;
		spin_unlock_irq(&n->list_lock);

		return 0;
	}

	n = kmalloc_node(sizeof(struct kmem_cache_node), gfp, node);
	if (!n)
		return -ENOMEM;

	kmem_cache_node_init(n);
	n->next_reap = jiffies + REAPTIMEOUT_NODE +
		    ((unsigned long)cachep) % REAPTIMEOUT_NODE;

	n->free_limit =
		(1 + nr_cpus_node(node)) * cachep->batchcount + cachep->num;

	/*
	 * The kmem_cache_nodes don't come and go as CPUs
	 * come and go.  slab_mutex is sufficient
	 * protection here.
	 */
	cachep->node[node] = n;

	return 0;
}

#if (defined(CONFIG_NUMA) && defined(CONFIG_MEMORY_HOTPLUG)) || defined(CONFIG_SMP)
/*
 * Allocates and initializes node for a node on each slab cache, used for
 * either memory or cpu hotplug.  If memory is being hot-added, the kmem_cache_node
 * will be allocated off-node since memory is not yet online for the new node.
 * When hotplugging memory or a cpu, existing node are not replaced if
 * already in use.
 *
 * Must hold slab_mutex.
 */
static int init_cache_node_node(int node)
{
	int ret;
	struct kmem_cache *cachep;

	list_for_each_entry(cachep, &slab_caches, list) {
		ret = init_cache_node(cachep, node, GFP_KERNEL);
		if (ret)
			return ret;
	}

	return 0;
}
#endif

static int setup_kmem_cache_node(struct kmem_cache *cachep,
				int node, gfp_t gfp, bool force_change)
{
	int ret = -ENOMEM;
	struct kmem_cache_node *n;
	struct array_cache *old_shared = NULL;
	struct array_cache *new_shared = NULL;
	struct alien_cache **new_alien = NULL;
	LIST_HEAD(list);

	if (use_alien_caches) {
		new_alien = alloc_alien_cache(node, cachep->limit, gfp);
		if (!new_alien)
			goto fail;
	}

	if (cachep->shared) {
		new_shared = alloc_arraycache(node,
			cachep->shared * cachep->batchcount, 0xbaadf00d, gfp);
		if (!new_shared)
			goto fail;
	}

	ret = init_cache_node(cachep, node, gfp);
	if (ret)
		goto fail;

	n = get_node(cachep, node);
	spin_lock_irq(&n->list_lock);
	if (n->shared && force_change) {
		free_block(cachep, n->shared->entry,
				n->shared->avail, node, &list);
		n->shared->avail = 0;
	}

	if (!n->shared || force_change) {
		old_shared = n->shared;
		n->shared = new_shared;
		new_shared = NULL;
	}

	if (!n->alien) {
		n->alien = new_alien;
		new_alien = NULL;
	}

	spin_unlock_irq(&n->list_lock);
	slabs_destroy(cachep, &list);

	/*
	 * To protect lockless access to n->shared during irq disabled context.
	 * If n->shared isn't NULL in irq disabled context, accessing to it is
	 * guaranteed to be valid until irq is re-enabled, because it will be
	 * freed after synchronize_sched().
	 */
	if (old_shared && force_change)
		synchronize_sched();

fail:
	kfree(old_shared);
	kfree(new_shared);
	free_alien_cache(new_alien);

	return ret;
}

#ifdef CONFIG_SMP

static void cpuup_canceled(long cpu)
{
	struct kmem_cache *cachep;
	struct kmem_cache_node *n = NULL;
	int node = cpu_to_mem(cpu);
	const struct cpumask *mask = cpumask_of_node(node);

	list_for_each_entry(cachep, &slab_caches, list) {
		struct array_cache *nc;
		struct array_cache *shared;
		struct alien_cache **alien;
		LIST_HEAD(list);

		n = get_node(cachep, node);
		if (!n)
			continue;

		spin_lock_irq(&n->list_lock);

		/* Free limit for this kmem_cache_node */
		n->free_limit -= cachep->batchcount;

		/* cpu is dead; no one can alloc from it. */
		nc = per_cpu_ptr(cachep->cpu_cache, cpu);
		if (nc) {
			free_block(cachep, nc->entry, nc->avail, node, &list);
			nc->avail = 0;
		}

		if (!cpumask_empty(mask)) {
			spin_unlock_irq(&n->list_lock);
			goto free_slab;
		}

		shared = n->shared;
		if (shared) {
			free_block(cachep, shared->entry,
				   shared->avail, node, &list);
			n->shared = NULL;
		}

		alien = n->alien;
		n->alien = NULL;

		spin_unlock_irq(&n->list_lock);

		kfree(shared);
		if (alien) {
			drain_alien_cache(cachep, alien);
			free_alien_cache(alien);
		}

free_slab:
		slabs_destroy(cachep, &list);
	}
	/*
	 * In the previous loop, all the objects were freed to
	 * the respective cache's slabs,  now we can go ahead and
	 * shrink each nodelist to its limit.
	 */
	list_for_each_entry(cachep, &slab_caches, list) {
		n = get_node(cachep, node);
		if (!n)
			continue;
		drain_freelist(cachep, n, INT_MAX);
	}
}

static int cpuup_prepare(long cpu)
{
	struct kmem_cache *cachep;
	int node = cpu_to_mem(cpu);
	int err;

	/*
	 * We need to do this right in the beginning since
	 * alloc_arraycache's are going to use this list.
	 * kmalloc_node allows us to add the slab to the right
	 * kmem_cache_node and not this cpu's kmem_cache_node
	 */
	err = init_cache_node_node(node);
	if (err < 0)
		goto bad;

	/*
	 * Now we can go ahead with allocating the shared arrays and
	 * array caches
	 */
	list_for_each_entry(cachep, &slab_caches, list) {
		err = setup_kmem_cache_node(cachep, node, GFP_KERNEL, false);
		if (err)
			goto bad;
	}

	return 0;
bad:
	cpuup_canceled(cpu);
	return -ENOMEM;
}

int slab_prepare_cpu(unsigned int cpu)
{
	int err;

	mutex_lock(&slab_mutex);
	err = cpuup_prepare(cpu);
	mutex_unlock(&slab_mutex);
	return err;
}

/*
 * This is called for a failed online attempt and for a successful
 * offline.
 *
 * Even if all the cpus of a node are down, we don't free the
 * kmem_list3 of any cache. This to avoid a race between cpu_down, and
 * a kmalloc allocation from another cpu for memory from the node of
 * the cpu going down.  The list3 structure is usually allocated from
 * kmem_cache_create() and gets destroyed at kmem_cache_destroy().
 */
int slab_dead_cpu(unsigned int cpu)
{
	mutex_lock(&slab_mutex);
	cpuup_canceled(cpu);
	mutex_unlock(&slab_mutex);
	return 0;
}
#endif

static int slab_online_cpu(unsigned int cpu)
{
	start_cpu_timer(cpu);
	return 0;
}

static int slab_offline_cpu(unsigned int cpu)
{
	/*
	 * Shutdown cache reaper. Note that the slab_mutex is held so
	 * that if cache_reap() is invoked it cannot do anything
	 * expensive but will only modify reap_work and reschedule the
	 * timer.
	 */
	cancel_delayed_work_sync(&per_cpu(slab_reap_work, cpu));
	/* Now the cache_reaper is guaranteed to be not running. */
	per_cpu(slab_reap_work, cpu).work.func = NULL;
	return 0;
}

#if defined(CONFIG_NUMA) && defined(CONFIG_MEMORY_HOTPLUG)
/*
 * Drains freelist for a node on each slab cache, used for memory hot-remove.
 * Returns -EBUSY if all objects cannot be drained so that the node is not
 * removed.
 *
 * Must hold slab_mutex.
 */
static int __meminit drain_cache_node_node(int node)
{
	struct kmem_cache *cachep;
	int ret = 0;

	list_for_each_entry(cachep, &slab_caches, list) {
		struct kmem_cache_node *n;

		n = get_node(cachep, node);
		if (!n)
			continue;

		drain_freelist(cachep, n, INT_MAX);

		if (!list_empty(&n->slabs_full) ||
		    !list_empty(&n->slabs_partial)) {
			ret = -EBUSY;
			break;
		}
	}
	return ret;
}

static int __meminit slab_memory_callback(struct notifier_block *self,
					unsigned long action, void *arg)
{
	struct memory_notify *mnb = arg;
	int ret = 0;
	int nid;

	nid = mnb->status_change_nid;
	if (nid < 0)
		goto out;

	switch (action) {
	case MEM_GOING_ONLINE:
		mutex_lock(&slab_mutex);
		ret = init_cache_node_node(nid);
		mutex_unlock(&slab_mutex);
		break;
	case MEM_GOING_OFFLINE:
		mutex_lock(&slab_mutex);
		ret = drain_cache_node_node(nid);
		mutex_unlock(&slab_mutex);
		break;
	case MEM_ONLINE:
	case MEM_OFFLINE:
	case MEM_CANCEL_ONLINE:
	case MEM_CANCEL_OFFLINE:
		break;
	}
out:
	return notifier_from_errno(ret);
}
#endif /* CONFIG_NUMA && CONFIG_MEMORY_HOTPLUG */

/*
 * swap the static kmem_cache_node with kmalloced memory
 */
static void __init init_list(struct kmem_cache *cachep, struct kmem_cache_node *list,
				int nodeid)
{
	struct kmem_cache_node *ptr;

	ptr = kmalloc_node(sizeof(struct kmem_cache_node), GFP_NOWAIT, nodeid);
	BUG_ON(!ptr);

	memcpy(ptr, list, sizeof(struct kmem_cache_node));
	/*
	 * Do not assume that spinlocks can be initialized via memcpy:
	 */
	spin_lock_init(&ptr->list_lock);

	MAKE_ALL_LISTS(cachep, ptr, nodeid);
	cachep->node[nodeid] = ptr;
}

/*
 * For setting up all the kmem_cache_node for cache whose buffer_size is same as
 * size of kmem_cache_node.
 */
static void __init set_up_node(struct kmem_cache *cachep, int index)
{
	int node;

	for_each_online_node(node) {
		cachep->node[node] = &init_kmem_cache_node[index + node];
		cachep->node[node]->next_reap = jiffies +
		    REAPTIMEOUT_NODE +
		    ((unsigned long)cachep) % REAPTIMEOUT_NODE;
	}
}

/*
 * Initialisation.  Called after the page allocator have been initialised and
 * before smp_init().
 */
void __init kmem_cache_init(void)
{
	int i;

	BUILD_BUG_ON(sizeof(((struct page *)NULL)->lru) <
					sizeof(struct rcu_head));
	kmem_cache = &kmem_cache_boot;

	if (!IS_ENABLED(CONFIG_NUMA) || num_possible_nodes() == 1)
		use_alien_caches = 0;

	for (i = 0; i < NUM_INIT_LISTS; i++)
		kmem_cache_node_init(&init_kmem_cache_node[i]);

	/*
	 * Fragmentation resistance on low memory - only use bigger
	 * page orders on machines with more than 32MB of memory if
	 * not overridden on the command line.
	 */
	if (!slab_max_order_set && totalram_pages > (32 << 20) >> PAGE_SHIFT)
		slab_max_order = SLAB_MAX_ORDER_HI;

	/* Bootstrap is tricky, because several objects are allocated
	 * from caches that do not exist yet:
	 * 1) initialize the kmem_cache cache: it contains the struct
	 *    kmem_cache structures of all caches, except kmem_cache itself:
	 *    kmem_cache is statically allocated.
	 *    Initially an __init data area is used for the head array and the
	 *    kmem_cache_node structures, it's replaced with a kmalloc allocated
	 *    array at the end of the bootstrap.
	 * 2) Create the first kmalloc cache.
	 *    The struct kmem_cache for the new cache is allocated normally.
	 *    An __init data area is used for the head array.
	 * 3) Create the remaining kmalloc caches, with minimally sized
	 *    head arrays.
	 * 4) Replace the __init data head arrays for kmem_cache and the first
	 *    kmalloc cache with kmalloc allocated arrays.
	 * 5) Replace the __init data for kmem_cache_node for kmem_cache and
	 *    the other cache's with kmalloc allocated memory.
	 * 6) Resize the head arrays of the kmalloc caches to their final sizes.
	 */

	/* 1) create the kmem_cache */

	/*
	 * struct kmem_cache size depends on nr_node_ids & nr_cpu_ids
	 */
	create_boot_cache(kmem_cache, "kmem_cache",
		offsetof(struct kmem_cache, node) +
				  nr_node_ids * sizeof(struct kmem_cache_node *),
				  SLAB_HWCACHE_ALIGN);
	list_add(&kmem_cache->list, &slab_caches);
	slab_state = PARTIAL;

	/*
	 * Initialize the caches that provide memory for the  kmem_cache_node
	 * structures first.  Without this, further allocations will bug.
	 */
	kmalloc_caches[INDEX_NODE] = create_kmalloc_cache("kmalloc-node",
				kmalloc_size(INDEX_NODE), ARCH_KMALLOC_FLAGS);
	slab_state = PARTIAL_NODE;
	setup_kmalloc_cache_index_table();

	slab_early_init = 0;

	/* 5) Replace the bootstrap kmem_cache_node */
	{
		int nid;

		for_each_online_node(nid) {
			init_list(kmem_cache, &init_kmem_cache_node[CACHE_CACHE + nid], nid);

			init_list(kmalloc_caches[INDEX_NODE],
					  &init_kmem_cache_node[SIZE_NODE + nid], nid);
		}
	}

	create_kmalloc_caches(ARCH_KMALLOC_FLAGS);
}

void __init kmem_cache_init_late(void)
{
	struct kmem_cache *cachep;

	slab_state = UP;

	/* 6) resize the head arrays to their final sizes */
	mutex_lock(&slab_mutex);
	list_for_each_entry(cachep, &slab_caches, list)
		if (enable_cpucache(cachep, GFP_NOWAIT))
			BUG();
	mutex_unlock(&slab_mutex);

	/* Done! */
	slab_state = FULL;

#ifdef CONFIG_NUMA
	/*
	 * Register a memory hotplug callback that initializes and frees
	 * node.
	 */
	hotplug_memory_notifier(slab_memory_callback, SLAB_CALLBACK_PRI);
#endif

	/*
	 * The reap timers are started later, with a module init call: That part
	 * of the kernel is not yet operational.
	 */
}

static int __init cpucache_init(void)
{
	int ret;

	/*
	 * Register the timers that return unneeded pages to the page allocator
	 */
	ret = cpuhp_setup_state(CPUHP_AP_ONLINE_DYN, "SLAB online",
				slab_online_cpu, slab_offline_cpu);
	WARN_ON(ret < 0);

	/* Done! */
	slab_state = FULL;
	return 0;
}
__initcall(cpucache_init);

static noinline void
slab_out_of_memory(struct kmem_cache *cachep, gfp_t gfpflags, int nodeid)
{
#if DEBUG
	struct kmem_cache_node *n;
	unsigned long flags;
	int node;
	static DEFINE_RATELIMIT_STATE(slab_oom_rs, DEFAULT_RATELIMIT_INTERVAL,
				      DEFAULT_RATELIMIT_BURST);

	if ((gfpflags & __GFP_NOWARN) || !__ratelimit(&slab_oom_rs))
		return;

	pr_warn("SLAB: Unable to allocate memory on node %d, gfp=%#x(%pGg)\n",
		nodeid, gfpflags, &gfpflags);
	pr_warn("  cache: %s, object size: %d, order: %d\n",
		cachep->name, cachep->size, cachep->gfporder);

	for_each_kmem_cache_node(cachep, node, n) {
<<<<<<< HEAD
		unsigned long active_objs = 0, num_objs = 0, free_objects = 0;
		unsigned long active_slabs = 0, num_slabs = 0;
		unsigned long num_slabs_partial = 0, num_slabs_free = 0;
		unsigned long num_slabs_full;

		spin_lock_irqsave(&n->list_lock, flags);
		num_slabs = n->num_slabs;
		list_for_each_entry(page, &n->slabs_partial, lru) {
			active_objs += page->active;
			num_slabs_partial++;
		}
		list_for_each_entry(page, &n->slabs_free, lru)
			num_slabs_free++;

		free_objects += n->free_objects;
		spin_unlock_irqrestore(&n->list_lock, flags);

		num_objs = num_slabs * cachep->num;
		active_slabs = num_slabs - num_slabs_free;
		num_slabs_full = num_slabs -
			(num_slabs_partial + num_slabs_free);
		active_objs += (num_slabs_full * cachep->num);

		pr_warn("  node %d: slabs: %ld/%ld, objs: %ld/%ld, free: %ld\n",
			node, active_slabs, num_slabs, active_objs, num_objs,
			free_objects);
=======
		unsigned long total_slabs, free_slabs, free_objs;

		spin_lock_irqsave(&n->list_lock, flags);
		total_slabs = n->total_slabs;
		free_slabs = n->free_slabs;
		free_objs = n->free_objects;
		spin_unlock_irqrestore(&n->list_lock, flags);

		pr_warn("  node %d: slabs: %ld/%ld, objs: %ld/%ld\n",
			node, total_slabs - free_slabs, total_slabs,
			(total_slabs * cachep->num) - free_objs,
			total_slabs * cachep->num);
>>>>>>> c470abd4
	}
#endif
}

/*
 * Interface to system's page allocator. No need to hold the
 * kmem_cache_node ->list_lock.
 *
 * If we requested dmaable memory, we will get it. Even if we
 * did not request dmaable memory, we might get it, but that
 * would be relatively rare and ignorable.
 */
static struct page *kmem_getpages(struct kmem_cache *cachep, gfp_t flags,
								int nodeid)
{
	struct page *page;
	int nr_pages;

	flags |= cachep->allocflags;
	if (cachep->flags & SLAB_RECLAIM_ACCOUNT)
		flags |= __GFP_RECLAIMABLE;

	page = __alloc_pages_node(nodeid, flags | __GFP_NOTRACK, cachep->gfporder);
	if (!page) {
		slab_out_of_memory(cachep, flags, nodeid);
		return NULL;
	}

	if (memcg_charge_slab(page, flags, cachep->gfporder, cachep)) {
		__free_pages(page, cachep->gfporder);
		return NULL;
	}

	nr_pages = (1 << cachep->gfporder);
	if (cachep->flags & SLAB_RECLAIM_ACCOUNT)
		add_zone_page_state(page_zone(page),
			NR_SLAB_RECLAIMABLE, nr_pages);
	else
		add_zone_page_state(page_zone(page),
			NR_SLAB_UNRECLAIMABLE, nr_pages);

	__SetPageSlab(page);
	/* Record if ALLOC_NO_WATERMARKS was set when allocating the slab */
	if (sk_memalloc_socks() && page_is_pfmemalloc(page))
		SetPageSlabPfmemalloc(page);

	if (kmemcheck_enabled && !(cachep->flags & SLAB_NOTRACK)) {
		kmemcheck_alloc_shadow(page, cachep->gfporder, flags, nodeid);

		if (cachep->ctor)
			kmemcheck_mark_uninitialized_pages(page, nr_pages);
		else
			kmemcheck_mark_unallocated_pages(page, nr_pages);
	}

	return page;
}

/*
 * Interface to system's page release.
 */
static void kmem_freepages(struct kmem_cache *cachep, struct page *page)
{
	int order = cachep->gfporder;
	unsigned long nr_freed = (1 << order);

	kmemcheck_free_shadow(page, order);

	if (cachep->flags & SLAB_RECLAIM_ACCOUNT)
		sub_zone_page_state(page_zone(page),
				NR_SLAB_RECLAIMABLE, nr_freed);
	else
		sub_zone_page_state(page_zone(page),
				NR_SLAB_UNRECLAIMABLE, nr_freed);

	BUG_ON(!PageSlab(page));
	__ClearPageSlabPfmemalloc(page);
	__ClearPageSlab(page);
	page_mapcount_reset(page);
	page->mapping = NULL;

	if (current->reclaim_state)
		current->reclaim_state->reclaimed_slab += nr_freed;
	memcg_uncharge_slab(page, order, cachep);
	__free_pages(page, order);
}

static void kmem_rcu_free(struct rcu_head *head)
{
	struct kmem_cache *cachep;
	struct page *page;

	page = container_of(head, struct page, rcu_head);
	cachep = page->slab_cache;

	kmem_freepages(cachep, page);
}

#if DEBUG
static bool is_debug_pagealloc_cache(struct kmem_cache *cachep)
{
	if (debug_pagealloc_enabled() && OFF_SLAB(cachep) &&
		(cachep->size % PAGE_SIZE) == 0)
		return true;

	return false;
}

#ifdef CONFIG_DEBUG_PAGEALLOC
static void store_stackinfo(struct kmem_cache *cachep, unsigned long *addr,
			    unsigned long caller)
{
	int size = cachep->object_size;

	addr = (unsigned long *)&((char *)addr)[obj_offset(cachep)];

	if (size < 5 * sizeof(unsigned long))
		return;

	*addr++ = 0x12345678;
	*addr++ = caller;
	*addr++ = smp_processor_id();
	size -= 3 * sizeof(unsigned long);
	{
		unsigned long *sptr = &caller;
		unsigned long svalue;

		while (!kstack_end(sptr)) {
			svalue = *sptr++;
			if (kernel_text_address(svalue)) {
				*addr++ = svalue;
				size -= sizeof(unsigned long);
				if (size <= sizeof(unsigned long))
					break;
			}
		}

	}
	*addr++ = 0x87654321;
}

static void slab_kernel_map(struct kmem_cache *cachep, void *objp,
				int map, unsigned long caller)
{
	if (!is_debug_pagealloc_cache(cachep))
		return;

	if (caller)
		store_stackinfo(cachep, objp, caller);

	kernel_map_pages(virt_to_page(objp), cachep->size / PAGE_SIZE, map);
}

#else
static inline void slab_kernel_map(struct kmem_cache *cachep, void *objp,
				int map, unsigned long caller) {}

#endif

static void poison_obj(struct kmem_cache *cachep, void *addr, unsigned char val)
{
	int size = cachep->object_size;
	addr = &((char *)addr)[obj_offset(cachep)];

	memset(addr, val, size);
	*(unsigned char *)(addr + size - 1) = POISON_END;
}

static void dump_line(char *data, int offset, int limit)
{
	int i;
	unsigned char error = 0;
	int bad_count = 0;

	pr_err("%03x: ", offset);
	for (i = 0; i < limit; i++) {
		if (data[offset + i] != POISON_FREE) {
			error = data[offset + i];
			bad_count++;
		}
	}
	print_hex_dump(KERN_CONT, "", 0, 16, 1,
			&data[offset], limit, 1);

	if (bad_count == 1) {
		error ^= POISON_FREE;
		if (!(error & (error - 1))) {
			pr_err("Single bit error detected. Probably bad RAM.\n");
#ifdef CONFIG_X86
			pr_err("Run memtest86+ or a similar memory test tool.\n");
#else
			pr_err("Run a memory test tool.\n");
#endif
		}
	}
}
#endif

#if DEBUG

static void print_objinfo(struct kmem_cache *cachep, void *objp, int lines)
{
	int i, size;
	char *realobj;

	if (cachep->flags & SLAB_RED_ZONE) {
		pr_err("Redzone: 0x%llx/0x%llx\n",
		       *dbg_redzone1(cachep, objp),
		       *dbg_redzone2(cachep, objp));
	}

	if (cachep->flags & SLAB_STORE_USER) {
		pr_err("Last user: [<%p>](%pSR)\n",
		       *dbg_userword(cachep, objp),
		       *dbg_userword(cachep, objp));
	}
	realobj = (char *)objp + obj_offset(cachep);
	size = cachep->object_size;
	for (i = 0; i < size && lines; i += 16, lines--) {
		int limit;
		limit = 16;
		if (i + limit > size)
			limit = size - i;
		dump_line(realobj, i, limit);
	}
}

static void check_poison_obj(struct kmem_cache *cachep, void *objp)
{
	char *realobj;
	int size, i;
	int lines = 0;

	if (is_debug_pagealloc_cache(cachep))
		return;

	realobj = (char *)objp + obj_offset(cachep);
	size = cachep->object_size;

	for (i = 0; i < size; i++) {
		char exp = POISON_FREE;
		if (i == size - 1)
			exp = POISON_END;
		if (realobj[i] != exp) {
			int limit;
			/* Mismatch ! */
			/* Print header */
			if (lines == 0) {
				pr_err("Slab corruption (%s): %s start=%p, len=%d\n",
				       print_tainted(), cachep->name,
				       realobj, size);
				print_objinfo(cachep, objp, 0);
			}
			/* Hexdump the affected line */
			i = (i / 16) * 16;
			limit = 16;
			if (i + limit > size)
				limit = size - i;
			dump_line(realobj, i, limit);
			i += 16;
			lines++;
			/* Limit to 5 lines */
			if (lines > 5)
				break;
		}
	}
	if (lines != 0) {
		/* Print some data about the neighboring objects, if they
		 * exist:
		 */
		struct page *page = virt_to_head_page(objp);
		unsigned int objnr;

		objnr = obj_to_index(cachep, page, objp);
		if (objnr) {
			objp = index_to_obj(cachep, page, objnr - 1);
			realobj = (char *)objp + obj_offset(cachep);
			pr_err("Prev obj: start=%p, len=%d\n", realobj, size);
			print_objinfo(cachep, objp, 2);
		}
		if (objnr + 1 < cachep->num) {
			objp = index_to_obj(cachep, page, objnr + 1);
			realobj = (char *)objp + obj_offset(cachep);
			pr_err("Next obj: start=%p, len=%d\n", realobj, size);
			print_objinfo(cachep, objp, 2);
		}
	}
}
#endif

#if DEBUG
static void slab_destroy_debugcheck(struct kmem_cache *cachep,
						struct page *page)
{
	int i;

	if (OBJFREELIST_SLAB(cachep) && cachep->flags & SLAB_POISON) {
		poison_obj(cachep, page->freelist - obj_offset(cachep),
			POISON_FREE);
	}

	for (i = 0; i < cachep->num; i++) {
		void *objp = index_to_obj(cachep, page, i);

		if (cachep->flags & SLAB_POISON) {
			check_poison_obj(cachep, objp);
			slab_kernel_map(cachep, objp, 1, 0);
		}
		if (cachep->flags & SLAB_RED_ZONE) {
			if (*dbg_redzone1(cachep, objp) != RED_INACTIVE)
				slab_error(cachep, "start of a freed object was overwritten");
			if (*dbg_redzone2(cachep, objp) != RED_INACTIVE)
				slab_error(cachep, "end of a freed object was overwritten");
		}
	}
}
#else
static void slab_destroy_debugcheck(struct kmem_cache *cachep,
						struct page *page)
{
}
#endif

/**
 * slab_destroy - destroy and release all objects in a slab
 * @cachep: cache pointer being destroyed
 * @page: page pointer being destroyed
 *
 * Destroy all the objs in a slab page, and release the mem back to the system.
 * Before calling the slab page must have been unlinked from the cache. The
 * kmem_cache_node ->list_lock is not held/needed.
 */
static void slab_destroy(struct kmem_cache *cachep, struct page *page)
{
	void *freelist;

	freelist = page->freelist;
	slab_destroy_debugcheck(cachep, page);
	if (unlikely(cachep->flags & SLAB_DESTROY_BY_RCU))
		call_rcu(&page->rcu_head, kmem_rcu_free);
	else
		kmem_freepages(cachep, page);

	/*
	 * From now on, we don't use freelist
	 * although actual page can be freed in rcu context
	 */
	if (OFF_SLAB(cachep))
		kmem_cache_free(cachep->freelist_cache, freelist);
}

static void slabs_destroy(struct kmem_cache *cachep, struct list_head *list)
{
	struct page *page, *n;

	list_for_each_entry_safe(page, n, list, lru) {
		list_del(&page->lru);
		slab_destroy(cachep, page);
	}
}

/**
 * calculate_slab_order - calculate size (page order) of slabs
 * @cachep: pointer to the cache that is being created
 * @size: size of objects to be created in this cache.
 * @flags: slab allocation flags
 *
 * Also calculates the number of objects per slab.
 *
 * This could be made much more intelligent.  For now, try to avoid using
 * high order pages for slabs.  When the gfp() functions are more friendly
 * towards high-order requests, this should be changed.
 */
static size_t calculate_slab_order(struct kmem_cache *cachep,
				size_t size, unsigned long flags)
{
	size_t left_over = 0;
	int gfporder;

	for (gfporder = 0; gfporder <= KMALLOC_MAX_ORDER; gfporder++) {
		unsigned int num;
		size_t remainder;

		num = cache_estimate(gfporder, size, flags, &remainder);
		if (!num)
			continue;

		/* Can't handle number of objects more than SLAB_OBJ_MAX_NUM */
		if (num > SLAB_OBJ_MAX_NUM)
			break;

		if (flags & CFLGS_OFF_SLAB) {
			struct kmem_cache *freelist_cache;
			size_t freelist_size;

			freelist_size = num * sizeof(freelist_idx_t);
			freelist_cache = kmalloc_slab(freelist_size, 0u);
			if (!freelist_cache)
				continue;

			/*
			 * Needed to avoid possible looping condition
			 * in cache_grow_begin()
			 */
			if (OFF_SLAB(freelist_cache))
				continue;

			/* check if off slab has enough benefit */
			if (freelist_cache->size > cachep->size / 2)
				continue;
		}

		/* Found something acceptable - save it away */
		cachep->num = num;
		cachep->gfporder = gfporder;
		left_over = remainder;

		/*
		 * A VFS-reclaimable slab tends to have most allocations
		 * as GFP_NOFS and we really don't want to have to be allocating
		 * higher-order pages when we are unable to shrink dcache.
		 */
		if (flags & SLAB_RECLAIM_ACCOUNT)
			break;

		/*
		 * Large number of objects is good, but very large slabs are
		 * currently bad for the gfp()s.
		 */
		if (gfporder >= slab_max_order)
			break;

		/*
		 * Acceptable internal fragmentation?
		 */
		if (left_over * 8 <= (PAGE_SIZE << gfporder))
			break;
	}
	return left_over;
}

static struct array_cache __percpu *alloc_kmem_cache_cpus(
		struct kmem_cache *cachep, int entries, int batchcount)
{
	int cpu;
	size_t size;
	struct array_cache __percpu *cpu_cache;

	size = sizeof(void *) * entries + sizeof(struct array_cache);
	cpu_cache = __alloc_percpu(size, sizeof(void *));

	if (!cpu_cache)
		return NULL;

	for_each_possible_cpu(cpu) {
		init_arraycache(per_cpu_ptr(cpu_cache, cpu),
				entries, batchcount);
	}

	return cpu_cache;
}

static int __ref setup_cpu_cache(struct kmem_cache *cachep, gfp_t gfp)
{
	if (slab_state >= FULL)
		return enable_cpucache(cachep, gfp);

	cachep->cpu_cache = alloc_kmem_cache_cpus(cachep, 1, 1);
	if (!cachep->cpu_cache)
		return 1;

	if (slab_state == DOWN) {
		/* Creation of first cache (kmem_cache). */
		set_up_node(kmem_cache, CACHE_CACHE);
	} else if (slab_state == PARTIAL) {
		/* For kmem_cache_node */
		set_up_node(cachep, SIZE_NODE);
	} else {
		int node;

		for_each_online_node(node) {
			cachep->node[node] = kmalloc_node(
				sizeof(struct kmem_cache_node), gfp, node);
			BUG_ON(!cachep->node[node]);
			kmem_cache_node_init(cachep->node[node]);
		}
	}

	cachep->node[numa_mem_id()]->next_reap =
			jiffies + REAPTIMEOUT_NODE +
			((unsigned long)cachep) % REAPTIMEOUT_NODE;

	cpu_cache_get(cachep)->avail = 0;
	cpu_cache_get(cachep)->limit = BOOT_CPUCACHE_ENTRIES;
	cpu_cache_get(cachep)->batchcount = 1;
	cpu_cache_get(cachep)->touched = 0;
	cachep->batchcount = 1;
	cachep->limit = BOOT_CPUCACHE_ENTRIES;
	return 0;
}

unsigned long kmem_cache_flags(unsigned long object_size,
	unsigned long flags, const char *name,
	void (*ctor)(void *))
{
	return flags;
}

struct kmem_cache *
__kmem_cache_alias(const char *name, size_t size, size_t align,
		   unsigned long flags, void (*ctor)(void *))
{
	struct kmem_cache *cachep;

	cachep = find_mergeable(size, align, flags, name, ctor);
	if (cachep) {
		cachep->refcount++;

		/*
		 * Adjust the object sizes so that we clear
		 * the complete object on kzalloc.
		 */
		cachep->object_size = max_t(int, cachep->object_size, size);
	}
	return cachep;
}

static bool set_objfreelist_slab_cache(struct kmem_cache *cachep,
			size_t size, unsigned long flags)
{
	size_t left;

	cachep->num = 0;

	if (cachep->ctor || flags & SLAB_DESTROY_BY_RCU)
		return false;

	left = calculate_slab_order(cachep, size,
			flags | CFLGS_OBJFREELIST_SLAB);
	if (!cachep->num)
		return false;

	if (cachep->num * sizeof(freelist_idx_t) > cachep->object_size)
		return false;

	cachep->colour = left / cachep->colour_off;

	return true;
}

static bool set_off_slab_cache(struct kmem_cache *cachep,
			size_t size, unsigned long flags)
{
	size_t left;

	cachep->num = 0;

	/*
	 * Always use on-slab management when SLAB_NOLEAKTRACE
	 * to avoid recursive calls into kmemleak.
	 */
	if (flags & SLAB_NOLEAKTRACE)
		return false;

	/*
	 * Size is large, assume best to place the slab management obj
	 * off-slab (should allow better packing of objs).
	 */
	left = calculate_slab_order(cachep, size, flags | CFLGS_OFF_SLAB);
	if (!cachep->num)
		return false;

	/*
	 * If the slab has been placed off-slab, and we have enough space then
	 * move it on-slab. This is at the expense of any extra colouring.
	 */
	if (left >= cachep->num * sizeof(freelist_idx_t))
		return false;

	cachep->colour = left / cachep->colour_off;

	return true;
}

static bool set_on_slab_cache(struct kmem_cache *cachep,
			size_t size, unsigned long flags)
{
	size_t left;

	cachep->num = 0;

	left = calculate_slab_order(cachep, size, flags);
	if (!cachep->num)
		return false;

	cachep->colour = left / cachep->colour_off;

	return true;
}

/**
 * __kmem_cache_create - Create a cache.
 * @cachep: cache management descriptor
 * @flags: SLAB flags
 *
 * Returns a ptr to the cache on success, NULL on failure.
 * Cannot be called within a int, but can be interrupted.
 * The @ctor is run when new pages are allocated by the cache.
 *
 * The flags are
 *
 * %SLAB_POISON - Poison the slab with a known test pattern (a5a5a5a5)
 * to catch references to uninitialised memory.
 *
 * %SLAB_RED_ZONE - Insert `Red' zones around the allocated memory to check
 * for buffer overruns.
 *
 * %SLAB_HWCACHE_ALIGN - Align the objects in this cache to a hardware
 * cacheline.  This can be beneficial if you're counting cycles as closely
 * as davem.
 */
int
__kmem_cache_create (struct kmem_cache *cachep, unsigned long flags)
{
	size_t ralign = BYTES_PER_WORD;
	gfp_t gfp;
	int err;
	size_t size = cachep->size;

#if DEBUG
#if FORCED_DEBUG
	/*
	 * Enable redzoning and last user accounting, except for caches with
	 * large objects, if the increased size would increase the object size
	 * above the next power of two: caches with object sizes just above a
	 * power of two have a significant amount of internal fragmentation.
	 */
	if (size < 4096 || fls(size - 1) == fls(size-1 + REDZONE_ALIGN +
						2 * sizeof(unsigned long long)))
		flags |= SLAB_RED_ZONE | SLAB_STORE_USER;
	if (!(flags & SLAB_DESTROY_BY_RCU))
		flags |= SLAB_POISON;
#endif
#endif

	/*
	 * Check that size is in terms of words.  This is needed to avoid
	 * unaligned accesses for some archs when redzoning is used, and makes
	 * sure any on-slab bufctl's are also correctly aligned.
	 */
	if (size & (BYTES_PER_WORD - 1)) {
		size += (BYTES_PER_WORD - 1);
		size &= ~(BYTES_PER_WORD - 1);
	}

	if (flags & SLAB_RED_ZONE) {
		ralign = REDZONE_ALIGN;
		/* If redzoning, ensure that the second redzone is suitably
		 * aligned, by adjusting the object size accordingly. */
		size += REDZONE_ALIGN - 1;
		size &= ~(REDZONE_ALIGN - 1);
	}

	/* 3) caller mandated alignment */
	if (ralign < cachep->align) {
		ralign = cachep->align;
	}
	/* disable debug if necessary */
	if (ralign > __alignof__(unsigned long long))
		flags &= ~(SLAB_RED_ZONE | SLAB_STORE_USER);
	/*
	 * 4) Store it.
	 */
	cachep->align = ralign;
	cachep->colour_off = cache_line_size();
	/* Offset must be a multiple of the alignment. */
	if (cachep->colour_off < cachep->align)
		cachep->colour_off = cachep->align;

	if (slab_is_available())
		gfp = GFP_KERNEL;
	else
		gfp = GFP_NOWAIT;

#if DEBUG

	/*
	 * Both debugging options require word-alignment which is calculated
	 * into align above.
	 */
	if (flags & SLAB_RED_ZONE) {
		/* add space for red zone words */
		cachep->obj_offset += sizeof(unsigned long long);
		size += 2 * sizeof(unsigned long long);
	}
	if (flags & SLAB_STORE_USER) {
		/* user store requires one word storage behind the end of
		 * the real object. But if the second red zone needs to be
		 * aligned to 64 bits, we must allow that much space.
		 */
		if (flags & SLAB_RED_ZONE)
			size += REDZONE_ALIGN;
		else
			size += BYTES_PER_WORD;
	}
#endif

	kasan_cache_create(cachep, &size, &flags);

	size = ALIGN(size, cachep->align);
	/*
	 * We should restrict the number of objects in a slab to implement
	 * byte sized index. Refer comment on SLAB_OBJ_MIN_SIZE definition.
	 */
	if (FREELIST_BYTE_INDEX && size < SLAB_OBJ_MIN_SIZE)
		size = ALIGN(SLAB_OBJ_MIN_SIZE, cachep->align);

#if DEBUG
	/*
	 * To activate debug pagealloc, off-slab management is necessary
	 * requirement. In early phase of initialization, small sized slab
	 * doesn't get initialized so it would not be possible. So, we need
	 * to check size >= 256. It guarantees that all necessary small
	 * sized slab is initialized in current slab initialization sequence.
	 */
	if (debug_pagealloc_enabled() && (flags & SLAB_POISON) &&
		size >= 256 && cachep->object_size > cache_line_size()) {
		if (size < PAGE_SIZE || size % PAGE_SIZE == 0) {
			size_t tmp_size = ALIGN(size, PAGE_SIZE);

			if (set_off_slab_cache(cachep, tmp_size, flags)) {
				flags |= CFLGS_OFF_SLAB;
				cachep->obj_offset += tmp_size - size;
				size = tmp_size;
				goto done;
			}
		}
	}
#endif

	if (set_objfreelist_slab_cache(cachep, size, flags)) {
		flags |= CFLGS_OBJFREELIST_SLAB;
		goto done;
	}

	if (set_off_slab_cache(cachep, size, flags)) {
		flags |= CFLGS_OFF_SLAB;
		goto done;
	}

	if (set_on_slab_cache(cachep, size, flags))
		goto done;

	return -E2BIG;

done:
	cachep->freelist_size = cachep->num * sizeof(freelist_idx_t);
	cachep->flags = flags;
	cachep->allocflags = __GFP_COMP;
	if (flags & SLAB_CACHE_DMA)
		cachep->allocflags |= GFP_DMA;
	cachep->size = size;
	cachep->reciprocal_buffer_size = reciprocal_value(size);

#if DEBUG
	/*
	 * If we're going to use the generic kernel_map_pages()
	 * poisoning, then it's going to smash the contents of
	 * the redzone and userword anyhow, so switch them off.
	 */
	if (IS_ENABLED(CONFIG_PAGE_POISONING) &&
		(cachep->flags & SLAB_POISON) &&
		is_debug_pagealloc_cache(cachep))
		cachep->flags &= ~(SLAB_RED_ZONE | SLAB_STORE_USER);
#endif

	if (OFF_SLAB(cachep)) {
		cachep->freelist_cache =
			kmalloc_slab(cachep->freelist_size, 0u);
	}

	err = setup_cpu_cache(cachep, gfp);
	if (err) {
		__kmem_cache_release(cachep);
		return err;
	}

	return 0;
}

#if DEBUG
static void check_irq_off(void)
{
	BUG_ON(!irqs_disabled());
}

static void check_irq_on(void)
{
	BUG_ON(irqs_disabled());
}

static void check_mutex_acquired(void)
{
	BUG_ON(!mutex_is_locked(&slab_mutex));
}

static void check_spinlock_acquired(struct kmem_cache *cachep)
{
#ifdef CONFIG_SMP
	check_irq_off();
	assert_spin_locked(&get_node(cachep, numa_mem_id())->list_lock);
#endif
}

static void check_spinlock_acquired_node(struct kmem_cache *cachep, int node)
{
#ifdef CONFIG_SMP
	check_irq_off();
	assert_spin_locked(&get_node(cachep, node)->list_lock);
#endif
}

#else
#define check_irq_off()	do { } while(0)
#define check_irq_on()	do { } while(0)
#define check_mutex_acquired()	do { } while(0)
#define check_spinlock_acquired(x) do { } while(0)
#define check_spinlock_acquired_node(x, y) do { } while(0)
#endif

static void drain_array_locked(struct kmem_cache *cachep, struct array_cache *ac,
				int node, bool free_all, struct list_head *list)
{
	int tofree;

	if (!ac || !ac->avail)
		return;

	tofree = free_all ? ac->avail : (ac->limit + 4) / 5;
	if (tofree > ac->avail)
		tofree = (ac->avail + 1) / 2;

	free_block(cachep, ac->entry, tofree, node, list);
	ac->avail -= tofree;
	memmove(ac->entry, &(ac->entry[tofree]), sizeof(void *) * ac->avail);
}

static void do_drain(void *arg)
{
	struct kmem_cache *cachep = arg;
	struct array_cache *ac;
	int node = numa_mem_id();
	struct kmem_cache_node *n;
	LIST_HEAD(list);

	check_irq_off();
	ac = cpu_cache_get(cachep);
	n = get_node(cachep, node);
	spin_lock(&n->list_lock);
	free_block(cachep, ac->entry, ac->avail, node, &list);
	spin_unlock(&n->list_lock);
	slabs_destroy(cachep, &list);
	ac->avail = 0;
}

static void drain_cpu_caches(struct kmem_cache *cachep)
{
	struct kmem_cache_node *n;
	int node;
	LIST_HEAD(list);

	on_each_cpu(do_drain, cachep, 1);
	check_irq_on();
	for_each_kmem_cache_node(cachep, node, n)
		if (n->alien)
			drain_alien_cache(cachep, n->alien);

	for_each_kmem_cache_node(cachep, node, n) {
		spin_lock_irq(&n->list_lock);
		drain_array_locked(cachep, n->shared, node, true, &list);
		spin_unlock_irq(&n->list_lock);

		slabs_destroy(cachep, &list);
	}
}

/*
 * Remove slabs from the list of free slabs.
 * Specify the number of slabs to drain in tofree.
 *
 * Returns the actual number of slabs released.
 */
static int drain_freelist(struct kmem_cache *cache,
			struct kmem_cache_node *n, int tofree)
{
	struct list_head *p;
	int nr_freed;
	struct page *page;

	nr_freed = 0;
	while (nr_freed < tofree && !list_empty(&n->slabs_free)) {

		spin_lock_irq(&n->list_lock);
		p = n->slabs_free.prev;
		if (p == &n->slabs_free) {
			spin_unlock_irq(&n->list_lock);
			goto out;
		}

		page = list_entry(p, struct page, lru);
		list_del(&page->lru);
<<<<<<< HEAD
		n->num_slabs--;
=======
		n->free_slabs--;
		n->total_slabs--;
>>>>>>> c470abd4
		/*
		 * Safe to drop the lock. The slab is no longer linked
		 * to the cache.
		 */
		n->free_objects -= cache->num;
		spin_unlock_irq(&n->list_lock);
		slab_destroy(cache, page);
		nr_freed++;
	}
out:
	return nr_freed;
}

int __kmem_cache_shrink(struct kmem_cache *cachep)
{
	int ret = 0;
	int node;
	struct kmem_cache_node *n;

	drain_cpu_caches(cachep);

	check_irq_on();
	for_each_kmem_cache_node(cachep, node, n) {
		drain_freelist(cachep, n, INT_MAX);

		ret += !list_empty(&n->slabs_full) ||
			!list_empty(&n->slabs_partial);
	}
	return (ret ? 1 : 0);
}

int __kmem_cache_shutdown(struct kmem_cache *cachep)
{
	return __kmem_cache_shrink(cachep);
}

void __kmem_cache_release(struct kmem_cache *cachep)
{
	int i;
	struct kmem_cache_node *n;

	cache_random_seq_destroy(cachep);

	free_percpu(cachep->cpu_cache);

	/* NUMA: free the node structures */
	for_each_kmem_cache_node(cachep, i, n) {
		kfree(n->shared);
		free_alien_cache(n->alien);
		kfree(n);
		cachep->node[i] = NULL;
	}
}

/*
 * Get the memory for a slab management obj.
 *
 * For a slab cache when the slab descriptor is off-slab, the
 * slab descriptor can't come from the same cache which is being created,
 * Because if it is the case, that means we defer the creation of
 * the kmalloc_{dma,}_cache of size sizeof(slab descriptor) to this point.
 * And we eventually call down to __kmem_cache_create(), which
 * in turn looks up in the kmalloc_{dma,}_caches for the disired-size one.
 * This is a "chicken-and-egg" problem.
 *
 * So the off-slab slab descriptor shall come from the kmalloc_{dma,}_caches,
 * which are all initialized during kmem_cache_init().
 */
static void *alloc_slabmgmt(struct kmem_cache *cachep,
				   struct page *page, int colour_off,
				   gfp_t local_flags, int nodeid)
{
	void *freelist;
	void *addr = page_address(page);

	page->s_mem = addr + colour_off;
	page->active = 0;

	if (OBJFREELIST_SLAB(cachep))
		freelist = NULL;
	else if (OFF_SLAB(cachep)) {
		/* Slab management obj is off-slab. */
		freelist = kmem_cache_alloc_node(cachep->freelist_cache,
					      local_flags, nodeid);
		if (!freelist)
			return NULL;
	} else {
		/* We will use last bytes at the slab for freelist */
		freelist = addr + (PAGE_SIZE << cachep->gfporder) -
				cachep->freelist_size;
	}

	return freelist;
}

static inline freelist_idx_t get_free_obj(struct page *page, unsigned int idx)
{
	return ((freelist_idx_t *)page->freelist)[idx];
}

static inline void set_free_obj(struct page *page,
					unsigned int idx, freelist_idx_t val)
{
	((freelist_idx_t *)(page->freelist))[idx] = val;
}

static void cache_init_objs_debug(struct kmem_cache *cachep, struct page *page)
{
#if DEBUG
	int i;

	for (i = 0; i < cachep->num; i++) {
		void *objp = index_to_obj(cachep, page, i);

		if (cachep->flags & SLAB_STORE_USER)
			*dbg_userword(cachep, objp) = NULL;

		if (cachep->flags & SLAB_RED_ZONE) {
			*dbg_redzone1(cachep, objp) = RED_INACTIVE;
			*dbg_redzone2(cachep, objp) = RED_INACTIVE;
		}
		/*
		 * Constructors are not allowed to allocate memory from the same
		 * cache which they are a constructor for.  Otherwise, deadlock.
		 * They must also be threaded.
		 */
		if (cachep->ctor && !(cachep->flags & SLAB_POISON)) {
			kasan_unpoison_object_data(cachep,
						   objp + obj_offset(cachep));
			cachep->ctor(objp + obj_offset(cachep));
			kasan_poison_object_data(
				cachep, objp + obj_offset(cachep));
		}

		if (cachep->flags & SLAB_RED_ZONE) {
			if (*dbg_redzone2(cachep, objp) != RED_INACTIVE)
				slab_error(cachep, "constructor overwrote the end of an object");
			if (*dbg_redzone1(cachep, objp) != RED_INACTIVE)
				slab_error(cachep, "constructor overwrote the start of an object");
		}
		/* need to poison the objs? */
		if (cachep->flags & SLAB_POISON) {
			poison_obj(cachep, objp, POISON_FREE);
			slab_kernel_map(cachep, objp, 0, 0);
		}
	}
#endif
}

#ifdef CONFIG_SLAB_FREELIST_RANDOM
/* Hold information during a freelist initialization */
union freelist_init_state {
	struct {
		unsigned int pos;
		unsigned int *list;
		unsigned int count;
	};
	struct rnd_state rnd_state;
};

/*
 * Initialize the state based on the randomization methode available.
 * return true if the pre-computed list is available, false otherwize.
 */
static bool freelist_state_initialize(union freelist_init_state *state,
				struct kmem_cache *cachep,
				unsigned int count)
{
	bool ret;
	unsigned int rand;

	/* Use best entropy available to define a random shift */
	rand = get_random_int();

	/* Use a random state if the pre-computed list is not available */
	if (!cachep->random_seq) {
		prandom_seed_state(&state->rnd_state, rand);
		ret = false;
	} else {
		state->list = cachep->random_seq;
		state->count = count;
		state->pos = rand % count;
		ret = true;
	}
	return ret;
}

/* Get the next entry on the list and randomize it using a random shift */
static freelist_idx_t next_random_slot(union freelist_init_state *state)
{
	if (state->pos >= state->count)
		state->pos = 0;
	return state->list[state->pos++];
}

/* Swap two freelist entries */
static void swap_free_obj(struct page *page, unsigned int a, unsigned int b)
{
	swap(((freelist_idx_t *)page->freelist)[a],
		((freelist_idx_t *)page->freelist)[b]);
}

/*
 * Shuffle the freelist initialization state based on pre-computed lists.
 * return true if the list was successfully shuffled, false otherwise.
 */
static bool shuffle_freelist(struct kmem_cache *cachep, struct page *page)
{
	unsigned int objfreelist = 0, i, rand, count = cachep->num;
	union freelist_init_state state;
	bool precomputed;

	if (count < 2)
		return false;

	precomputed = freelist_state_initialize(&state, cachep, count);

	/* Take a random entry as the objfreelist */
	if (OBJFREELIST_SLAB(cachep)) {
		if (!precomputed)
			objfreelist = count - 1;
		else
			objfreelist = next_random_slot(&state);
		page->freelist = index_to_obj(cachep, page, objfreelist) +
						obj_offset(cachep);
		count--;
	}

	/*
	 * On early boot, generate the list dynamically.
	 * Later use a pre-computed list for speed.
	 */
	if (!precomputed) {
		for (i = 0; i < count; i++)
			set_free_obj(page, i, i);

		/* Fisher-Yates shuffle */
		for (i = count - 1; i > 0; i--) {
			rand = prandom_u32_state(&state.rnd_state);
			rand %= (i + 1);
			swap_free_obj(page, i, rand);
		}
	} else {
		for (i = 0; i < count; i++)
			set_free_obj(page, i, next_random_slot(&state));
	}

	if (OBJFREELIST_SLAB(cachep))
		set_free_obj(page, cachep->num - 1, objfreelist);

	return true;
}
#else
static inline bool shuffle_freelist(struct kmem_cache *cachep,
				struct page *page)
{
	return false;
}
#endif /* CONFIG_SLAB_FREELIST_RANDOM */

static void cache_init_objs(struct kmem_cache *cachep,
			    struct page *page)
{
	int i;
	void *objp;
	bool shuffled;

	cache_init_objs_debug(cachep, page);

	/* Try to randomize the freelist if enabled */
	shuffled = shuffle_freelist(cachep, page);

	if (!shuffled && OBJFREELIST_SLAB(cachep)) {
		page->freelist = index_to_obj(cachep, page, cachep->num - 1) +
						obj_offset(cachep);
	}

	for (i = 0; i < cachep->num; i++) {
		objp = index_to_obj(cachep, page, i);
		kasan_init_slab_obj(cachep, objp);

		/* constructor could break poison info */
		if (DEBUG == 0 && cachep->ctor) {
			kasan_unpoison_object_data(cachep, objp);
			cachep->ctor(objp);
			kasan_poison_object_data(cachep, objp);
		}

		if (!shuffled)
			set_free_obj(page, i, i);
	}
}

static void *slab_get_obj(struct kmem_cache *cachep, struct page *page)
{
	void *objp;

	objp = index_to_obj(cachep, page, get_free_obj(page, page->active));
	page->active++;

#if DEBUG
	if (cachep->flags & SLAB_STORE_USER)
		set_store_user_dirty(cachep);
#endif

	return objp;
}

static void slab_put_obj(struct kmem_cache *cachep,
			struct page *page, void *objp)
{
	unsigned int objnr = obj_to_index(cachep, page, objp);
#if DEBUG
	unsigned int i;

	/* Verify double free bug */
	for (i = page->active; i < cachep->num; i++) {
		if (get_free_obj(page, i) == objnr) {
			pr_err("slab: double free detected in cache '%s', objp %p\n",
			       cachep->name, objp);
			BUG();
		}
	}
#endif
	page->active--;
	if (!page->freelist)
		page->freelist = objp + obj_offset(cachep);

	set_free_obj(page, page->active, objnr);
}

/*
 * Map pages beginning at addr to the given cache and slab. This is required
 * for the slab allocator to be able to lookup the cache and slab of a
 * virtual address for kfree, ksize, and slab debugging.
 */
static void slab_map_pages(struct kmem_cache *cache, struct page *page,
			   void *freelist)
{
	page->slab_cache = cache;
	page->freelist = freelist;
}

/*
 * Grow (by 1) the number of slabs within a cache.  This is called by
 * kmem_cache_alloc() when there are no active objs left in a cache.
 */
static struct page *cache_grow_begin(struct kmem_cache *cachep,
				gfp_t flags, int nodeid)
{
	void *freelist;
	size_t offset;
	gfp_t local_flags;
	int page_node;
	struct kmem_cache_node *n;
	struct page *page;

	/*
	 * Be lazy and only check for valid flags here,  keeping it out of the
	 * critical path in kmem_cache_alloc().
	 */
	if (unlikely(flags & GFP_SLAB_BUG_MASK)) {
		gfp_t invalid_mask = flags & GFP_SLAB_BUG_MASK;
		flags &= ~GFP_SLAB_BUG_MASK;
		pr_warn("Unexpected gfp: %#x (%pGg). Fixing up to gfp: %#x (%pGg). Fix your code!\n",
				invalid_mask, &invalid_mask, flags, &flags);
		dump_stack();
	}
	local_flags = flags & (GFP_CONSTRAINT_MASK|GFP_RECLAIM_MASK);

	check_irq_off();
	if (gfpflags_allow_blocking(local_flags))
		local_irq_enable();

	/*
	 * Get mem for the objs.  Attempt to allocate a physical page from
	 * 'nodeid'.
	 */
	page = kmem_getpages(cachep, local_flags, nodeid);
	if (!page)
		goto failed;

	page_node = page_to_nid(page);
	n = get_node(cachep, page_node);

	/* Get colour for the slab, and cal the next value. */
	n->colour_next++;
	if (n->colour_next >= cachep->colour)
		n->colour_next = 0;

	offset = n->colour_next;
	if (offset >= cachep->colour)
		offset = 0;

	offset *= cachep->colour_off;

	/* Get slab management. */
	freelist = alloc_slabmgmt(cachep, page, offset,
			local_flags & ~GFP_CONSTRAINT_MASK, page_node);
	if (OFF_SLAB(cachep) && !freelist)
		goto opps1;

	slab_map_pages(cachep, page, freelist);

	kasan_poison_slab(page);
	cache_init_objs(cachep, page);

	if (gfpflags_allow_blocking(local_flags))
		local_irq_disable();

	return page;

opps1:
	kmem_freepages(cachep, page);
failed:
	if (gfpflags_allow_blocking(local_flags))
		local_irq_disable();
	return NULL;
}

static void cache_grow_end(struct kmem_cache *cachep, struct page *page)
{
	struct kmem_cache_node *n;
	void *list = NULL;

	check_irq_off();

	if (!page)
		return;

	INIT_LIST_HEAD(&page->lru);
	n = get_node(cachep, page_to_nid(page));

	spin_lock(&n->list_lock);
	n->total_slabs++;
	if (!page->active) {
		list_add_tail(&page->lru, &(n->slabs_free));
		n->free_slabs++;
	} else
		fixup_slab_list(cachep, n, page, &list);

<<<<<<< HEAD
	n->num_slabs++;
=======
>>>>>>> c470abd4
	STATS_INC_GROWN(cachep);
	n->free_objects += cachep->num - page->active;
	spin_unlock(&n->list_lock);

	fixup_objfreelist_debug(cachep, &list);
}

#if DEBUG

/*
 * Perform extra freeing checks:
 * - detect bad pointers.
 * - POISON/RED_ZONE checking
 */
static void kfree_debugcheck(const void *objp)
{
	if (!virt_addr_valid(objp)) {
		pr_err("kfree_debugcheck: out of range ptr %lxh\n",
		       (unsigned long)objp);
		BUG();
	}
}

static inline void verify_redzone_free(struct kmem_cache *cache, void *obj)
{
	unsigned long long redzone1, redzone2;

	redzone1 = *dbg_redzone1(cache, obj);
	redzone2 = *dbg_redzone2(cache, obj);

	/*
	 * Redzone is ok.
	 */
	if (redzone1 == RED_ACTIVE && redzone2 == RED_ACTIVE)
		return;

	if (redzone1 == RED_INACTIVE && redzone2 == RED_INACTIVE)
		slab_error(cache, "double free detected");
	else
		slab_error(cache, "memory outside object was overwritten");

	pr_err("%p: redzone 1:0x%llx, redzone 2:0x%llx\n",
	       obj, redzone1, redzone2);
}

static void *cache_free_debugcheck(struct kmem_cache *cachep, void *objp,
				   unsigned long caller)
{
	unsigned int objnr;
	struct page *page;

	BUG_ON(virt_to_cache(objp) != cachep);

	objp -= obj_offset(cachep);
	kfree_debugcheck(objp);
	page = virt_to_head_page(objp);

	if (cachep->flags & SLAB_RED_ZONE) {
		verify_redzone_free(cachep, objp);
		*dbg_redzone1(cachep, objp) = RED_INACTIVE;
		*dbg_redzone2(cachep, objp) = RED_INACTIVE;
	}
	if (cachep->flags & SLAB_STORE_USER) {
		set_store_user_dirty(cachep);
		*dbg_userword(cachep, objp) = (void *)caller;
	}

	objnr = obj_to_index(cachep, page, objp);

	BUG_ON(objnr >= cachep->num);
	BUG_ON(objp != index_to_obj(cachep, page, objnr));

	if (cachep->flags & SLAB_POISON) {
		poison_obj(cachep, objp, POISON_FREE);
		slab_kernel_map(cachep, objp, 0, caller);
	}
	return objp;
}

#else
#define kfree_debugcheck(x) do { } while(0)
#define cache_free_debugcheck(x,objp,z) (objp)
#endif

static inline void fixup_objfreelist_debug(struct kmem_cache *cachep,
						void **list)
{
#if DEBUG
	void *next = *list;
	void *objp;

	while (next) {
		objp = next - obj_offset(cachep);
		next = *(void **)next;
		poison_obj(cachep, objp, POISON_FREE);
	}
#endif
}

static inline void fixup_slab_list(struct kmem_cache *cachep,
				struct kmem_cache_node *n, struct page *page,
				void **list)
{
	/* move slabp to correct slabp list: */
	list_del(&page->lru);
	if (page->active == cachep->num) {
		list_add(&page->lru, &n->slabs_full);
		if (OBJFREELIST_SLAB(cachep)) {
#if DEBUG
			/* Poisoning will be done without holding the lock */
			if (cachep->flags & SLAB_POISON) {
				void **objp = page->freelist;

				*objp = *list;
				*list = objp;
			}
#endif
			page->freelist = NULL;
		}
	} else
		list_add(&page->lru, &n->slabs_partial);
}

/* Try to find non-pfmemalloc slab if needed */
static noinline struct page *get_valid_first_slab(struct kmem_cache_node *n,
					struct page *page, bool pfmemalloc)
{
	if (!page)
		return NULL;

	if (pfmemalloc)
		return page;

	if (!PageSlabPfmemalloc(page))
		return page;

	/* No need to keep pfmemalloc slab if we have enough free objects */
	if (n->free_objects > n->free_limit) {
		ClearPageSlabPfmemalloc(page);
		return page;
	}

	/* Move pfmemalloc slab to the end of list to speed up next search */
	list_del(&page->lru);
	if (!page->active) {
		list_add_tail(&page->lru, &n->slabs_free);
		n->free_slabs++;
	} else
		list_add_tail(&page->lru, &n->slabs_partial);

	list_for_each_entry(page, &n->slabs_partial, lru) {
		if (!PageSlabPfmemalloc(page))
			return page;
	}

	n->free_touched = 1;
	list_for_each_entry(page, &n->slabs_free, lru) {
		if (!PageSlabPfmemalloc(page)) {
			n->free_slabs--;
			return page;
		}
	}

	return NULL;
}

static struct page *get_first_slab(struct kmem_cache_node *n, bool pfmemalloc)
{
	struct page *page;

	assert_spin_locked(&n->list_lock);
	page = list_first_entry_or_null(&n->slabs_partial, struct page, lru);
	if (!page) {
		n->free_touched = 1;
		page = list_first_entry_or_null(&n->slabs_free, struct page,
						lru);
		if (page)
			n->free_slabs--;
	}

	if (sk_memalloc_socks())
		page = get_valid_first_slab(n, page, pfmemalloc);

	return page;
}

static noinline void *cache_alloc_pfmemalloc(struct kmem_cache *cachep,
				struct kmem_cache_node *n, gfp_t flags)
{
	struct page *page;
	void *obj;
	void *list = NULL;

	if (!gfp_pfmemalloc_allowed(flags))
		return NULL;

	spin_lock(&n->list_lock);
	page = get_first_slab(n, true);
	if (!page) {
		spin_unlock(&n->list_lock);
		return NULL;
	}

	obj = slab_get_obj(cachep, page);
	n->free_objects--;

	fixup_slab_list(cachep, n, page, &list);

	spin_unlock(&n->list_lock);
	fixup_objfreelist_debug(cachep, &list);

	return obj;
}

/*
 * Slab list should be fixed up by fixup_slab_list() for existing slab
 * or cache_grow_end() for new slab
 */
static __always_inline int alloc_block(struct kmem_cache *cachep,
		struct array_cache *ac, struct page *page, int batchcount)
{
	/*
	 * There must be at least one object available for
	 * allocation.
	 */
	BUG_ON(page->active >= cachep->num);

	while (page->active < cachep->num && batchcount--) {
		STATS_INC_ALLOCED(cachep);
		STATS_INC_ACTIVE(cachep);
		STATS_SET_HIGH(cachep);

		ac->entry[ac->avail++] = slab_get_obj(cachep, page);
	}

	return batchcount;
}

static void *cache_alloc_refill(struct kmem_cache *cachep, gfp_t flags)
{
	int batchcount;
	struct kmem_cache_node *n;
	struct array_cache *ac, *shared;
	int node;
	void *list = NULL;
	struct page *page;

	check_irq_off();
	node = numa_mem_id();

	ac = cpu_cache_get(cachep);
	batchcount = ac->batchcount;
	if (!ac->touched && batchcount > BATCHREFILL_LIMIT) {
		/*
		 * If there was little recent activity on this cache, then
		 * perform only a partial refill.  Otherwise we could generate
		 * refill bouncing.
		 */
		batchcount = BATCHREFILL_LIMIT;
	}
	n = get_node(cachep, node);

	BUG_ON(ac->avail > 0 || !n);
	shared = READ_ONCE(n->shared);
	if (!n->free_objects && (!shared || !shared->avail))
		goto direct_grow;

	spin_lock(&n->list_lock);
	shared = READ_ONCE(n->shared);

	/* See if we can refill from the shared array */
	if (shared && transfer_objects(ac, shared, batchcount)) {
		shared->touched = 1;
		goto alloc_done;
	}

	while (batchcount > 0) {
		/* Get slab alloc is to come from. */
		page = get_first_slab(n, false);
		if (!page)
			goto must_grow;

		check_spinlock_acquired(cachep);

		batchcount = alloc_block(cachep, ac, page, batchcount);
		fixup_slab_list(cachep, n, page, &list);
	}

must_grow:
	n->free_objects -= ac->avail;
alloc_done:
	spin_unlock(&n->list_lock);
	fixup_objfreelist_debug(cachep, &list);

direct_grow:
	if (unlikely(!ac->avail)) {
		/* Check if we can use obj in pfmemalloc slab */
		if (sk_memalloc_socks()) {
			void *obj = cache_alloc_pfmemalloc(cachep, n, flags);

			if (obj)
				return obj;
		}

		page = cache_grow_begin(cachep, gfp_exact_node(flags), node);

		/*
		 * cache_grow_begin() can reenable interrupts,
		 * then ac could change.
		 */
		ac = cpu_cache_get(cachep);
		if (!ac->avail && page)
			alloc_block(cachep, ac, page, batchcount);
		cache_grow_end(cachep, page);

		if (!ac->avail)
			return NULL;
	}
	ac->touched = 1;

	return ac->entry[--ac->avail];
}

static inline void cache_alloc_debugcheck_before(struct kmem_cache *cachep,
						gfp_t flags)
{
	might_sleep_if(gfpflags_allow_blocking(flags));
}

#if DEBUG
static void *cache_alloc_debugcheck_after(struct kmem_cache *cachep,
				gfp_t flags, void *objp, unsigned long caller)
{
	if (!objp)
		return objp;
	if (cachep->flags & SLAB_POISON) {
		check_poison_obj(cachep, objp);
		slab_kernel_map(cachep, objp, 1, 0);
		poison_obj(cachep, objp, POISON_INUSE);
	}
	if (cachep->flags & SLAB_STORE_USER)
		*dbg_userword(cachep, objp) = (void *)caller;

	if (cachep->flags & SLAB_RED_ZONE) {
		if (*dbg_redzone1(cachep, objp) != RED_INACTIVE ||
				*dbg_redzone2(cachep, objp) != RED_INACTIVE) {
			slab_error(cachep, "double free, or memory outside object was overwritten");
			pr_err("%p: redzone 1:0x%llx, redzone 2:0x%llx\n",
			       objp, *dbg_redzone1(cachep, objp),
			       *dbg_redzone2(cachep, objp));
		}
		*dbg_redzone1(cachep, objp) = RED_ACTIVE;
		*dbg_redzone2(cachep, objp) = RED_ACTIVE;
	}

	objp += obj_offset(cachep);
	if (cachep->ctor && cachep->flags & SLAB_POISON)
		cachep->ctor(objp);
	if (ARCH_SLAB_MINALIGN &&
	    ((unsigned long)objp & (ARCH_SLAB_MINALIGN-1))) {
		pr_err("0x%p: not aligned to ARCH_SLAB_MINALIGN=%d\n",
		       objp, (int)ARCH_SLAB_MINALIGN);
	}
	return objp;
}
#else
#define cache_alloc_debugcheck_after(a,b,objp,d) (objp)
#endif

static inline void *____cache_alloc(struct kmem_cache *cachep, gfp_t flags)
{
	void *objp;
	struct array_cache *ac;

	check_irq_off();

	ac = cpu_cache_get(cachep);
	if (likely(ac->avail)) {
		ac->touched = 1;
		objp = ac->entry[--ac->avail];

		STATS_INC_ALLOCHIT(cachep);
		goto out;
	}

	STATS_INC_ALLOCMISS(cachep);
	objp = cache_alloc_refill(cachep, flags);
	/*
	 * the 'ac' may be updated by cache_alloc_refill(),
	 * and kmemleak_erase() requires its correct value.
	 */
	ac = cpu_cache_get(cachep);

out:
	/*
	 * To avoid a false negative, if an object that is in one of the
	 * per-CPU caches is leaked, we need to make sure kmemleak doesn't
	 * treat the array pointers as a reference to the object.
	 */
	if (objp)
		kmemleak_erase(&ac->entry[ac->avail]);
	return objp;
}

#ifdef CONFIG_NUMA
/*
 * Try allocating on another node if PFA_SPREAD_SLAB is a mempolicy is set.
 *
 * If we are in_interrupt, then process context, including cpusets and
 * mempolicy, may not apply and should not be used for allocation policy.
 */
static void *alternate_node_alloc(struct kmem_cache *cachep, gfp_t flags)
{
	int nid_alloc, nid_here;

	if (in_interrupt() || (flags & __GFP_THISNODE))
		return NULL;
	nid_alloc = nid_here = numa_mem_id();
	if (cpuset_do_slab_mem_spread() && (cachep->flags & SLAB_MEM_SPREAD))
		nid_alloc = cpuset_slab_spread_node();
	else if (current->mempolicy)
		nid_alloc = mempolicy_slab_node();
	if (nid_alloc != nid_here)
		return ____cache_alloc_node(cachep, flags, nid_alloc);
	return NULL;
}

/*
 * Fallback function if there was no memory available and no objects on a
 * certain node and fall back is permitted. First we scan all the
 * available node for available objects. If that fails then we
 * perform an allocation without specifying a node. This allows the page
 * allocator to do its reclaim / fallback magic. We then insert the
 * slab into the proper nodelist and then allocate from it.
 */
static void *fallback_alloc(struct kmem_cache *cache, gfp_t flags)
{
	struct zonelist *zonelist;
	struct zoneref *z;
	struct zone *zone;
	enum zone_type high_zoneidx = gfp_zone(flags);
	void *obj = NULL;
	struct page *page;
	int nid;
	unsigned int cpuset_mems_cookie;

	if (flags & __GFP_THISNODE)
		return NULL;

retry_cpuset:
	cpuset_mems_cookie = read_mems_allowed_begin();
	zonelist = node_zonelist(mempolicy_slab_node(), flags);

retry:
	/*
	 * Look through allowed nodes for objects available
	 * from existing per node queues.
	 */
	for_each_zone_zonelist(zone, z, zonelist, high_zoneidx) {
		nid = zone_to_nid(zone);

		if (cpuset_zone_allowed(zone, flags) &&
			get_node(cache, nid) &&
			get_node(cache, nid)->free_objects) {
				obj = ____cache_alloc_node(cache,
					gfp_exact_node(flags), nid);
				if (obj)
					break;
		}
	}

	if (!obj) {
		/*
		 * This allocation will be performed within the constraints
		 * of the current cpuset / memory policy requirements.
		 * We may trigger various forms of reclaim on the allowed
		 * set and go into memory reserves if necessary.
		 */
		page = cache_grow_begin(cache, flags, numa_mem_id());
		cache_grow_end(cache, page);
		if (page) {
			nid = page_to_nid(page);
			obj = ____cache_alloc_node(cache,
				gfp_exact_node(flags), nid);

			/*
			 * Another processor may allocate the objects in
			 * the slab since we are not holding any locks.
			 */
			if (!obj)
				goto retry;
		}
	}

	if (unlikely(!obj && read_mems_allowed_retry(cpuset_mems_cookie)))
		goto retry_cpuset;
	return obj;
}

/*
 * A interface to enable slab creation on nodeid
 */
static void *____cache_alloc_node(struct kmem_cache *cachep, gfp_t flags,
				int nodeid)
{
	struct page *page;
	struct kmem_cache_node *n;
	void *obj = NULL;
	void *list = NULL;

	VM_BUG_ON(nodeid < 0 || nodeid >= MAX_NUMNODES);
	n = get_node(cachep, nodeid);
	BUG_ON(!n);

	check_irq_off();
	spin_lock(&n->list_lock);
	page = get_first_slab(n, false);
	if (!page)
		goto must_grow;

	check_spinlock_acquired_node(cachep, nodeid);

	STATS_INC_NODEALLOCS(cachep);
	STATS_INC_ACTIVE(cachep);
	STATS_SET_HIGH(cachep);

	BUG_ON(page->active == cachep->num);

	obj = slab_get_obj(cachep, page);
	n->free_objects--;

	fixup_slab_list(cachep, n, page, &list);

	spin_unlock(&n->list_lock);
	fixup_objfreelist_debug(cachep, &list);
	return obj;

must_grow:
	spin_unlock(&n->list_lock);
	page = cache_grow_begin(cachep, gfp_exact_node(flags), nodeid);
	if (page) {
		/* This slab isn't counted yet so don't update free_objects */
		obj = slab_get_obj(cachep, page);
	}
	cache_grow_end(cachep, page);

	return obj ? obj : fallback_alloc(cachep, flags);
}

static __always_inline void *
slab_alloc_node(struct kmem_cache *cachep, gfp_t flags, int nodeid,
		   unsigned long caller)
{
	unsigned long save_flags;
	void *ptr;
	int slab_node = numa_mem_id();

	flags &= gfp_allowed_mask;
	cachep = slab_pre_alloc_hook(cachep, flags);
	if (unlikely(!cachep))
		return NULL;

	cache_alloc_debugcheck_before(cachep, flags);
	local_irq_save(save_flags);

	if (nodeid == NUMA_NO_NODE)
		nodeid = slab_node;

	if (unlikely(!get_node(cachep, nodeid))) {
		/* Node not bootstrapped yet */
		ptr = fallback_alloc(cachep, flags);
		goto out;
	}

	if (nodeid == slab_node) {
		/*
		 * Use the locally cached objects if possible.
		 * However ____cache_alloc does not allow fallback
		 * to other nodes. It may fail while we still have
		 * objects on other nodes available.
		 */
		ptr = ____cache_alloc(cachep, flags);
		if (ptr)
			goto out;
	}
	/* ___cache_alloc_node can fall back to other nodes */
	ptr = ____cache_alloc_node(cachep, flags, nodeid);
  out:
	local_irq_restore(save_flags);
	ptr = cache_alloc_debugcheck_after(cachep, flags, ptr, caller);

	if (unlikely(flags & __GFP_ZERO) && ptr)
		memset(ptr, 0, cachep->object_size);

	slab_post_alloc_hook(cachep, flags, 1, &ptr);
	return ptr;
}

static __always_inline void *
__do_cache_alloc(struct kmem_cache *cache, gfp_t flags)
{
	void *objp;

	if (current->mempolicy || cpuset_do_slab_mem_spread()) {
		objp = alternate_node_alloc(cache, flags);
		if (objp)
			goto out;
	}
	objp = ____cache_alloc(cache, flags);

	/*
	 * We may just have run out of memory on the local node.
	 * ____cache_alloc_node() knows how to locate memory on other nodes
	 */
	if (!objp)
		objp = ____cache_alloc_node(cache, flags, numa_mem_id());

  out:
	return objp;
}
#else

static __always_inline void *
__do_cache_alloc(struct kmem_cache *cachep, gfp_t flags)
{
	return ____cache_alloc(cachep, flags);
}

#endif /* CONFIG_NUMA */

static __always_inline void *
slab_alloc(struct kmem_cache *cachep, gfp_t flags, unsigned long caller)
{
	unsigned long save_flags;
	void *objp;

	flags &= gfp_allowed_mask;
	cachep = slab_pre_alloc_hook(cachep, flags);
	if (unlikely(!cachep))
		return NULL;

	cache_alloc_debugcheck_before(cachep, flags);
	local_irq_save(save_flags);
	objp = __do_cache_alloc(cachep, flags);
	local_irq_restore(save_flags);
	objp = cache_alloc_debugcheck_after(cachep, flags, objp, caller);
	prefetchw(objp);

	if (unlikely(flags & __GFP_ZERO) && objp)
		memset(objp, 0, cachep->object_size);

	slab_post_alloc_hook(cachep, flags, 1, &objp);
	return objp;
}

/*
 * Caller needs to acquire correct kmem_cache_node's list_lock
 * @list: List of detached free slabs should be freed by caller
 */
static void free_block(struct kmem_cache *cachep, void **objpp,
			int nr_objects, int node, struct list_head *list)
{
	int i;
	struct kmem_cache_node *n = get_node(cachep, node);
	struct page *page;

	n->free_objects += nr_objects;

	for (i = 0; i < nr_objects; i++) {
		void *objp;
		struct page *page;

		objp = objpp[i];

		page = virt_to_head_page(objp);
		list_del(&page->lru);
		check_spinlock_acquired_node(cachep, node);
		slab_put_obj(cachep, page, objp);
		STATS_DEC_ACTIVE(cachep);

		/* fixup slab chains */
		if (page->active == 0) {
			list_add(&page->lru, &n->slabs_free);
			n->free_slabs++;
		} else {
			/* Unconditionally move a slab to the end of the
			 * partial list on free - maximum time for the
			 * other objects to be freed, too.
			 */
			list_add_tail(&page->lru, &n->slabs_partial);
		}
	}

	while (n->free_objects > n->free_limit && !list_empty(&n->slabs_free)) {
		n->free_objects -= cachep->num;

		page = list_last_entry(&n->slabs_free, struct page, lru);
		list_move(&page->lru, list);
<<<<<<< HEAD
		n->num_slabs--;
=======
		n->free_slabs--;
		n->total_slabs--;
>>>>>>> c470abd4
	}
}

static void cache_flusharray(struct kmem_cache *cachep, struct array_cache *ac)
{
	int batchcount;
	struct kmem_cache_node *n;
	int node = numa_mem_id();
	LIST_HEAD(list);

	batchcount = ac->batchcount;

	check_irq_off();
	n = get_node(cachep, node);
	spin_lock(&n->list_lock);
	if (n->shared) {
		struct array_cache *shared_array = n->shared;
		int max = shared_array->limit - shared_array->avail;
		if (max) {
			if (batchcount > max)
				batchcount = max;
			memcpy(&(shared_array->entry[shared_array->avail]),
			       ac->entry, sizeof(void *) * batchcount);
			shared_array->avail += batchcount;
			goto free_done;
		}
	}

	free_block(cachep, ac->entry, batchcount, node, &list);
free_done:
#if STATS
	{
		int i = 0;
		struct page *page;

		list_for_each_entry(page, &n->slabs_free, lru) {
			BUG_ON(page->active);

			i++;
		}
		STATS_SET_FREEABLE(cachep, i);
	}
#endif
	spin_unlock(&n->list_lock);
	slabs_destroy(cachep, &list);
	ac->avail -= batchcount;
	memmove(ac->entry, &(ac->entry[batchcount]), sizeof(void *)*ac->avail);
}

/*
 * Release an obj back to its cache. If the obj has a constructed state, it must
 * be in this state _before_ it is released.  Called with disabled ints.
 */
static inline void __cache_free(struct kmem_cache *cachep, void *objp,
				unsigned long caller)
{
	/* Put the object into the quarantine, don't touch it for now. */
	if (kasan_slab_free(cachep, objp))
		return;

	___cache_free(cachep, objp, caller);
}

void ___cache_free(struct kmem_cache *cachep, void *objp,
		unsigned long caller)
{
	struct array_cache *ac = cpu_cache_get(cachep);

	check_irq_off();
	kmemleak_free_recursive(objp, cachep->flags);
	objp = cache_free_debugcheck(cachep, objp, caller);

	kmemcheck_slab_free(cachep, objp, cachep->object_size);

	/*
	 * Skip calling cache_free_alien() when the platform is not numa.
	 * This will avoid cache misses that happen while accessing slabp (which
	 * is per page memory  reference) to get nodeid. Instead use a global
	 * variable to skip the call, which is mostly likely to be present in
	 * the cache.
	 */
	if (nr_online_nodes > 1 && cache_free_alien(cachep, objp))
		return;

	if (ac->avail < ac->limit) {
		STATS_INC_FREEHIT(cachep);
	} else {
		STATS_INC_FREEMISS(cachep);
		cache_flusharray(cachep, ac);
	}

	if (sk_memalloc_socks()) {
		struct page *page = virt_to_head_page(objp);

		if (unlikely(PageSlabPfmemalloc(page))) {
			cache_free_pfmemalloc(cachep, page, objp);
			return;
		}
	}

	ac->entry[ac->avail++] = objp;
}

/**
 * kmem_cache_alloc - Allocate an object
 * @cachep: The cache to allocate from.
 * @flags: See kmalloc().
 *
 * Allocate an object from this cache.  The flags are only relevant
 * if the cache has no available objects.
 */
void *kmem_cache_alloc(struct kmem_cache *cachep, gfp_t flags)
{
	void *ret = slab_alloc(cachep, flags, _RET_IP_);

	kasan_slab_alloc(cachep, ret, flags);
	trace_kmem_cache_alloc(_RET_IP_, ret,
			       cachep->object_size, cachep->size, flags);

	return ret;
}
EXPORT_SYMBOL(kmem_cache_alloc);

static __always_inline void
cache_alloc_debugcheck_after_bulk(struct kmem_cache *s, gfp_t flags,
				  size_t size, void **p, unsigned long caller)
{
	size_t i;

	for (i = 0; i < size; i++)
		p[i] = cache_alloc_debugcheck_after(s, flags, p[i], caller);
}

int kmem_cache_alloc_bulk(struct kmem_cache *s, gfp_t flags, size_t size,
			  void **p)
{
	size_t i;

	s = slab_pre_alloc_hook(s, flags);
	if (!s)
		return 0;

	cache_alloc_debugcheck_before(s, flags);

	local_irq_disable();
	for (i = 0; i < size; i++) {
		void *objp = __do_cache_alloc(s, flags);

		if (unlikely(!objp))
			goto error;
		p[i] = objp;
	}
	local_irq_enable();

	cache_alloc_debugcheck_after_bulk(s, flags, size, p, _RET_IP_);

	/* Clear memory outside IRQ disabled section */
	if (unlikely(flags & __GFP_ZERO))
		for (i = 0; i < size; i++)
			memset(p[i], 0, s->object_size);

	slab_post_alloc_hook(s, flags, size, p);
	/* FIXME: Trace call missing. Christoph would like a bulk variant */
	return size;
error:
	local_irq_enable();
	cache_alloc_debugcheck_after_bulk(s, flags, i, p, _RET_IP_);
	slab_post_alloc_hook(s, flags, i, p);
	__kmem_cache_free_bulk(s, i, p);
	return 0;
}
EXPORT_SYMBOL(kmem_cache_alloc_bulk);

#ifdef CONFIG_TRACING
void *
kmem_cache_alloc_trace(struct kmem_cache *cachep, gfp_t flags, size_t size)
{
	void *ret;

	ret = slab_alloc(cachep, flags, _RET_IP_);

	kasan_kmalloc(cachep, ret, size, flags);
	trace_kmalloc(_RET_IP_, ret,
		      size, cachep->size, flags);
	return ret;
}
EXPORT_SYMBOL(kmem_cache_alloc_trace);
#endif

#ifdef CONFIG_NUMA
/**
 * kmem_cache_alloc_node - Allocate an object on the specified node
 * @cachep: The cache to allocate from.
 * @flags: See kmalloc().
 * @nodeid: node number of the target node.
 *
 * Identical to kmem_cache_alloc but it will allocate memory on the given
 * node, which can improve the performance for cpu bound structures.
 *
 * Fallback to other node is possible if __GFP_THISNODE is not set.
 */
void *kmem_cache_alloc_node(struct kmem_cache *cachep, gfp_t flags, int nodeid)
{
	void *ret = slab_alloc_node(cachep, flags, nodeid, _RET_IP_);

	kasan_slab_alloc(cachep, ret, flags);
	trace_kmem_cache_alloc_node(_RET_IP_, ret,
				    cachep->object_size, cachep->size,
				    flags, nodeid);

	return ret;
}
EXPORT_SYMBOL(kmem_cache_alloc_node);

#ifdef CONFIG_TRACING
void *kmem_cache_alloc_node_trace(struct kmem_cache *cachep,
				  gfp_t flags,
				  int nodeid,
				  size_t size)
{
	void *ret;

	ret = slab_alloc_node(cachep, flags, nodeid, _RET_IP_);

	kasan_kmalloc(cachep, ret, size, flags);
	trace_kmalloc_node(_RET_IP_, ret,
			   size, cachep->size,
			   flags, nodeid);
	return ret;
}
EXPORT_SYMBOL(kmem_cache_alloc_node_trace);
#endif

static __always_inline void *
__do_kmalloc_node(size_t size, gfp_t flags, int node, unsigned long caller)
{
	struct kmem_cache *cachep;
	void *ret;

	cachep = kmalloc_slab(size, flags);
	if (unlikely(ZERO_OR_NULL_PTR(cachep)))
		return cachep;
	ret = kmem_cache_alloc_node_trace(cachep, flags, node, size);
	kasan_kmalloc(cachep, ret, size, flags);

	return ret;
}

void *__kmalloc_node(size_t size, gfp_t flags, int node)
{
	return __do_kmalloc_node(size, flags, node, _RET_IP_);
}
EXPORT_SYMBOL(__kmalloc_node);

void *__kmalloc_node_track_caller(size_t size, gfp_t flags,
		int node, unsigned long caller)
{
	return __do_kmalloc_node(size, flags, node, caller);
}
EXPORT_SYMBOL(__kmalloc_node_track_caller);
#endif /* CONFIG_NUMA */

/**
 * __do_kmalloc - allocate memory
 * @size: how many bytes of memory are required.
 * @flags: the type of memory to allocate (see kmalloc).
 * @caller: function caller for debug tracking of the caller
 */
static __always_inline void *__do_kmalloc(size_t size, gfp_t flags,
					  unsigned long caller)
{
	struct kmem_cache *cachep;
	void *ret;

	cachep = kmalloc_slab(size, flags);
	if (unlikely(ZERO_OR_NULL_PTR(cachep)))
		return cachep;
	ret = slab_alloc(cachep, flags, caller);

	kasan_kmalloc(cachep, ret, size, flags);
	trace_kmalloc(caller, ret,
		      size, cachep->size, flags);

	return ret;
}

void *__kmalloc(size_t size, gfp_t flags)
{
	return __do_kmalloc(size, flags, _RET_IP_);
}
EXPORT_SYMBOL(__kmalloc);

void *__kmalloc_track_caller(size_t size, gfp_t flags, unsigned long caller)
{
	return __do_kmalloc(size, flags, caller);
}
EXPORT_SYMBOL(__kmalloc_track_caller);

/**
 * kmem_cache_free - Deallocate an object
 * @cachep: The cache the allocation was from.
 * @objp: The previously allocated object.
 *
 * Free an object which was previously allocated from this
 * cache.
 */
void kmem_cache_free(struct kmem_cache *cachep, void *objp)
{
	unsigned long flags;
	cachep = cache_from_obj(cachep, objp);
	if (!cachep)
		return;

	local_irq_save(flags);
	debug_check_no_locks_freed(objp, cachep->object_size);
	if (!(cachep->flags & SLAB_DEBUG_OBJECTS))
		debug_check_no_obj_freed(objp, cachep->object_size);
	__cache_free(cachep, objp, _RET_IP_);
	local_irq_restore(flags);

	trace_kmem_cache_free(_RET_IP_, objp);
}
EXPORT_SYMBOL(kmem_cache_free);

void kmem_cache_free_bulk(struct kmem_cache *orig_s, size_t size, void **p)
{
	struct kmem_cache *s;
	size_t i;

	local_irq_disable();
	for (i = 0; i < size; i++) {
		void *objp = p[i];

		if (!orig_s) /* called via kfree_bulk */
			s = virt_to_cache(objp);
		else
			s = cache_from_obj(orig_s, objp);

		debug_check_no_locks_freed(objp, s->object_size);
		if (!(s->flags & SLAB_DEBUG_OBJECTS))
			debug_check_no_obj_freed(objp, s->object_size);

		__cache_free(s, objp, _RET_IP_);
	}
	local_irq_enable();

	/* FIXME: add tracing */
}
EXPORT_SYMBOL(kmem_cache_free_bulk);

/**
 * kfree - free previously allocated memory
 * @objp: pointer returned by kmalloc.
 *
 * If @objp is NULL, no operation is performed.
 *
 * Don't free memory not originally allocated by kmalloc()
 * or you will run into trouble.
 */
void kfree(const void *objp)
{
	struct kmem_cache *c;
	unsigned long flags;

	trace_kfree(_RET_IP_, objp);

	if (unlikely(ZERO_OR_NULL_PTR(objp)))
		return;
	local_irq_save(flags);
	kfree_debugcheck(objp);
	c = virt_to_cache(objp);
	debug_check_no_locks_freed(objp, c->object_size);

	debug_check_no_obj_freed(objp, c->object_size);
	__cache_free(c, (void *)objp, _RET_IP_);
	local_irq_restore(flags);
}
EXPORT_SYMBOL(kfree);

/*
 * This initializes kmem_cache_node or resizes various caches for all nodes.
 */
static int setup_kmem_cache_nodes(struct kmem_cache *cachep, gfp_t gfp)
{
	int ret;
	int node;
	struct kmem_cache_node *n;

	for_each_online_node(node) {
		ret = setup_kmem_cache_node(cachep, node, gfp, true);
		if (ret)
			goto fail;

	}

	return 0;

fail:
	if (!cachep->list.next) {
		/* Cache is not active yet. Roll back what we did */
		node--;
		while (node >= 0) {
			n = get_node(cachep, node);
			if (n) {
				kfree(n->shared);
				free_alien_cache(n->alien);
				kfree(n);
				cachep->node[node] = NULL;
			}
			node--;
		}
	}
	return -ENOMEM;
}

/* Always called with the slab_mutex held */
static int __do_tune_cpucache(struct kmem_cache *cachep, int limit,
				int batchcount, int shared, gfp_t gfp)
{
	struct array_cache __percpu *cpu_cache, *prev;
	int cpu;

	cpu_cache = alloc_kmem_cache_cpus(cachep, limit, batchcount);
	if (!cpu_cache)
		return -ENOMEM;

	prev = cachep->cpu_cache;
	cachep->cpu_cache = cpu_cache;
	kick_all_cpus_sync();

	check_irq_on();
	cachep->batchcount = batchcount;
	cachep->limit = limit;
	cachep->shared = shared;

	if (!prev)
		goto setup_node;

	for_each_online_cpu(cpu) {
		LIST_HEAD(list);
		int node;
		struct kmem_cache_node *n;
		struct array_cache *ac = per_cpu_ptr(prev, cpu);

		node = cpu_to_mem(cpu);
		n = get_node(cachep, node);
		spin_lock_irq(&n->list_lock);
		free_block(cachep, ac->entry, ac->avail, node, &list);
		spin_unlock_irq(&n->list_lock);
		slabs_destroy(cachep, &list);
	}
	free_percpu(prev);

setup_node:
	return setup_kmem_cache_nodes(cachep, gfp);
}

static int do_tune_cpucache(struct kmem_cache *cachep, int limit,
				int batchcount, int shared, gfp_t gfp)
{
	int ret;
	struct kmem_cache *c;

	ret = __do_tune_cpucache(cachep, limit, batchcount, shared, gfp);

	if (slab_state < FULL)
		return ret;

	if ((ret < 0) || !is_root_cache(cachep))
		return ret;

	lockdep_assert_held(&slab_mutex);
	for_each_memcg_cache(c, cachep) {
		/* return value determined by the root cache only */
		__do_tune_cpucache(c, limit, batchcount, shared, gfp);
	}

	return ret;
}

/* Called with slab_mutex held always */
static int enable_cpucache(struct kmem_cache *cachep, gfp_t gfp)
{
	int err;
	int limit = 0;
	int shared = 0;
	int batchcount = 0;

	err = cache_random_seq_create(cachep, cachep->num, gfp);
	if (err)
		goto end;

	if (!is_root_cache(cachep)) {
		struct kmem_cache *root = memcg_root_cache(cachep);
		limit = root->limit;
		shared = root->shared;
		batchcount = root->batchcount;
	}

	if (limit && shared && batchcount)
		goto skip_setup;
	/*
	 * The head array serves three purposes:
	 * - create a LIFO ordering, i.e. return objects that are cache-warm
	 * - reduce the number of spinlock operations.
	 * - reduce the number of linked list operations on the slab and
	 *   bufctl chains: array operations are cheaper.
	 * The numbers are guessed, we should auto-tune as described by
	 * Bonwick.
	 */
	if (cachep->size > 131072)
		limit = 1;
	else if (cachep->size > PAGE_SIZE)
		limit = 8;
	else if (cachep->size > 1024)
		limit = 24;
	else if (cachep->size > 256)
		limit = 54;
	else
		limit = 120;

	/*
	 * CPU bound tasks (e.g. network routing) can exhibit cpu bound
	 * allocation behaviour: Most allocs on one cpu, most free operations
	 * on another cpu. For these cases, an efficient object passing between
	 * cpus is necessary. This is provided by a shared array. The array
	 * replaces Bonwick's magazine layer.
	 * On uniprocessor, it's functionally equivalent (but less efficient)
	 * to a larger limit. Thus disabled by default.
	 */
	shared = 0;
	if (cachep->size <= PAGE_SIZE && num_possible_cpus() > 1)
		shared = 8;

#if DEBUG
	/*
	 * With debugging enabled, large batchcount lead to excessively long
	 * periods with disabled local interrupts. Limit the batchcount
	 */
	if (limit > 32)
		limit = 32;
#endif
	batchcount = (limit + 1) / 2;
skip_setup:
	err = do_tune_cpucache(cachep, limit, batchcount, shared, gfp);
end:
	if (err)
		pr_err("enable_cpucache failed for %s, error %d\n",
		       cachep->name, -err);
	return err;
}

/*
 * Drain an array if it contains any elements taking the node lock only if
 * necessary. Note that the node listlock also protects the array_cache
 * if drain_array() is used on the shared array.
 */
static void drain_array(struct kmem_cache *cachep, struct kmem_cache_node *n,
			 struct array_cache *ac, int node)
{
	LIST_HEAD(list);

	/* ac from n->shared can be freed if we don't hold the slab_mutex. */
	check_mutex_acquired();

	if (!ac || !ac->avail)
		return;

	if (ac->touched) {
		ac->touched = 0;
		return;
	}

	spin_lock_irq(&n->list_lock);
	drain_array_locked(cachep, ac, node, false, &list);
	spin_unlock_irq(&n->list_lock);

	slabs_destroy(cachep, &list);
}

/**
 * cache_reap - Reclaim memory from caches.
 * @w: work descriptor
 *
 * Called from workqueue/eventd every few seconds.
 * Purpose:
 * - clear the per-cpu caches for this CPU.
 * - return freeable pages to the main free memory pool.
 *
 * If we cannot acquire the cache chain mutex then just give up - we'll try
 * again on the next iteration.
 */
static void cache_reap(struct work_struct *w)
{
	struct kmem_cache *searchp;
	struct kmem_cache_node *n;
	int node = numa_mem_id();
	struct delayed_work *work = to_delayed_work(w);

	if (!mutex_trylock(&slab_mutex))
		/* Give up. Setup the next iteration. */
		goto out;

	list_for_each_entry(searchp, &slab_caches, list) {
		check_irq_on();

		/*
		 * We only take the node lock if absolutely necessary and we
		 * have established with reasonable certainty that
		 * we can do some work if the lock was obtained.
		 */
		n = get_node(searchp, node);

		reap_alien(searchp, n);

		drain_array(searchp, n, cpu_cache_get(searchp), node);

		/*
		 * These are racy checks but it does not matter
		 * if we skip one check or scan twice.
		 */
		if (time_after(n->next_reap, jiffies))
			goto next;

		n->next_reap = jiffies + REAPTIMEOUT_NODE;

		drain_array(searchp, n, n->shared, node);

		if (n->free_touched)
			n->free_touched = 0;
		else {
			int freed;

			freed = drain_freelist(searchp, n, (n->free_limit +
				5 * searchp->num - 1) / (5 * searchp->num));
			STATS_ADD_REAPED(searchp, freed);
		}
next:
		cond_resched();
	}
	check_irq_on();
	mutex_unlock(&slab_mutex);
	next_reap_node();
out:
	/* Set up the next iteration */
	schedule_delayed_work(work, round_jiffies_relative(REAPTIMEOUT_AC));
}

#ifdef CONFIG_SLABINFO
void get_slabinfo(struct kmem_cache *cachep, struct slabinfo *sinfo)
{
<<<<<<< HEAD
	struct page *page;
	unsigned long active_objs;
	unsigned long num_objs;
	unsigned long active_slabs = 0;
	unsigned long num_slabs, free_objects = 0, shared_avail = 0;
	unsigned long num_slabs_partial = 0, num_slabs_free = 0;
	unsigned long num_slabs_full = 0;
	const char *name;
	char *error = NULL;
=======
	unsigned long active_objs, num_objs, active_slabs;
	unsigned long total_slabs = 0, free_objs = 0, shared_avail = 0;
	unsigned long free_slabs = 0;
>>>>>>> c470abd4
	int node;
	struct kmem_cache_node *n;

	for_each_kmem_cache_node(cachep, node, n) {
		check_irq_on();
		spin_lock_irq(&n->list_lock);

<<<<<<< HEAD
		num_slabs += n->num_slabs;

		list_for_each_entry(page, &n->slabs_partial, lru) {
			if (page->active == cachep->num && !error)
				error = "slabs_partial accounting error";
			if (!page->active && !error)
				error = "slabs_partial accounting error";
			active_objs += page->active;
			num_slabs_partial++;
		}

		list_for_each_entry(page, &n->slabs_free, lru) {
			if (page->active && !error)
				error = "slabs_free accounting error";
			num_slabs_free++;
		}

		free_objects += n->free_objects;
=======
		total_slabs += n->total_slabs;
		free_slabs += n->free_slabs;
		free_objs += n->free_objects;

>>>>>>> c470abd4
		if (n->shared)
			shared_avail += n->shared->avail;

		spin_unlock_irq(&n->list_lock);
	}
<<<<<<< HEAD
	num_objs = num_slabs * cachep->num;
	active_slabs = num_slabs - num_slabs_free;
	num_slabs_full = num_slabs - (num_slabs_partial + num_slabs_free);
	active_objs += (num_slabs_full * cachep->num);

	if (num_objs - active_objs != free_objects && !error)
		error = "free_objects accounting error";

	name = cachep->name;
	if (error)
		pr_err("slab: cache %s error: %s\n", name, error);
=======
	num_objs = total_slabs * cachep->num;
	active_slabs = total_slabs - free_slabs;
	active_objs = num_objs - free_objs;
>>>>>>> c470abd4

	sinfo->active_objs = active_objs;
	sinfo->num_objs = num_objs;
	sinfo->active_slabs = active_slabs;
	sinfo->num_slabs = total_slabs;
	sinfo->shared_avail = shared_avail;
	sinfo->limit = cachep->limit;
	sinfo->batchcount = cachep->batchcount;
	sinfo->shared = cachep->shared;
	sinfo->objects_per_slab = cachep->num;
	sinfo->cache_order = cachep->gfporder;
}

void slabinfo_show_stats(struct seq_file *m, struct kmem_cache *cachep)
{
#if STATS
	{			/* node stats */
		unsigned long high = cachep->high_mark;
		unsigned long allocs = cachep->num_allocations;
		unsigned long grown = cachep->grown;
		unsigned long reaped = cachep->reaped;
		unsigned long errors = cachep->errors;
		unsigned long max_freeable = cachep->max_freeable;
		unsigned long node_allocs = cachep->node_allocs;
		unsigned long node_frees = cachep->node_frees;
		unsigned long overflows = cachep->node_overflow;

		seq_printf(m, " : globalstat %7lu %6lu %5lu %4lu %4lu %4lu %4lu %4lu %4lu",
			   allocs, high, grown,
			   reaped, errors, max_freeable, node_allocs,
			   node_frees, overflows);
	}
	/* cpu stats */
	{
		unsigned long allochit = atomic_read(&cachep->allochit);
		unsigned long allocmiss = atomic_read(&cachep->allocmiss);
		unsigned long freehit = atomic_read(&cachep->freehit);
		unsigned long freemiss = atomic_read(&cachep->freemiss);

		seq_printf(m, " : cpustat %6lu %6lu %6lu %6lu",
			   allochit, allocmiss, freehit, freemiss);
	}
#endif
}

#define MAX_SLABINFO_WRITE 128
/**
 * slabinfo_write - Tuning for the slab allocator
 * @file: unused
 * @buffer: user buffer
 * @count: data length
 * @ppos: unused
 */
ssize_t slabinfo_write(struct file *file, const char __user *buffer,
		       size_t count, loff_t *ppos)
{
	char kbuf[MAX_SLABINFO_WRITE + 1], *tmp;
	int limit, batchcount, shared, res;
	struct kmem_cache *cachep;

	if (count > MAX_SLABINFO_WRITE)
		return -EINVAL;
	if (copy_from_user(&kbuf, buffer, count))
		return -EFAULT;
	kbuf[MAX_SLABINFO_WRITE] = '\0';

	tmp = strchr(kbuf, ' ');
	if (!tmp)
		return -EINVAL;
	*tmp = '\0';
	tmp++;
	if (sscanf(tmp, " %d %d %d", &limit, &batchcount, &shared) != 3)
		return -EINVAL;

	/* Find the cache in the chain of caches. */
	mutex_lock(&slab_mutex);
	res = -EINVAL;
	list_for_each_entry(cachep, &slab_caches, list) {
		if (!strcmp(cachep->name, kbuf)) {
			if (limit < 1 || batchcount < 1 ||
					batchcount > limit || shared < 0) {
				res = 0;
			} else {
				res = do_tune_cpucache(cachep, limit,
						       batchcount, shared,
						       GFP_KERNEL);
			}
			break;
		}
	}
	mutex_unlock(&slab_mutex);
	if (res >= 0)
		res = count;
	return res;
}

#ifdef CONFIG_DEBUG_SLAB_LEAK

static inline int add_caller(unsigned long *n, unsigned long v)
{
	unsigned long *p;
	int l;
	if (!v)
		return 1;
	l = n[1];
	p = n + 2;
	while (l) {
		int i = l/2;
		unsigned long *q = p + 2 * i;
		if (*q == v) {
			q[1]++;
			return 1;
		}
		if (*q > v) {
			l = i;
		} else {
			p = q + 2;
			l -= i + 1;
		}
	}
	if (++n[1] == n[0])
		return 0;
	memmove(p + 2, p, n[1] * 2 * sizeof(unsigned long) - ((void *)p - (void *)n));
	p[0] = v;
	p[1] = 1;
	return 1;
}

static void handle_slab(unsigned long *n, struct kmem_cache *c,
						struct page *page)
{
	void *p;
	int i, j;
	unsigned long v;

	if (n[0] == n[1])
		return;
	for (i = 0, p = page->s_mem; i < c->num; i++, p += c->size) {
		bool active = true;

		for (j = page->active; j < c->num; j++) {
			if (get_free_obj(page, j) == i) {
				active = false;
				break;
			}
		}

		if (!active)
			continue;

		/*
		 * probe_kernel_read() is used for DEBUG_PAGEALLOC. page table
		 * mapping is established when actual object allocation and
		 * we could mistakenly access the unmapped object in the cpu
		 * cache.
		 */
		if (probe_kernel_read(&v, dbg_userword(c, p), sizeof(v)))
			continue;

		if (!add_caller(n, v))
			return;
	}
}

static void show_symbol(struct seq_file *m, unsigned long address)
{
#ifdef CONFIG_KALLSYMS
	unsigned long offset, size;
	char modname[MODULE_NAME_LEN], name[KSYM_NAME_LEN];

	if (lookup_symbol_attrs(address, &size, &offset, modname, name) == 0) {
		seq_printf(m, "%s+%#lx/%#lx", name, offset, size);
		if (modname[0])
			seq_printf(m, " [%s]", modname);
		return;
	}
#endif
	seq_printf(m, "%p", (void *)address);
}

static int leaks_show(struct seq_file *m, void *p)
{
	struct kmem_cache *cachep = list_entry(p, struct kmem_cache, list);
	struct page *page;
	struct kmem_cache_node *n;
	const char *name;
	unsigned long *x = m->private;
	int node;
	int i;

	if (!(cachep->flags & SLAB_STORE_USER))
		return 0;
	if (!(cachep->flags & SLAB_RED_ZONE))
		return 0;

	/*
	 * Set store_user_clean and start to grab stored user information
	 * for all objects on this cache. If some alloc/free requests comes
	 * during the processing, information would be wrong so restart
	 * whole processing.
	 */
	do {
		set_store_user_clean(cachep);
		drain_cpu_caches(cachep);

		x[1] = 0;

		for_each_kmem_cache_node(cachep, node, n) {

			check_irq_on();
			spin_lock_irq(&n->list_lock);

			list_for_each_entry(page, &n->slabs_full, lru)
				handle_slab(x, cachep, page);
			list_for_each_entry(page, &n->slabs_partial, lru)
				handle_slab(x, cachep, page);
			spin_unlock_irq(&n->list_lock);
		}
	} while (!is_store_user_clean(cachep));

	name = cachep->name;
	if (x[0] == x[1]) {
		/* Increase the buffer size */
		mutex_unlock(&slab_mutex);
		m->private = kzalloc(x[0] * 4 * sizeof(unsigned long), GFP_KERNEL);
		if (!m->private) {
			/* Too bad, we are really out */
			m->private = x;
			mutex_lock(&slab_mutex);
			return -ENOMEM;
		}
		*(unsigned long *)m->private = x[0] * 2;
		kfree(x);
		mutex_lock(&slab_mutex);
		/* Now make sure this entry will be retried */
		m->count = m->size;
		return 0;
	}
	for (i = 0; i < x[1]; i++) {
		seq_printf(m, "%s: %lu ", name, x[2*i+3]);
		show_symbol(m, x[2*i+2]);
		seq_putc(m, '\n');
	}

	return 0;
}

static const struct seq_operations slabstats_op = {
	.start = slab_start,
	.next = slab_next,
	.stop = slab_stop,
	.show = leaks_show,
};

static int slabstats_open(struct inode *inode, struct file *file)
{
	unsigned long *n;

	n = __seq_open_private(file, &slabstats_op, PAGE_SIZE);
	if (!n)
		return -ENOMEM;

	*n = PAGE_SIZE / (2 * sizeof(unsigned long));

	return 0;
}

static const struct file_operations proc_slabstats_operations = {
	.open		= slabstats_open,
	.read		= seq_read,
	.llseek		= seq_lseek,
	.release	= seq_release_private,
};
#endif

static int __init slab_proc_init(void)
{
#ifdef CONFIG_DEBUG_SLAB_LEAK
	proc_create("slab_allocators", 0, NULL, &proc_slabstats_operations);
#endif
	return 0;
}
module_init(slab_proc_init);
#endif

#ifdef CONFIG_HARDENED_USERCOPY
/*
 * Rejects objects that are incorrectly sized.
 *
 * Returns NULL if check passes, otherwise const char * to name of cache
 * to indicate an error.
 */
const char *__check_heap_object(const void *ptr, unsigned long n,
				struct page *page)
{
	struct kmem_cache *cachep;
	unsigned int objnr;
	unsigned long offset;

	/* Find and validate object. */
	cachep = page->slab_cache;
	objnr = obj_to_index(cachep, page, (void *)ptr);
	BUG_ON(objnr >= cachep->num);

	/* Find offset within object. */
	offset = ptr - index_to_obj(cachep, page, objnr) - obj_offset(cachep);

	/* Allow address range falling entirely within object size. */
	if (offset <= cachep->object_size && n <= cachep->object_size - offset)
		return NULL;

	return cachep->name;
}
#endif /* CONFIG_HARDENED_USERCOPY */

/**
 * ksize - get the actual amount of memory allocated for a given object
 * @objp: Pointer to the object
 *
 * kmalloc may internally round up allocations and return more memory
 * than requested. ksize() can be used to determine the actual amount of
 * memory allocated. The caller may use this additional memory, even though
 * a smaller amount of memory was initially specified with the kmalloc call.
 * The caller must guarantee that objp points to a valid object previously
 * allocated with either kmalloc() or kmem_cache_alloc(). The object
 * must not be freed during the duration of the call.
 */
size_t ksize(const void *objp)
{
	size_t size;

	BUG_ON(!objp);
	if (unlikely(objp == ZERO_SIZE_PTR))
		return 0;

	size = virt_to_cache(objp)->object_size;
	/* We assume that ksize callers could use the whole allocated area,
	 * so we need to unpoison this area.
	 */
	kasan_unpoison_shadow(objp, size);

	return size;
}
EXPORT_SYMBOL(ksize);<|MERGE_RESOLUTION|>--- conflicted
+++ resolved
@@ -235,7 +235,6 @@
 	spin_lock_init(&parent->list_lock);
 	parent->free_objects = 0;
 	parent->free_touched = 0;
-	parent->num_slabs = 0;
 }
 
 #define MAKE_LIST(cachep, listp, slab, nodeid)				\
@@ -1377,34 +1376,6 @@
 		cachep->name, cachep->size, cachep->gfporder);
 
 	for_each_kmem_cache_node(cachep, node, n) {
-<<<<<<< HEAD
-		unsigned long active_objs = 0, num_objs = 0, free_objects = 0;
-		unsigned long active_slabs = 0, num_slabs = 0;
-		unsigned long num_slabs_partial = 0, num_slabs_free = 0;
-		unsigned long num_slabs_full;
-
-		spin_lock_irqsave(&n->list_lock, flags);
-		num_slabs = n->num_slabs;
-		list_for_each_entry(page, &n->slabs_partial, lru) {
-			active_objs += page->active;
-			num_slabs_partial++;
-		}
-		list_for_each_entry(page, &n->slabs_free, lru)
-			num_slabs_free++;
-
-		free_objects += n->free_objects;
-		spin_unlock_irqrestore(&n->list_lock, flags);
-
-		num_objs = num_slabs * cachep->num;
-		active_slabs = num_slabs - num_slabs_free;
-		num_slabs_full = num_slabs -
-			(num_slabs_partial + num_slabs_free);
-		active_objs += (num_slabs_full * cachep->num);
-
-		pr_warn("  node %d: slabs: %ld/%ld, objs: %ld/%ld, free: %ld\n",
-			node, active_slabs, num_slabs, active_objs, num_objs,
-			free_objects);
-=======
 		unsigned long total_slabs, free_slabs, free_objs;
 
 		spin_lock_irqsave(&n->list_lock, flags);
@@ -1417,7 +1388,6 @@
 			node, total_slabs - free_slabs, total_slabs,
 			(total_slabs * cachep->num) - free_objs,
 			total_slabs * cachep->num);
->>>>>>> c470abd4
 	}
 #endif
 }
@@ -2329,12 +2299,8 @@
 
 		page = list_entry(p, struct page, lru);
 		list_del(&page->lru);
-<<<<<<< HEAD
-		n->num_slabs--;
-=======
 		n->free_slabs--;
 		n->total_slabs--;
->>>>>>> c470abd4
 		/*
 		 * Safe to drop the lock. The slab is no longer linked
 		 * to the cache.
@@ -2776,10 +2742,6 @@
 	} else
 		fixup_slab_list(cachep, n, page, &list);
 
-<<<<<<< HEAD
-	n->num_slabs++;
-=======
->>>>>>> c470abd4
 	STATS_INC_GROWN(cachep);
 	n->free_objects += cachep->num - page->active;
 	spin_unlock(&n->list_lock);
@@ -3478,12 +3440,8 @@
 
 		page = list_last_entry(&n->slabs_free, struct page, lru);
 		list_move(&page->lru, list);
-<<<<<<< HEAD
-		n->num_slabs--;
-=======
 		n->free_slabs--;
 		n->total_slabs--;
->>>>>>> c470abd4
 	}
 }
 
@@ -4135,21 +4093,9 @@
 #ifdef CONFIG_SLABINFO
 void get_slabinfo(struct kmem_cache *cachep, struct slabinfo *sinfo)
 {
-<<<<<<< HEAD
-	struct page *page;
-	unsigned long active_objs;
-	unsigned long num_objs;
-	unsigned long active_slabs = 0;
-	unsigned long num_slabs, free_objects = 0, shared_avail = 0;
-	unsigned long num_slabs_partial = 0, num_slabs_free = 0;
-	unsigned long num_slabs_full = 0;
-	const char *name;
-	char *error = NULL;
-=======
 	unsigned long active_objs, num_objs, active_slabs;
 	unsigned long total_slabs = 0, free_objs = 0, shared_avail = 0;
 	unsigned long free_slabs = 0;
->>>>>>> c470abd4
 	int node;
 	struct kmem_cache_node *n;
 
@@ -4157,53 +4103,18 @@
 		check_irq_on();
 		spin_lock_irq(&n->list_lock);
 
-<<<<<<< HEAD
-		num_slabs += n->num_slabs;
-
-		list_for_each_entry(page, &n->slabs_partial, lru) {
-			if (page->active == cachep->num && !error)
-				error = "slabs_partial accounting error";
-			if (!page->active && !error)
-				error = "slabs_partial accounting error";
-			active_objs += page->active;
-			num_slabs_partial++;
-		}
-
-		list_for_each_entry(page, &n->slabs_free, lru) {
-			if (page->active && !error)
-				error = "slabs_free accounting error";
-			num_slabs_free++;
-		}
-
-		free_objects += n->free_objects;
-=======
 		total_slabs += n->total_slabs;
 		free_slabs += n->free_slabs;
 		free_objs += n->free_objects;
 
->>>>>>> c470abd4
 		if (n->shared)
 			shared_avail += n->shared->avail;
 
 		spin_unlock_irq(&n->list_lock);
 	}
-<<<<<<< HEAD
-	num_objs = num_slabs * cachep->num;
-	active_slabs = num_slabs - num_slabs_free;
-	num_slabs_full = num_slabs - (num_slabs_partial + num_slabs_free);
-	active_objs += (num_slabs_full * cachep->num);
-
-	if (num_objs - active_objs != free_objects && !error)
-		error = "free_objects accounting error";
-
-	name = cachep->name;
-	if (error)
-		pr_err("slab: cache %s error: %s\n", name, error);
-=======
 	num_objs = total_slabs * cachep->num;
 	active_slabs = total_slabs - free_slabs;
 	active_objs = num_objs - free_objs;
->>>>>>> c470abd4
 
 	sinfo->active_objs = active_objs;
 	sinfo->num_objs = num_objs;
