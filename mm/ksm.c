// SPDX-License-Identifier: GPL-2.0-only
/*
 * Memory merging support.
 *
 * This code enables dynamic sharing of identical pages found in different
 * memory areas, even if they are not shared by fork()
 *
 * Copyright (C) 2008-2009 Red Hat, Inc.
 * Authors:
 *	Izik Eidus
 *	Andrea Arcangeli
 *	Chris Wright
 *	Hugh Dickins
 */

#include <linux/errno.h>
#include <linux/mm.h>
#include <linux/fs.h>
#include <linux/mman.h>
#include <linux/sched.h>
#include <linux/sched/mm.h>
#include <linux/sched/coredump.h>
#include <linux/rwsem.h>
#include <linux/pagemap.h>
#include <linux/rmap.h>
#include <linux/spinlock.h>
#include <linux/xxhash.h>
#include <linux/delay.h>
#include <linux/kthread.h>
#include <linux/wait.h>
#include <linux/slab.h>
#include <linux/rbtree.h>
#include <linux/memory.h>
#include <linux/mmu_notifier.h>
#include <linux/swap.h>
#include <linux/ksm.h>
#include <linux/hashtable.h>
#include <linux/freezer.h>
#include <linux/oom.h>
#include <linux/numa.h>

#include <asm/tlbflush.h>
#include "internal.h"

#ifdef CONFIG_NUMA
#define NUMA(x)		(x)
#define DO_NUMA(x)	do { (x); } while (0)
#else
#define NUMA(x)		(0)
#define DO_NUMA(x)	do { } while (0)
#endif

/**
 * DOC: Overview
 *
 * A few notes about the KSM scanning process,
 * to make it easier to understand the data structures below:
 *
 * In order to reduce excessive scanning, KSM sorts the memory pages by their
 * contents into a data structure that holds pointers to the pages' locations.
 *
 * Since the contents of the pages may change at any moment, KSM cannot just
 * insert the pages into a normal sorted tree and expect it to find anything.
 * Therefore KSM uses two data structures - the stable and the unstable tree.
 *
 * The stable tree holds pointers to all the merged pages (ksm pages), sorted
 * by their contents.  Because each such page is write-protected, searching on
 * this tree is fully assured to be working (except when pages are unmapped),
 * and therefore this tree is called the stable tree.
 *
 * The stable tree node includes information required for reverse
 * mapping from a KSM page to virtual addresses that map this page.
 *
 * In order to avoid large latencies of the rmap walks on KSM pages,
 * KSM maintains two types of nodes in the stable tree:
 *
 * * the regular nodes that keep the reverse mapping structures in a
 *   linked list
 * * the "chains" that link nodes ("dups") that represent the same
 *   write protected memory content, but each "dup" corresponds to a
 *   different KSM page copy of that content
 *
 * Internally, the regular nodes, "dups" and "chains" are represented
 * using the same :c:type:`struct stable_node` structure.
 *
 * In addition to the stable tree, KSM uses a second data structure called the
 * unstable tree: this tree holds pointers to pages which have been found to
 * be "unchanged for a period of time".  The unstable tree sorts these pages
 * by their contents, but since they are not write-protected, KSM cannot rely
 * upon the unstable tree to work correctly - the unstable tree is liable to
 * be corrupted as its contents are modified, and so it is called unstable.
 *
 * KSM solves this problem by several techniques:
 *
 * 1) The unstable tree is flushed every time KSM completes scanning all
 *    memory areas, and then the tree is rebuilt again from the beginning.
 * 2) KSM will only insert into the unstable tree, pages whose hash value
 *    has not changed since the previous scan of all memory areas.
 * 3) The unstable tree is a RedBlack Tree - so its balancing is based on the
 *    colors of the nodes and not on their contents, assuring that even when
 *    the tree gets "corrupted" it won't get out of balance, so scanning time
 *    remains the same (also, searching and inserting nodes in an rbtree uses
 *    the same algorithm, so we have no overhead when we flush and rebuild).
 * 4) KSM never flushes the stable tree, which means that even if it were to
 *    take 10 attempts to find a page in the unstable tree, once it is found,
 *    it is secured in the stable tree.  (When we scan a new page, we first
 *    compare it against the stable tree, and then against the unstable tree.)
 *
 * If the merge_across_nodes tunable is unset, then KSM maintains multiple
 * stable trees and multiple unstable trees: one of each for each NUMA node.
 */

/**
 * struct mm_slot - ksm information per mm that is being scanned
 * @link: link to the mm_slots hash list
 * @mm_list: link into the mm_slots list, rooted in ksm_mm_head
 * @rmap_list: head for this mm_slot's singly-linked list of rmap_items
 * @mm: the mm that this information is valid for
 */
struct mm_slot {
	struct hlist_node link;
	struct list_head mm_list;
	struct rmap_item *rmap_list;
	struct mm_struct *mm;
};

/**
 * struct ksm_scan - cursor for scanning
 * @mm_slot: the current mm_slot we are scanning
 * @address: the next address inside that to be scanned
 * @rmap_list: link to the next rmap to be scanned in the rmap_list
 * @seqnr: count of completed full scans (needed when removing unstable node)
 *
 * There is only the one ksm_scan instance of this cursor structure.
 */
struct ksm_scan {
	struct mm_slot *mm_slot;
	unsigned long address;
	struct rmap_item **rmap_list;
	unsigned long seqnr;
};

/**
 * struct stable_node - node of the stable rbtree
 * @node: rb node of this ksm page in the stable tree
 * @head: (overlaying parent) &migrate_nodes indicates temporarily on that list
 * @hlist_dup: linked into the stable_node->hlist with a stable_node chain
 * @list: linked into migrate_nodes, pending placement in the proper node tree
 * @hlist: hlist head of rmap_items using this ksm page
 * @kpfn: page frame number of this ksm page (perhaps temporarily on wrong nid)
 * @chain_prune_time: time of the last full garbage collection
 * @rmap_hlist_len: number of rmap_item entries in hlist or STABLE_NODE_CHAIN
 * @nid: NUMA node id of stable tree in which linked (may not match kpfn)
 */
struct stable_node {
	union {
		struct rb_node node;	/* when node of stable tree */
		struct {		/* when listed for migration */
			struct list_head *head;
			struct {
				struct hlist_node hlist_dup;
				struct list_head list;
			};
		};
	};
	struct hlist_head hlist;
	union {
		unsigned long kpfn;
		unsigned long chain_prune_time;
	};
	/*
	 * STABLE_NODE_CHAIN can be any negative number in
	 * rmap_hlist_len negative range, but better not -1 to be able
	 * to reliably detect underflows.
	 */
#define STABLE_NODE_CHAIN -1024
	int rmap_hlist_len;
#ifdef CONFIG_NUMA
	int nid;
#endif
};

/**
 * struct rmap_item - reverse mapping item for virtual addresses
 * @rmap_list: next rmap_item in mm_slot's singly-linked rmap_list
 * @anon_vma: pointer to anon_vma for this mm,address, when in stable tree
 * @nid: NUMA node id of unstable tree in which linked (may not match page)
 * @mm: the memory structure this rmap_item is pointing into
 * @address: the virtual address this rmap_item tracks (+ flags in low bits)
 * @oldchecksum: previous checksum of the page at that virtual address
 * @node: rb node of this rmap_item in the unstable tree
 * @head: pointer to stable_node heading this list in the stable tree
 * @hlist: link into hlist of rmap_items hanging off that stable_node
 */
struct rmap_item {
	struct rmap_item *rmap_list;
	union {
		struct anon_vma *anon_vma;	/* when stable */
#ifdef CONFIG_NUMA
		int nid;		/* when node of unstable tree */
#endif
	};
	struct mm_struct *mm;
	unsigned long address;		/* + low bits used for flags below */
	unsigned int oldchecksum;	/* when unstable */
	union {
		struct rb_node node;	/* when node of unstable tree */
		struct {		/* when listed from stable tree */
			struct stable_node *head;
			struct hlist_node hlist;
		};
	};
};

#define SEQNR_MASK	0x0ff	/* low bits of unstable tree seqnr */
#define UNSTABLE_FLAG	0x100	/* is a node of the unstable tree */
#define STABLE_FLAG	0x200	/* is listed from the stable tree */
#define KSM_FLAG_MASK	(SEQNR_MASK|UNSTABLE_FLAG|STABLE_FLAG)
				/* to mask all the flags */

/* The stable and unstable tree heads */
static struct rb_root one_stable_tree[1] = { RB_ROOT };
static struct rb_root one_unstable_tree[1] = { RB_ROOT };
static struct rb_root *root_stable_tree = one_stable_tree;
static struct rb_root *root_unstable_tree = one_unstable_tree;

/* Recently migrated nodes of stable tree, pending proper placement */
static LIST_HEAD(migrate_nodes);
#define STABLE_NODE_DUP_HEAD ((struct list_head *)&migrate_nodes.prev)

#define MM_SLOTS_HASH_BITS 10
static DEFINE_HASHTABLE(mm_slots_hash, MM_SLOTS_HASH_BITS);

static struct mm_slot ksm_mm_head = {
	.mm_list = LIST_HEAD_INIT(ksm_mm_head.mm_list),
};
static struct ksm_scan ksm_scan = {
	.mm_slot = &ksm_mm_head,
};

static struct kmem_cache *rmap_item_cache;
static struct kmem_cache *stable_node_cache;
static struct kmem_cache *mm_slot_cache;

/* The number of nodes in the stable tree */
static unsigned long ksm_pages_shared;

/* The number of page slots additionally sharing those nodes */
static unsigned long ksm_pages_sharing;

/* The number of nodes in the unstable tree */
static unsigned long ksm_pages_unshared;

/* The number of rmap_items in use: to calculate pages_volatile */
static unsigned long ksm_rmap_items;

/* The number of stable_node chains */
static unsigned long ksm_stable_node_chains;

/* The number of stable_node dups linked to the stable_node chains */
static unsigned long ksm_stable_node_dups;

/* Delay in pruning stale stable_node_dups in the stable_node_chains */
static int ksm_stable_node_chains_prune_millisecs = 2000;

/* Maximum number of page slots sharing a stable node */
static int ksm_max_page_sharing = 256;

/* Number of pages ksmd should scan in one batch */
static unsigned int ksm_thread_pages_to_scan = 100;

/* Milliseconds ksmd should sleep between batches */
static unsigned int ksm_thread_sleep_millisecs = 20;

/* Checksum of an empty (zeroed) page */
static unsigned int zero_checksum __read_mostly;

/* Whether to merge empty (zeroed) pages with actual zero pages */
static bool ksm_use_zero_pages __read_mostly;

#ifdef CONFIG_NUMA
/* Zeroed when merging across nodes is not allowed */
static unsigned int ksm_merge_across_nodes = 1;
static int ksm_nr_node_ids = 1;
#else
#define ksm_merge_across_nodes	1U
#define ksm_nr_node_ids		1
#endif

#define KSM_RUN_STOP	0
#define KSM_RUN_MERGE	1
#define KSM_RUN_UNMERGE	2
#define KSM_RUN_OFFLINE	4
static unsigned long ksm_run = KSM_RUN_STOP;
static void wait_while_offlining(void);

static DECLARE_WAIT_QUEUE_HEAD(ksm_thread_wait);
static DECLARE_WAIT_QUEUE_HEAD(ksm_iter_wait);
static DEFINE_MUTEX(ksm_thread_mutex);
static DEFINE_SPINLOCK(ksm_mmlist_lock);

#define KSM_KMEM_CACHE(__struct, __flags) kmem_cache_create("ksm_"#__struct,\
		sizeof(struct __struct), __alignof__(struct __struct),\
		(__flags), NULL)

static int __init ksm_slab_init(void)
{
	rmap_item_cache = KSM_KMEM_CACHE(rmap_item, 0);
	if (!rmap_item_cache)
		goto out;

	stable_node_cache = KSM_KMEM_CACHE(stable_node, 0);
	if (!stable_node_cache)
		goto out_free1;

	mm_slot_cache = KSM_KMEM_CACHE(mm_slot, 0);
	if (!mm_slot_cache)
		goto out_free2;

	return 0;

out_free2:
	kmem_cache_destroy(stable_node_cache);
out_free1:
	kmem_cache_destroy(rmap_item_cache);
out:
	return -ENOMEM;
}

static void __init ksm_slab_free(void)
{
	kmem_cache_destroy(mm_slot_cache);
	kmem_cache_destroy(stable_node_cache);
	kmem_cache_destroy(rmap_item_cache);
	mm_slot_cache = NULL;
}

static __always_inline bool is_stable_node_chain(struct stable_node *chain)
{
	return chain->rmap_hlist_len == STABLE_NODE_CHAIN;
}

static __always_inline bool is_stable_node_dup(struct stable_node *dup)
{
	return dup->head == STABLE_NODE_DUP_HEAD;
}

static inline void stable_node_chain_add_dup(struct stable_node *dup,
					     struct stable_node *chain)
{
	VM_BUG_ON(is_stable_node_dup(dup));
	dup->head = STABLE_NODE_DUP_HEAD;
	VM_BUG_ON(!is_stable_node_chain(chain));
	hlist_add_head(&dup->hlist_dup, &chain->hlist);
	ksm_stable_node_dups++;
}

static inline void __stable_node_dup_del(struct stable_node *dup)
{
	VM_BUG_ON(!is_stable_node_dup(dup));
	hlist_del(&dup->hlist_dup);
	ksm_stable_node_dups--;
}

static inline void stable_node_dup_del(struct stable_node *dup)
{
	VM_BUG_ON(is_stable_node_chain(dup));
	if (is_stable_node_dup(dup))
		__stable_node_dup_del(dup);
	else
		rb_erase(&dup->node, root_stable_tree + NUMA(dup->nid));
#ifdef CONFIG_DEBUG_VM
	dup->head = NULL;
#endif
}

static inline struct rmap_item *alloc_rmap_item(void)
{
	struct rmap_item *rmap_item;

	rmap_item = kmem_cache_zalloc(rmap_item_cache, GFP_KERNEL |
						__GFP_NORETRY | __GFP_NOWARN);
	if (rmap_item)
		ksm_rmap_items++;
	return rmap_item;
}

static inline void free_rmap_item(struct rmap_item *rmap_item)
{
	ksm_rmap_items--;
	rmap_item->mm = NULL;	/* debug safety */
	kmem_cache_free(rmap_item_cache, rmap_item);
}

static inline struct stable_node *alloc_stable_node(void)
{
	/*
	 * The allocation can take too long with GFP_KERNEL when memory is under
	 * pressure, which may lead to hung task warnings.  Adding __GFP_HIGH
	 * grants access to memory reserves, helping to avoid this problem.
	 */
	return kmem_cache_alloc(stable_node_cache, GFP_KERNEL | __GFP_HIGH);
}

static inline void free_stable_node(struct stable_node *stable_node)
{
	VM_BUG_ON(stable_node->rmap_hlist_len &&
		  !is_stable_node_chain(stable_node));
	kmem_cache_free(stable_node_cache, stable_node);
}

static inline struct mm_slot *alloc_mm_slot(void)
{
	if (!mm_slot_cache)	/* initialization failed */
		return NULL;
	return kmem_cache_zalloc(mm_slot_cache, GFP_KERNEL);
}

static inline void free_mm_slot(struct mm_slot *mm_slot)
{
	kmem_cache_free(mm_slot_cache, mm_slot);
}

static struct mm_slot *get_mm_slot(struct mm_struct *mm)
{
	struct mm_slot *slot;

	hash_for_each_possible(mm_slots_hash, slot, link, (unsigned long)mm)
		if (slot->mm == mm)
			return slot;

	return NULL;
}

static void insert_to_mm_slots_hash(struct mm_struct *mm,
				    struct mm_slot *mm_slot)
{
	mm_slot->mm = mm;
	hash_add(mm_slots_hash, &mm_slot->link, (unsigned long)mm);
}

/*
 * ksmd, and unmerge_and_remove_all_rmap_items(), must not touch an mm's
 * page tables after it has passed through ksm_exit() - which, if necessary,
 * takes mmap_sem briefly to serialize against them.  ksm_exit() does not set
 * a special flag: they can just back out as soon as mm_users goes to zero.
 * ksm_test_exit() is used throughout to make this test for exit: in some
 * places for correctness, in some places just to avoid unnecessary work.
 */
static inline bool ksm_test_exit(struct mm_struct *mm)
{
	return atomic_read(&mm->mm_users) == 0;
}

/*
 * We use break_ksm to break COW on a ksm page: it's a stripped down
 *
 *	if (get_user_pages(addr, 1, 1, 1, &page, NULL) == 1)
 *		put_page(page);
 *
 * but taking great care only to touch a ksm page, in a VM_MERGEABLE vma,
 * in case the application has unmapped and remapped mm,addr meanwhile.
 * Could a ksm page appear anywhere else?  Actually yes, in a VM_PFNMAP
 * mmap of /dev/mem or /dev/kmem, where we would not want to touch it.
 *
 * FAULT_FLAG/FOLL_REMOTE are because we do this outside the context
 * of the process that owns 'vma'.  We also do not want to enforce
 * protection keys here anyway.
 */
static int break_ksm(struct vm_area_struct *vma, unsigned long addr)
{
	struct page *page;
	vm_fault_t ret = 0;

	do {
		cond_resched();
		page = follow_page(vma, addr,
				FOLL_GET | FOLL_MIGRATION | FOLL_REMOTE);
		if (IS_ERR_OR_NULL(page))
			break;
		if (PageKsm(page))
			ret = handle_mm_fault(vma, addr,
					FAULT_FLAG_WRITE | FAULT_FLAG_REMOTE);
		else
			ret = VM_FAULT_WRITE;
		put_page(page);
	} while (!(ret & (VM_FAULT_WRITE | VM_FAULT_SIGBUS | VM_FAULT_SIGSEGV | VM_FAULT_OOM)));
	/*
	 * We must loop because handle_mm_fault() may back out if there's
	 * any difficulty e.g. if pte accessed bit gets updated concurrently.
	 *
	 * VM_FAULT_WRITE is what we have been hoping for: it indicates that
	 * COW has been broken, even if the vma does not permit VM_WRITE;
	 * but note that a concurrent fault might break PageKsm for us.
	 *
	 * VM_FAULT_SIGBUS could occur if we race with truncation of the
	 * backing file, which also invalidates anonymous pages: that's
	 * okay, that truncation will have unmapped the PageKsm for us.
	 *
	 * VM_FAULT_OOM: at the time of writing (late July 2009), setting
	 * aside mem_cgroup limits, VM_FAULT_OOM would only be set if the
	 * current task has TIF_MEMDIE set, and will be OOM killed on return
	 * to user; and ksmd, having no mm, would never be chosen for that.
	 *
	 * But if the mm is in a limited mem_cgroup, then the fault may fail
	 * with VM_FAULT_OOM even if the current task is not TIF_MEMDIE; and
	 * even ksmd can fail in this way - though it's usually breaking ksm
	 * just to undo a merge it made a moment before, so unlikely to oom.
	 *
	 * That's a pity: we might therefore have more kernel pages allocated
	 * than we're counting as nodes in the stable tree; but ksm_do_scan
	 * will retry to break_cow on each pass, so should recover the page
	 * in due course.  The important thing is to not let VM_MERGEABLE
	 * be cleared while any such pages might remain in the area.
	 */
	return (ret & VM_FAULT_OOM) ? -ENOMEM : 0;
}

static struct vm_area_struct *find_mergeable_vma(struct mm_struct *mm,
		unsigned long addr)
{
	struct vm_area_struct *vma;
	if (ksm_test_exit(mm))
		return NULL;
	vma = find_vma(mm, addr);
	if (!vma || vma->vm_start > addr)
		return NULL;
	if (!(vma->vm_flags & VM_MERGEABLE) || !vma->anon_vma)
		return NULL;
	return vma;
}

static void break_cow(struct rmap_item *rmap_item)
{
	struct mm_struct *mm = rmap_item->mm;
	unsigned long addr = rmap_item->address;
	struct vm_area_struct *vma;

	/*
	 * It is not an accident that whenever we want to break COW
	 * to undo, we also need to drop a reference to the anon_vma.
	 */
	put_anon_vma(rmap_item->anon_vma);

	down_read(&mm->mmap_sem);
	vma = find_mergeable_vma(mm, addr);
	if (vma)
		break_ksm(vma, addr);
	up_read(&mm->mmap_sem);
}

static struct page *get_mergeable_page(struct rmap_item *rmap_item)
{
	struct mm_struct *mm = rmap_item->mm;
	unsigned long addr = rmap_item->address;
	struct vm_area_struct *vma;
	struct page *page;

	down_read(&mm->mmap_sem);
	vma = find_mergeable_vma(mm, addr);
	if (!vma)
		goto out;

	page = follow_page(vma, addr, FOLL_GET);
	if (IS_ERR_OR_NULL(page))
		goto out;
	if (PageAnon(page)) {
		flush_anon_page(vma, page, addr);
		flush_dcache_page(page);
	} else {
		put_page(page);
out:
		page = NULL;
	}
	up_read(&mm->mmap_sem);
	return page;
}

/*
 * This helper is used for getting right index into array of tree roots.
 * When merge_across_nodes knob is set to 1, there are only two rb-trees for
 * stable and unstable pages from all nodes with roots in index 0. Otherwise,
 * every node has its own stable and unstable tree.
 */
static inline int get_kpfn_nid(unsigned long kpfn)
{
	return ksm_merge_across_nodes ? 0 : NUMA(pfn_to_nid(kpfn));
}

static struct stable_node *alloc_stable_node_chain(struct stable_node *dup,
						   struct rb_root *root)
{
	struct stable_node *chain = alloc_stable_node();
	VM_BUG_ON(is_stable_node_chain(dup));
	if (likely(chain)) {
		INIT_HLIST_HEAD(&chain->hlist);
		chain->chain_prune_time = jiffies;
		chain->rmap_hlist_len = STABLE_NODE_CHAIN;
#if defined (CONFIG_DEBUG_VM) && defined(CONFIG_NUMA)
		chain->nid = NUMA_NO_NODE; /* debug */
#endif
		ksm_stable_node_chains++;

		/*
		 * Put the stable node chain in the first dimension of
		 * the stable tree and at the same time remove the old
		 * stable node.
		 */
		rb_replace_node(&dup->node, &chain->node, root);

		/*
		 * Move the old stable node to the second dimension
		 * queued in the hlist_dup. The invariant is that all
		 * dup stable_nodes in the chain->hlist point to pages
		 * that are wrprotected and have the exact same
		 * content.
		 */
		stable_node_chain_add_dup(dup, chain);
	}
	return chain;
}

static inline void free_stable_node_chain(struct stable_node *chain,
					  struct rb_root *root)
{
	rb_erase(&chain->node, root);
	free_stable_node(chain);
	ksm_stable_node_chains--;
}

static void remove_node_from_stable_tree(struct stable_node *stable_node)
{
	struct rmap_item *rmap_item;

	/* check it's not STABLE_NODE_CHAIN or negative */
	BUG_ON(stable_node->rmap_hlist_len < 0);

	hlist_for_each_entry(rmap_item, &stable_node->hlist, hlist) {
		if (rmap_item->hlist.next)
			ksm_pages_sharing--;
		else
			ksm_pages_shared--;
		VM_BUG_ON(stable_node->rmap_hlist_len <= 0);
		stable_node->rmap_hlist_len--;
		put_anon_vma(rmap_item->anon_vma);
		rmap_item->address &= PAGE_MASK;
		cond_resched();
	}

	/*
	 * We need the second aligned pointer of the migrate_nodes
	 * list_head to stay clear from the rb_parent_color union
	 * (aligned and different than any node) and also different
	 * from &migrate_nodes. This will verify that future list.h changes
	 * don't break STABLE_NODE_DUP_HEAD. Only recent gcc can handle it.
	 */
#if defined(GCC_VERSION) && GCC_VERSION >= 40903
	BUILD_BUG_ON(STABLE_NODE_DUP_HEAD <= &migrate_nodes);
	BUILD_BUG_ON(STABLE_NODE_DUP_HEAD >= &migrate_nodes + 1);
#endif

	if (stable_node->head == &migrate_nodes)
		list_del(&stable_node->list);
	else
		stable_node_dup_del(stable_node);
	free_stable_node(stable_node);
}

enum get_ksm_page_flags {
	GET_KSM_PAGE_NOLOCK,
	GET_KSM_PAGE_LOCK,
	GET_KSM_PAGE_TRYLOCK
};

/*
 * get_ksm_page: checks if the page indicated by the stable node
 * is still its ksm page, despite having held no reference to it.
 * In which case we can trust the content of the page, and it
 * returns the gotten page; but if the page has now been zapped,
 * remove the stale node from the stable tree and return NULL.
 * But beware, the stable node's page might be being migrated.
 *
 * You would expect the stable_node to hold a reference to the ksm page.
 * But if it increments the page's count, swapping out has to wait for
 * ksmd to come around again before it can free the page, which may take
 * seconds or even minutes: much too unresponsive.  So instead we use a
 * "keyhole reference": access to the ksm page from the stable node peeps
 * out through its keyhole to see if that page still holds the right key,
 * pointing back to this stable node.  This relies on freeing a PageAnon
 * page to reset its page->mapping to NULL, and relies on no other use of
 * a page to put something that might look like our key in page->mapping.
 * is on its way to being freed; but it is an anomaly to bear in mind.
 */
static struct page *get_ksm_page(struct stable_node *stable_node,
				 enum get_ksm_page_flags flags)
{
	struct page *page;
	void *expected_mapping;
	unsigned long kpfn;

	expected_mapping = (void *)((unsigned long)stable_node |
					PAGE_MAPPING_KSM);
again:
	kpfn = READ_ONCE(stable_node->kpfn); /* Address dependency. */
	page = pfn_to_page(kpfn);
	if (READ_ONCE(page->mapping) != expected_mapping)
		goto stale;

	/*
	 * We cannot do anything with the page while its refcount is 0.
	 * Usually 0 means free, or tail of a higher-order page: in which
	 * case this node is no longer referenced, and should be freed;
	 * however, it might mean that the page is under page_ref_freeze().
	 * The __remove_mapping() case is easy, again the node is now stale;
	 * the same is in reuse_ksm_page() case; but if page is swapcache
	 * in migrate_page_move_mapping(), it might still be our page,
	 * in which case it's essential to keep the node.
	 */
	while (!get_page_unless_zero(page)) {
		/*
		 * Another check for page->mapping != expected_mapping would
		 * work here too.  We have chosen the !PageSwapCache test to
		 * optimize the common case, when the page is or is about to
		 * be freed: PageSwapCache is cleared (under spin_lock_irq)
		 * in the ref_freeze section of __remove_mapping(); but Anon
		 * page->mapping reset to NULL later, in free_pages_prepare().
		 */
		if (!PageSwapCache(page))
			goto stale;
		cpu_relax();
	}

	if (READ_ONCE(page->mapping) != expected_mapping) {
		put_page(page);
		goto stale;
	}

	if (flags == GET_KSM_PAGE_TRYLOCK) {
		if (!trylock_page(page)) {
			put_page(page);
			return ERR_PTR(-EBUSY);
		}
	} else if (flags == GET_KSM_PAGE_LOCK)
		lock_page(page);

	if (flags != GET_KSM_PAGE_NOLOCK) {
		if (READ_ONCE(page->mapping) != expected_mapping) {
			unlock_page(page);
			put_page(page);
			goto stale;
		}
	}
	return page;

stale:
	/*
	 * We come here from above when page->mapping or !PageSwapCache
	 * suggests that the node is stale; but it might be under migration.
	 * We need smp_rmb(), matching the smp_wmb() in ksm_migrate_page(),
	 * before checking whether node->kpfn has been changed.
	 */
	smp_rmb();
	if (READ_ONCE(stable_node->kpfn) != kpfn)
		goto again;
	remove_node_from_stable_tree(stable_node);
	return NULL;
}

/*
 * Removing rmap_item from stable or unstable tree.
 * This function will clean the information from the stable/unstable tree.
 */
static void remove_rmap_item_from_tree(struct rmap_item *rmap_item)
{
	if (rmap_item->address & STABLE_FLAG) {
		struct stable_node *stable_node;
		struct page *page;

		stable_node = rmap_item->head;
		page = get_ksm_page(stable_node, GET_KSM_PAGE_LOCK);
		if (!page)
			goto out;

		hlist_del(&rmap_item->hlist);
		unlock_page(page);
		put_page(page);

		if (!hlist_empty(&stable_node->hlist))
			ksm_pages_sharing--;
		else
			ksm_pages_shared--;
		VM_BUG_ON(stable_node->rmap_hlist_len <= 0);
		stable_node->rmap_hlist_len--;

		put_anon_vma(rmap_item->anon_vma);
		rmap_item->address &= PAGE_MASK;

	} else if (rmap_item->address & UNSTABLE_FLAG) {
		unsigned char age;
		/*
		 * Usually ksmd can and must skip the rb_erase, because
		 * root_unstable_tree was already reset to RB_ROOT.
		 * But be careful when an mm is exiting: do the rb_erase
		 * if this rmap_item was inserted by this scan, rather
		 * than left over from before.
		 */
		age = (unsigned char)(ksm_scan.seqnr - rmap_item->address);
		BUG_ON(age > 1);
		if (!age)
			rb_erase(&rmap_item->node,
				 root_unstable_tree + NUMA(rmap_item->nid));
		ksm_pages_unshared--;
		rmap_item->address &= PAGE_MASK;
	}
out:
	cond_resched();		/* we're called from many long loops */
}

static void remove_trailing_rmap_items(struct mm_slot *mm_slot,
				       struct rmap_item **rmap_list)
{
	while (*rmap_list) {
		struct rmap_item *rmap_item = *rmap_list;
		*rmap_list = rmap_item->rmap_list;
		remove_rmap_item_from_tree(rmap_item);
		free_rmap_item(rmap_item);
	}
}

/*
 * Though it's very tempting to unmerge rmap_items from stable tree rather
 * than check every pte of a given vma, the locking doesn't quite work for
 * that - an rmap_item is assigned to the stable tree after inserting ksm
 * page and upping mmap_sem.  Nor does it fit with the way we skip dup'ing
 * rmap_items from parent to child at fork time (so as not to waste time
 * if exit comes before the next scan reaches it).
 *
 * Similarly, although we'd like to remove rmap_items (so updating counts
 * and freeing memory) when unmerging an area, it's easier to leave that
 * to the next pass of ksmd - consider, for example, how ksmd might be
 * in cmp_and_merge_page on one of the rmap_items we would be removing.
 */
static int unmerge_ksm_pages(struct vm_area_struct *vma,
			     unsigned long start, unsigned long end)
{
	unsigned long addr;
	int err = 0;

	for (addr = start; addr < end && !err; addr += PAGE_SIZE) {
		if (ksm_test_exit(vma->vm_mm))
			break;
		if (signal_pending(current))
			err = -ERESTARTSYS;
		else
			err = break_ksm(vma, addr);
	}
	return err;
}

static inline struct stable_node *page_stable_node(struct page *page)
{
	return PageKsm(page) ? page_rmapping(page) : NULL;
}

static inline void set_page_stable_node(struct page *page,
					struct stable_node *stable_node)
{
	page->mapping = (void *)((unsigned long)stable_node | PAGE_MAPPING_KSM);
}

#ifdef CONFIG_SYSFS
/*
 * Only called through the sysfs control interface:
 */
static int remove_stable_node(struct stable_node *stable_node)
{
	struct page *page;
	int err;

	page = get_ksm_page(stable_node, GET_KSM_PAGE_LOCK);
	if (!page) {
		/*
		 * get_ksm_page did remove_node_from_stable_tree itself.
		 */
		return 0;
	}

	if (WARN_ON_ONCE(page_mapped(page))) {
		/*
		 * This should not happen: but if it does, just refuse to let
		 * merge_across_nodes be switched - there is no need to panic.
		 */
		err = -EBUSY;
	} else {
		/*
		 * The stable node did not yet appear stale to get_ksm_page(),
		 * since that allows for an unmapped ksm page to be recognized
		 * right up until it is freed; but the node is safe to remove.
		 * This page might be in a pagevec waiting to be freed,
		 * or it might be PageSwapCache (perhaps under writeback),
		 * or it might have been removed from swapcache a moment ago.
		 */
		set_page_stable_node(page, NULL);
		remove_node_from_stable_tree(stable_node);
		err = 0;
	}

	unlock_page(page);
	put_page(page);
	return err;
}

static int remove_stable_node_chain(struct stable_node *stable_node,
				    struct rb_root *root)
{
	struct stable_node *dup;
	struct hlist_node *hlist_safe;

	if (!is_stable_node_chain(stable_node)) {
		VM_BUG_ON(is_stable_node_dup(stable_node));
		if (remove_stable_node(stable_node))
			return true;
		else
			return false;
	}

	hlist_for_each_entry_safe(dup, hlist_safe,
				  &stable_node->hlist, hlist_dup) {
		VM_BUG_ON(!is_stable_node_dup(dup));
		if (remove_stable_node(dup))
			return true;
	}
	BUG_ON(!hlist_empty(&stable_node->hlist));
	free_stable_node_chain(stable_node, root);
	return false;
}

static int remove_all_stable_nodes(void)
{
	struct stable_node *stable_node, *next;
	int nid;
	int err = 0;

	for (nid = 0; nid < ksm_nr_node_ids; nid++) {
		while (root_stable_tree[nid].rb_node) {
			stable_node = rb_entry(root_stable_tree[nid].rb_node,
						struct stable_node, node);
			if (remove_stable_node_chain(stable_node,
						     root_stable_tree + nid)) {
				err = -EBUSY;
				break;	/* proceed to next nid */
			}
			cond_resched();
		}
	}
	list_for_each_entry_safe(stable_node, next, &migrate_nodes, list) {
		if (remove_stable_node(stable_node))
			err = -EBUSY;
		cond_resched();
	}
	return err;
}

static int unmerge_and_remove_all_rmap_items(void)
{
	struct mm_slot *mm_slot;
	struct mm_struct *mm;
	struct vm_area_struct *vma;
	int err = 0;

	spin_lock(&ksm_mmlist_lock);
	ksm_scan.mm_slot = list_entry(ksm_mm_head.mm_list.next,
						struct mm_slot, mm_list);
	spin_unlock(&ksm_mmlist_lock);

	for (mm_slot = ksm_scan.mm_slot;
			mm_slot != &ksm_mm_head; mm_slot = ksm_scan.mm_slot) {
		mm = mm_slot->mm;
		down_read(&mm->mmap_sem);
		for (vma = mm->mmap; vma; vma = vma->vm_next) {
			if (ksm_test_exit(mm))
				break;
			if (!(vma->vm_flags & VM_MERGEABLE) || !vma->anon_vma)
				continue;
			err = unmerge_ksm_pages(vma,
						vma->vm_start, vma->vm_end);
			if (err)
				goto error;
		}

		remove_trailing_rmap_items(mm_slot, &mm_slot->rmap_list);
		up_read(&mm->mmap_sem);

		spin_lock(&ksm_mmlist_lock);
		ksm_scan.mm_slot = list_entry(mm_slot->mm_list.next,
						struct mm_slot, mm_list);
		if (ksm_test_exit(mm)) {
			hash_del(&mm_slot->link);
			list_del(&mm_slot->mm_list);
			spin_unlock(&ksm_mmlist_lock);

			free_mm_slot(mm_slot);
			clear_bit(MMF_VM_MERGEABLE, &mm->flags);
			mmdrop(mm);
		} else
			spin_unlock(&ksm_mmlist_lock);
	}

	/* Clean up stable nodes, but don't worry if some are still busy */
	remove_all_stable_nodes();
	ksm_scan.seqnr = 0;
	return 0;

error:
	up_read(&mm->mmap_sem);
	spin_lock(&ksm_mmlist_lock);
	ksm_scan.mm_slot = &ksm_mm_head;
	spin_unlock(&ksm_mmlist_lock);
	return err;
}
#endif /* CONFIG_SYSFS */

static u32 calc_checksum(struct page *page)
{
	u32 checksum;
	void *addr = kmap_atomic(page);
	checksum = xxhash(addr, PAGE_SIZE, 0);
	kunmap_atomic(addr);
	return checksum;
}

static int memcmp_pages(struct page *page1, struct page *page2)
{
	char *addr1, *addr2;
	int ret;

	addr1 = kmap_atomic(page1);
	addr2 = kmap_atomic(page2);
	ret = memcmp(addr1, addr2, PAGE_SIZE);
	kunmap_atomic(addr2);
	kunmap_atomic(addr1);
	return ret;
}

static inline int pages_identical(struct page *page1, struct page *page2)
{
	return !memcmp_pages(page1, page2);
}

static int write_protect_page(struct vm_area_struct *vma, struct page *page,
			      pte_t *orig_pte)
{
	struct mm_struct *mm = vma->vm_mm;
	struct page_vma_mapped_walk pvmw = {
		.page = page,
		.vma = vma,
	};
	int swapped;
	int err = -EFAULT;
	struct mmu_notifier_range range;

	pvmw.address = page_address_in_vma(page, vma);
	if (pvmw.address == -EFAULT)
		goto out;

	BUG_ON(PageTransCompound(page));

<<<<<<< HEAD
	mmu_notifier_range_init(&range, mm, pvmw.address,
=======
	mmu_notifier_range_init(&range, MMU_NOTIFY_CLEAR, 0, vma, mm,
				pvmw.address,
>>>>>>> 0ecfebd2
				pvmw.address + PAGE_SIZE);
	mmu_notifier_invalidate_range_start(&range);

	if (!page_vma_mapped_walk(&pvmw))
		goto out_mn;
	if (WARN_ONCE(!pvmw.pte, "Unexpected PMD mapping?"))
		goto out_unlock;

	if (pte_write(*pvmw.pte) || pte_dirty(*pvmw.pte) ||
	    (pte_protnone(*pvmw.pte) && pte_savedwrite(*pvmw.pte)) ||
						mm_tlb_flush_pending(mm)) {
		pte_t entry;

		swapped = PageSwapCache(page);
		flush_cache_page(vma, pvmw.address, page_to_pfn(page));
		/*
		 * Ok this is tricky, when get_user_pages_fast() run it doesn't
		 * take any lock, therefore the check that we are going to make
		 * with the pagecount against the mapcount is racey and
		 * O_DIRECT can happen right after the check.
		 * So we clear the pte and flush the tlb before the check
		 * this assure us that no O_DIRECT can happen after the check
		 * or in the middle of the check.
		 *
		 * No need to notify as we are downgrading page table to read
		 * only not changing it to point to a new page.
		 *
		 * See Documentation/vm/mmu_notifier.rst
		 */
		entry = ptep_clear_flush(vma, pvmw.address, pvmw.pte);
		/*
		 * Check that no O_DIRECT or similar I/O is in progress on the
		 * page
		 */
		if (page_mapcount(page) + 1 + swapped != page_count(page)) {
			set_pte_at(mm, pvmw.address, pvmw.pte, entry);
			goto out_unlock;
		}
		if (pte_dirty(entry))
			set_page_dirty(page);

		if (pte_protnone(entry))
			entry = pte_mkclean(pte_clear_savedwrite(entry));
		else
			entry = pte_mkclean(pte_wrprotect(entry));
		set_pte_at_notify(mm, pvmw.address, pvmw.pte, entry);
	}
	*orig_pte = *pvmw.pte;
	err = 0;

out_unlock:
	page_vma_mapped_walk_done(&pvmw);
out_mn:
	mmu_notifier_invalidate_range_end(&range);
out:
	return err;
}

/**
 * replace_page - replace page in vma by new ksm page
 * @vma:      vma that holds the pte pointing to page
 * @page:     the page we are replacing by kpage
 * @kpage:    the ksm page we replace page by
 * @orig_pte: the original value of the pte
 *
 * Returns 0 on success, -EFAULT on failure.
 */
static int replace_page(struct vm_area_struct *vma, struct page *page,
			struct page *kpage, pte_t orig_pte)
{
	struct mm_struct *mm = vma->vm_mm;
	pmd_t *pmd;
	pte_t *ptep;
	pte_t newpte;
	spinlock_t *ptl;
	unsigned long addr;
	int err = -EFAULT;
	struct mmu_notifier_range range;

	addr = page_address_in_vma(page, vma);
	if (addr == -EFAULT)
		goto out;

	pmd = mm_find_pmd(mm, addr);
	if (!pmd)
		goto out;

<<<<<<< HEAD
	mmu_notifier_range_init(&range, mm, addr, addr + PAGE_SIZE);
=======
	mmu_notifier_range_init(&range, MMU_NOTIFY_CLEAR, 0, vma, mm, addr,
				addr + PAGE_SIZE);
>>>>>>> 0ecfebd2
	mmu_notifier_invalidate_range_start(&range);

	ptep = pte_offset_map_lock(mm, pmd, addr, &ptl);
	if (!pte_same(*ptep, orig_pte)) {
		pte_unmap_unlock(ptep, ptl);
		goto out_mn;
	}

	/*
	 * No need to check ksm_use_zero_pages here: we can only have a
	 * zero_page here if ksm_use_zero_pages was enabled alreaady.
	 */
	if (!is_zero_pfn(page_to_pfn(kpage))) {
		get_page(kpage);
		page_add_anon_rmap(kpage, vma, addr, false);
		newpte = mk_pte(kpage, vma->vm_page_prot);
	} else {
		newpte = pte_mkspecial(pfn_pte(page_to_pfn(kpage),
					       vma->vm_page_prot));
		/*
		 * We're replacing an anonymous page with a zero page, which is
		 * not anonymous. We need to do proper accounting otherwise we
		 * will get wrong values in /proc, and a BUG message in dmesg
		 * when tearing down the mm.
		 */
		dec_mm_counter(mm, MM_ANONPAGES);
	}

	flush_cache_page(vma, addr, pte_pfn(*ptep));
	/*
	 * No need to notify as we are replacing a read only page with another
	 * read only page with the same content.
	 *
	 * See Documentation/vm/mmu_notifier.rst
	 */
	ptep_clear_flush(vma, addr, ptep);
	set_pte_at_notify(mm, addr, ptep, newpte);

	page_remove_rmap(page, false);
	if (!page_mapped(page))
		try_to_free_swap(page);
	put_page(page);

	pte_unmap_unlock(ptep, ptl);
	err = 0;
out_mn:
	mmu_notifier_invalidate_range_end(&range);
out:
	return err;
}

/*
 * try_to_merge_one_page - take two pages and merge them into one
 * @vma: the vma that holds the pte pointing to page
 * @page: the PageAnon page that we want to replace with kpage
 * @kpage: the PageKsm page that we want to map instead of page,
 *         or NULL the first time when we want to use page as kpage.
 *
 * This function returns 0 if the pages were merged, -EFAULT otherwise.
 */
static int try_to_merge_one_page(struct vm_area_struct *vma,
				 struct page *page, struct page *kpage)
{
	pte_t orig_pte = __pte(0);
	int err = -EFAULT;

	if (page == kpage)			/* ksm page forked */
		return 0;

	if (!PageAnon(page))
		goto out;

	/*
	 * We need the page lock to read a stable PageSwapCache in
	 * write_protect_page().  We use trylock_page() instead of
	 * lock_page() because we don't want to wait here - we
	 * prefer to continue scanning and merging different pages,
	 * then come back to this page when it is unlocked.
	 */
	if (!trylock_page(page))
		goto out;

	if (PageTransCompound(page)) {
		if (split_huge_page(page))
			goto out_unlock;
	}

	/*
	 * If this anonymous page is mapped only here, its pte may need
	 * to be write-protected.  If it's mapped elsewhere, all of its
	 * ptes are necessarily already write-protected.  But in either
	 * case, we need to lock and check page_count is not raised.
	 */
	if (write_protect_page(vma, page, &orig_pte) == 0) {
		if (!kpage) {
			/*
			 * While we hold page lock, upgrade page from
			 * PageAnon+anon_vma to PageKsm+NULL stable_node:
			 * stable_tree_insert() will update stable_node.
			 */
			set_page_stable_node(page, NULL);
			mark_page_accessed(page);
			/*
			 * Page reclaim just frees a clean page with no dirty
			 * ptes: make sure that the ksm page would be swapped.
			 */
			if (!PageDirty(page))
				SetPageDirty(page);
			err = 0;
		} else if (pages_identical(page, kpage))
			err = replace_page(vma, page, kpage, orig_pte);
	}

	if ((vma->vm_flags & VM_LOCKED) && kpage && !err) {
		munlock_vma_page(page);
		if (!PageMlocked(kpage)) {
			unlock_page(page);
			lock_page(kpage);
			mlock_vma_page(kpage);
			page = kpage;		/* for final unlock */
		}
	}

out_unlock:
	unlock_page(page);
out:
	return err;
}

/*
 * try_to_merge_with_ksm_page - like try_to_merge_two_pages,
 * but no new kernel page is allocated: kpage must already be a ksm page.
 *
 * This function returns 0 if the pages were merged, -EFAULT otherwise.
 */
static int try_to_merge_with_ksm_page(struct rmap_item *rmap_item,
				      struct page *page, struct page *kpage)
{
	struct mm_struct *mm = rmap_item->mm;
	struct vm_area_struct *vma;
	int err = -EFAULT;

	down_read(&mm->mmap_sem);
	vma = find_mergeable_vma(mm, rmap_item->address);
	if (!vma)
		goto out;

	err = try_to_merge_one_page(vma, page, kpage);
	if (err)
		goto out;

	/* Unstable nid is in union with stable anon_vma: remove first */
	remove_rmap_item_from_tree(rmap_item);

	/* Must get reference to anon_vma while still holding mmap_sem */
	rmap_item->anon_vma = vma->anon_vma;
	get_anon_vma(vma->anon_vma);
out:
	up_read(&mm->mmap_sem);
	return err;
}

/*
 * try_to_merge_two_pages - take two identical pages and prepare them
 * to be merged into one page.
 *
 * This function returns the kpage if we successfully merged two identical
 * pages into one ksm page, NULL otherwise.
 *
 * Note that this function upgrades page to ksm page: if one of the pages
 * is already a ksm page, try_to_merge_with_ksm_page should be used.
 */
static struct page *try_to_merge_two_pages(struct rmap_item *rmap_item,
					   struct page *page,
					   struct rmap_item *tree_rmap_item,
					   struct page *tree_page)
{
	int err;

	err = try_to_merge_with_ksm_page(rmap_item, page, NULL);
	if (!err) {
		err = try_to_merge_with_ksm_page(tree_rmap_item,
							tree_page, page);
		/*
		 * If that fails, we have a ksm page with only one pte
		 * pointing to it: so break it.
		 */
		if (err)
			break_cow(rmap_item);
	}
	return err ? NULL : page;
}

static __always_inline
bool __is_page_sharing_candidate(struct stable_node *stable_node, int offset)
{
	VM_BUG_ON(stable_node->rmap_hlist_len < 0);
	/*
	 * Check that at least one mapping still exists, otherwise
	 * there's no much point to merge and share with this
	 * stable_node, as the underlying tree_page of the other
	 * sharer is going to be freed soon.
	 */
	return stable_node->rmap_hlist_len &&
		stable_node->rmap_hlist_len + offset < ksm_max_page_sharing;
}

static __always_inline
bool is_page_sharing_candidate(struct stable_node *stable_node)
{
	return __is_page_sharing_candidate(stable_node, 0);
}

static struct page *stable_node_dup(struct stable_node **_stable_node_dup,
				    struct stable_node **_stable_node,
				    struct rb_root *root,
				    bool prune_stale_stable_nodes)
{
	struct stable_node *dup, *found = NULL, *stable_node = *_stable_node;
	struct hlist_node *hlist_safe;
	struct page *_tree_page, *tree_page = NULL;
	int nr = 0;
	int found_rmap_hlist_len;

	if (!prune_stale_stable_nodes ||
	    time_before(jiffies, stable_node->chain_prune_time +
			msecs_to_jiffies(
				ksm_stable_node_chains_prune_millisecs)))
		prune_stale_stable_nodes = false;
	else
		stable_node->chain_prune_time = jiffies;

	hlist_for_each_entry_safe(dup, hlist_safe,
				  &stable_node->hlist, hlist_dup) {
		cond_resched();
		/*
		 * We must walk all stable_node_dup to prune the stale
		 * stable nodes during lookup.
		 *
		 * get_ksm_page can drop the nodes from the
		 * stable_node->hlist if they point to freed pages
		 * (that's why we do a _safe walk). The "dup"
		 * stable_node parameter itself will be freed from
		 * under us if it returns NULL.
		 */
		_tree_page = get_ksm_page(dup, GET_KSM_PAGE_NOLOCK);
		if (!_tree_page)
			continue;
		nr += 1;
		if (is_page_sharing_candidate(dup)) {
			if (!found ||
			    dup->rmap_hlist_len > found_rmap_hlist_len) {
				if (found)
					put_page(tree_page);
				found = dup;
				found_rmap_hlist_len = found->rmap_hlist_len;
				tree_page = _tree_page;

				/* skip put_page for found dup */
				if (!prune_stale_stable_nodes)
					break;
				continue;
			}
		}
		put_page(_tree_page);
	}

	if (found) {
		/*
		 * nr is counting all dups in the chain only if
		 * prune_stale_stable_nodes is true, otherwise we may
		 * break the loop at nr == 1 even if there are
		 * multiple entries.
		 */
		if (prune_stale_stable_nodes && nr == 1) {
			/*
			 * If there's not just one entry it would
			 * corrupt memory, better BUG_ON. In KSM
			 * context with no lock held it's not even
			 * fatal.
			 */
			BUG_ON(stable_node->hlist.first->next);

			/*
			 * There's just one entry and it is below the
			 * deduplication limit so drop the chain.
			 */
			rb_replace_node(&stable_node->node, &found->node,
					root);
			free_stable_node(stable_node);
			ksm_stable_node_chains--;
			ksm_stable_node_dups--;
			/*
			 * NOTE: the caller depends on the stable_node
			 * to be equal to stable_node_dup if the chain
			 * was collapsed.
			 */
			*_stable_node = found;
			/*
			 * Just for robustneess as stable_node is
			 * otherwise left as a stable pointer, the
			 * compiler shall optimize it away at build
			 * time.
			 */
			stable_node = NULL;
		} else if (stable_node->hlist.first != &found->hlist_dup &&
			   __is_page_sharing_candidate(found, 1)) {
			/*
			 * If the found stable_node dup can accept one
			 * more future merge (in addition to the one
			 * that is underway) and is not at the head of
			 * the chain, put it there so next search will
			 * be quicker in the !prune_stale_stable_nodes
			 * case.
			 *
			 * NOTE: it would be inaccurate to use nr > 1
			 * instead of checking the hlist.first pointer
			 * directly, because in the
			 * prune_stale_stable_nodes case "nr" isn't
			 * the position of the found dup in the chain,
			 * but the total number of dups in the chain.
			 */
			hlist_del(&found->hlist_dup);
			hlist_add_head(&found->hlist_dup,
				       &stable_node->hlist);
		}
	}

	*_stable_node_dup = found;
	return tree_page;
}

static struct stable_node *stable_node_dup_any(struct stable_node *stable_node,
					       struct rb_root *root)
{
	if (!is_stable_node_chain(stable_node))
		return stable_node;
	if (hlist_empty(&stable_node->hlist)) {
		free_stable_node_chain(stable_node, root);
		return NULL;
	}
	return hlist_entry(stable_node->hlist.first,
			   typeof(*stable_node), hlist_dup);
}

/*
 * Like for get_ksm_page, this function can free the *_stable_node and
 * *_stable_node_dup if the returned tree_page is NULL.
 *
 * It can also free and overwrite *_stable_node with the found
 * stable_node_dup if the chain is collapsed (in which case
 * *_stable_node will be equal to *_stable_node_dup like if the chain
 * never existed). It's up to the caller to verify tree_page is not
 * NULL before dereferencing *_stable_node or *_stable_node_dup.
 *
 * *_stable_node_dup is really a second output parameter of this
 * function and will be overwritten in all cases, the caller doesn't
 * need to initialize it.
 */
static struct page *__stable_node_chain(struct stable_node **_stable_node_dup,
					struct stable_node **_stable_node,
					struct rb_root *root,
					bool prune_stale_stable_nodes)
{
	struct stable_node *stable_node = *_stable_node;
	if (!is_stable_node_chain(stable_node)) {
		if (is_page_sharing_candidate(stable_node)) {
			*_stable_node_dup = stable_node;
			return get_ksm_page(stable_node, GET_KSM_PAGE_NOLOCK);
		}
		/*
		 * _stable_node_dup set to NULL means the stable_node
		 * reached the ksm_max_page_sharing limit.
		 */
		*_stable_node_dup = NULL;
		return NULL;
	}
	return stable_node_dup(_stable_node_dup, _stable_node, root,
			       prune_stale_stable_nodes);
}

static __always_inline struct page *chain_prune(struct stable_node **s_n_d,
						struct stable_node **s_n,
						struct rb_root *root)
{
	return __stable_node_chain(s_n_d, s_n, root, true);
}

static __always_inline struct page *chain(struct stable_node **s_n_d,
					  struct stable_node *s_n,
					  struct rb_root *root)
{
	struct stable_node *old_stable_node = s_n;
	struct page *tree_page;

	tree_page = __stable_node_chain(s_n_d, &s_n, root, false);
	/* not pruning dups so s_n cannot have changed */
	VM_BUG_ON(s_n != old_stable_node);
	return tree_page;
}

/*
 * stable_tree_search - search for page inside the stable tree
 *
 * This function checks if there is a page inside the stable tree
 * with identical content to the page that we are scanning right now.
 *
 * This function returns the stable tree node of identical content if found,
 * NULL otherwise.
 */
static struct page *stable_tree_search(struct page *page)
{
	int nid;
	struct rb_root *root;
	struct rb_node **new;
	struct rb_node *parent;
	struct stable_node *stable_node, *stable_node_dup, *stable_node_any;
	struct stable_node *page_node;

	page_node = page_stable_node(page);
	if (page_node && page_node->head != &migrate_nodes) {
		/* ksm page forked */
		get_page(page);
		return page;
	}

	nid = get_kpfn_nid(page_to_pfn(page));
	root = root_stable_tree + nid;
again:
	new = &root->rb_node;
	parent = NULL;

	while (*new) {
		struct page *tree_page;
		int ret;

		cond_resched();
		stable_node = rb_entry(*new, struct stable_node, node);
		stable_node_any = NULL;
		tree_page = chain_prune(&stable_node_dup, &stable_node,	root);
		/*
		 * NOTE: stable_node may have been freed by
		 * chain_prune() if the returned stable_node_dup is
		 * not NULL. stable_node_dup may have been inserted in
		 * the rbtree instead as a regular stable_node (in
		 * order to collapse the stable_node chain if a single
		 * stable_node dup was found in it). In such case the
		 * stable_node is overwritten by the calleee to point
		 * to the stable_node_dup that was collapsed in the
		 * stable rbtree and stable_node will be equal to
		 * stable_node_dup like if the chain never existed.
		 */
		if (!stable_node_dup) {
			/*
			 * Either all stable_node dups were full in
			 * this stable_node chain, or this chain was
			 * empty and should be rb_erased.
			 */
			stable_node_any = stable_node_dup_any(stable_node,
							      root);
			if (!stable_node_any) {
				/* rb_erase just run */
				goto again;
			}
			/*
			 * Take any of the stable_node dups page of
			 * this stable_node chain to let the tree walk
			 * continue. All KSM pages belonging to the
			 * stable_node dups in a stable_node chain
			 * have the same content and they're
			 * wrprotected at all times. Any will work
			 * fine to continue the walk.
			 */
			tree_page = get_ksm_page(stable_node_any,
						 GET_KSM_PAGE_NOLOCK);
		}
		VM_BUG_ON(!stable_node_dup ^ !!stable_node_any);
		if (!tree_page) {
			/*
			 * If we walked over a stale stable_node,
			 * get_ksm_page() will call rb_erase() and it
			 * may rebalance the tree from under us. So
			 * restart the search from scratch. Returning
			 * NULL would be safe too, but we'd generate
			 * false negative insertions just because some
			 * stable_node was stale.
			 */
			goto again;
		}

		ret = memcmp_pages(page, tree_page);
		put_page(tree_page);

		parent = *new;
		if (ret < 0)
			new = &parent->rb_left;
		else if (ret > 0)
			new = &parent->rb_right;
		else {
			if (page_node) {
				VM_BUG_ON(page_node->head != &migrate_nodes);
				/*
				 * Test if the migrated page should be merged
				 * into a stable node dup. If the mapcount is
				 * 1 we can migrate it with another KSM page
				 * without adding it to the chain.
				 */
				if (page_mapcount(page) > 1)
					goto chain_append;
			}

			if (!stable_node_dup) {
				/*
				 * If the stable_node is a chain and
				 * we got a payload match in memcmp
				 * but we cannot merge the scanned
				 * page in any of the existing
				 * stable_node dups because they're
				 * all full, we need to wait the
				 * scanned page to find itself a match
				 * in the unstable tree to create a
				 * brand new KSM page to add later to
				 * the dups of this stable_node.
				 */
				return NULL;
			}

			/*
			 * Lock and unlock the stable_node's page (which
			 * might already have been migrated) so that page
			 * migration is sure to notice its raised count.
			 * It would be more elegant to return stable_node
			 * than kpage, but that involves more changes.
			 */
			tree_page = get_ksm_page(stable_node_dup,
						 GET_KSM_PAGE_TRYLOCK);

			if (PTR_ERR(tree_page) == -EBUSY)
				return ERR_PTR(-EBUSY);

			if (unlikely(!tree_page))
				/*
				 * The tree may have been rebalanced,
				 * so re-evaluate parent and new.
				 */
				goto again;
			unlock_page(tree_page);

			if (get_kpfn_nid(stable_node_dup->kpfn) !=
			    NUMA(stable_node_dup->nid)) {
				put_page(tree_page);
				goto replace;
			}
			return tree_page;
		}
	}

	if (!page_node)
		return NULL;

	list_del(&page_node->list);
	DO_NUMA(page_node->nid = nid);
	rb_link_node(&page_node->node, parent, new);
	rb_insert_color(&page_node->node, root);
out:
	if (is_page_sharing_candidate(page_node)) {
		get_page(page);
		return page;
	} else
		return NULL;

replace:
	/*
	 * If stable_node was a chain and chain_prune collapsed it,
	 * stable_node has been updated to be the new regular
	 * stable_node. A collapse of the chain is indistinguishable
	 * from the case there was no chain in the stable
	 * rbtree. Otherwise stable_node is the chain and
	 * stable_node_dup is the dup to replace.
	 */
	if (stable_node_dup == stable_node) {
		VM_BUG_ON(is_stable_node_chain(stable_node_dup));
		VM_BUG_ON(is_stable_node_dup(stable_node_dup));
		/* there is no chain */
		if (page_node) {
			VM_BUG_ON(page_node->head != &migrate_nodes);
			list_del(&page_node->list);
			DO_NUMA(page_node->nid = nid);
			rb_replace_node(&stable_node_dup->node,
					&page_node->node,
					root);
			if (is_page_sharing_candidate(page_node))
				get_page(page);
			else
				page = NULL;
		} else {
			rb_erase(&stable_node_dup->node, root);
			page = NULL;
		}
	} else {
		VM_BUG_ON(!is_stable_node_chain(stable_node));
		__stable_node_dup_del(stable_node_dup);
		if (page_node) {
			VM_BUG_ON(page_node->head != &migrate_nodes);
			list_del(&page_node->list);
			DO_NUMA(page_node->nid = nid);
			stable_node_chain_add_dup(page_node, stable_node);
			if (is_page_sharing_candidate(page_node))
				get_page(page);
			else
				page = NULL;
		} else {
			page = NULL;
		}
	}
	stable_node_dup->head = &migrate_nodes;
	list_add(&stable_node_dup->list, stable_node_dup->head);
	return page;

chain_append:
	/* stable_node_dup could be null if it reached the limit */
	if (!stable_node_dup)
		stable_node_dup = stable_node_any;
	/*
	 * If stable_node was a chain and chain_prune collapsed it,
	 * stable_node has been updated to be the new regular
	 * stable_node. A collapse of the chain is indistinguishable
	 * from the case there was no chain in the stable
	 * rbtree. Otherwise stable_node is the chain and
	 * stable_node_dup is the dup to replace.
	 */
	if (stable_node_dup == stable_node) {
		VM_BUG_ON(is_stable_node_chain(stable_node_dup));
		VM_BUG_ON(is_stable_node_dup(stable_node_dup));
		/* chain is missing so create it */
		stable_node = alloc_stable_node_chain(stable_node_dup,
						      root);
		if (!stable_node)
			return NULL;
	}
	/*
	 * Add this stable_node dup that was
	 * migrated to the stable_node chain
	 * of the current nid for this page
	 * content.
	 */
	VM_BUG_ON(!is_stable_node_chain(stable_node));
	VM_BUG_ON(!is_stable_node_dup(stable_node_dup));
	VM_BUG_ON(page_node->head != &migrate_nodes);
	list_del(&page_node->list);
	DO_NUMA(page_node->nid = nid);
	stable_node_chain_add_dup(page_node, stable_node);
	goto out;
}

/*
 * stable_tree_insert - insert stable tree node pointing to new ksm page
 * into the stable tree.
 *
 * This function returns the stable tree node just allocated on success,
 * NULL otherwise.
 */
static struct stable_node *stable_tree_insert(struct page *kpage)
{
	int nid;
	unsigned long kpfn;
	struct rb_root *root;
	struct rb_node **new;
	struct rb_node *parent;
	struct stable_node *stable_node, *stable_node_dup, *stable_node_any;
	bool need_chain = false;

	kpfn = page_to_pfn(kpage);
	nid = get_kpfn_nid(kpfn);
	root = root_stable_tree + nid;
again:
	parent = NULL;
	new = &root->rb_node;

	while (*new) {
		struct page *tree_page;
		int ret;

		cond_resched();
		stable_node = rb_entry(*new, struct stable_node, node);
		stable_node_any = NULL;
		tree_page = chain(&stable_node_dup, stable_node, root);
		if (!stable_node_dup) {
			/*
			 * Either all stable_node dups were full in
			 * this stable_node chain, or this chain was
			 * empty and should be rb_erased.
			 */
			stable_node_any = stable_node_dup_any(stable_node,
							      root);
			if (!stable_node_any) {
				/* rb_erase just run */
				goto again;
			}
			/*
			 * Take any of the stable_node dups page of
			 * this stable_node chain to let the tree walk
			 * continue. All KSM pages belonging to the
			 * stable_node dups in a stable_node chain
			 * have the same content and they're
			 * wrprotected at all times. Any will work
			 * fine to continue the walk.
			 */
			tree_page = get_ksm_page(stable_node_any,
						 GET_KSM_PAGE_NOLOCK);
		}
		VM_BUG_ON(!stable_node_dup ^ !!stable_node_any);
		if (!tree_page) {
			/*
			 * If we walked over a stale stable_node,
			 * get_ksm_page() will call rb_erase() and it
			 * may rebalance the tree from under us. So
			 * restart the search from scratch. Returning
			 * NULL would be safe too, but we'd generate
			 * false negative insertions just because some
			 * stable_node was stale.
			 */
			goto again;
		}

		ret = memcmp_pages(kpage, tree_page);
		put_page(tree_page);

		parent = *new;
		if (ret < 0)
			new = &parent->rb_left;
		else if (ret > 0)
			new = &parent->rb_right;
		else {
			need_chain = true;
			break;
		}
	}

	stable_node_dup = alloc_stable_node();
	if (!stable_node_dup)
		return NULL;

	INIT_HLIST_HEAD(&stable_node_dup->hlist);
	stable_node_dup->kpfn = kpfn;
	set_page_stable_node(kpage, stable_node_dup);
	stable_node_dup->rmap_hlist_len = 0;
	DO_NUMA(stable_node_dup->nid = nid);
	if (!need_chain) {
		rb_link_node(&stable_node_dup->node, parent, new);
		rb_insert_color(&stable_node_dup->node, root);
	} else {
		if (!is_stable_node_chain(stable_node)) {
			struct stable_node *orig = stable_node;
			/* chain is missing so create it */
			stable_node = alloc_stable_node_chain(orig, root);
			if (!stable_node) {
				free_stable_node(stable_node_dup);
				return NULL;
			}
		}
		stable_node_chain_add_dup(stable_node_dup, stable_node);
	}

	return stable_node_dup;
}

/*
 * unstable_tree_search_insert - search for identical page,
 * else insert rmap_item into the unstable tree.
 *
 * This function searches for a page in the unstable tree identical to the
 * page currently being scanned; and if no identical page is found in the
 * tree, we insert rmap_item as a new object into the unstable tree.
 *
 * This function returns pointer to rmap_item found to be identical
 * to the currently scanned page, NULL otherwise.
 *
 * This function does both searching and inserting, because they share
 * the same walking algorithm in an rbtree.
 */
static
struct rmap_item *unstable_tree_search_insert(struct rmap_item *rmap_item,
					      struct page *page,
					      struct page **tree_pagep)
{
	struct rb_node **new;
	struct rb_root *root;
	struct rb_node *parent = NULL;
	int nid;

	nid = get_kpfn_nid(page_to_pfn(page));
	root = root_unstable_tree + nid;
	new = &root->rb_node;

	while (*new) {
		struct rmap_item *tree_rmap_item;
		struct page *tree_page;
		int ret;

		cond_resched();
		tree_rmap_item = rb_entry(*new, struct rmap_item, node);
		tree_page = get_mergeable_page(tree_rmap_item);
		if (!tree_page)
			return NULL;

		/*
		 * Don't substitute a ksm page for a forked page.
		 */
		if (page == tree_page) {
			put_page(tree_page);
			return NULL;
		}

		ret = memcmp_pages(page, tree_page);

		parent = *new;
		if (ret < 0) {
			put_page(tree_page);
			new = &parent->rb_left;
		} else if (ret > 0) {
			put_page(tree_page);
			new = &parent->rb_right;
		} else if (!ksm_merge_across_nodes &&
			   page_to_nid(tree_page) != nid) {
			/*
			 * If tree_page has been migrated to another NUMA node,
			 * it will be flushed out and put in the right unstable
			 * tree next time: only merge with it when across_nodes.
			 */
			put_page(tree_page);
			return NULL;
		} else {
			*tree_pagep = tree_page;
			return tree_rmap_item;
		}
	}

	rmap_item->address |= UNSTABLE_FLAG;
	rmap_item->address |= (ksm_scan.seqnr & SEQNR_MASK);
	DO_NUMA(rmap_item->nid = nid);
	rb_link_node(&rmap_item->node, parent, new);
	rb_insert_color(&rmap_item->node, root);

	ksm_pages_unshared++;
	return NULL;
}

/*
 * stable_tree_append - add another rmap_item to the linked list of
 * rmap_items hanging off a given node of the stable tree, all sharing
 * the same ksm page.
 */
static void stable_tree_append(struct rmap_item *rmap_item,
			       struct stable_node *stable_node,
			       bool max_page_sharing_bypass)
{
	/*
	 * rmap won't find this mapping if we don't insert the
	 * rmap_item in the right stable_node
	 * duplicate. page_migration could break later if rmap breaks,
	 * so we can as well crash here. We really need to check for
	 * rmap_hlist_len == STABLE_NODE_CHAIN, but we can as well check
	 * for other negative values as an undeflow if detected here
	 * for the first time (and not when decreasing rmap_hlist_len)
	 * would be sign of memory corruption in the stable_node.
	 */
	BUG_ON(stable_node->rmap_hlist_len < 0);

	stable_node->rmap_hlist_len++;
	if (!max_page_sharing_bypass)
		/* possibly non fatal but unexpected overflow, only warn */
		WARN_ON_ONCE(stable_node->rmap_hlist_len >
			     ksm_max_page_sharing);

	rmap_item->head = stable_node;
	rmap_item->address |= STABLE_FLAG;
	hlist_add_head(&rmap_item->hlist, &stable_node->hlist);

	if (rmap_item->hlist.next)
		ksm_pages_sharing++;
	else
		ksm_pages_shared++;
}

/*
 * cmp_and_merge_page - first see if page can be merged into the stable tree;
 * if not, compare checksum to previous and if it's the same, see if page can
 * be inserted into the unstable tree, or merged with a page already there and
 * both transferred to the stable tree.
 *
 * @page: the page that we are searching identical page to.
 * @rmap_item: the reverse mapping into the virtual address of this page
 */
static void cmp_and_merge_page(struct page *page, struct rmap_item *rmap_item)
{
	struct mm_struct *mm = rmap_item->mm;
	struct rmap_item *tree_rmap_item;
	struct page *tree_page = NULL;
	struct stable_node *stable_node;
	struct page *kpage;
	unsigned int checksum;
	int err;
	bool max_page_sharing_bypass = false;

	stable_node = page_stable_node(page);
	if (stable_node) {
		if (stable_node->head != &migrate_nodes &&
		    get_kpfn_nid(READ_ONCE(stable_node->kpfn)) !=
		    NUMA(stable_node->nid)) {
			stable_node_dup_del(stable_node);
			stable_node->head = &migrate_nodes;
			list_add(&stable_node->list, stable_node->head);
		}
		if (stable_node->head != &migrate_nodes &&
		    rmap_item->head == stable_node)
			return;
		/*
		 * If it's a KSM fork, allow it to go over the sharing limit
		 * without warnings.
		 */
		if (!is_page_sharing_candidate(stable_node))
			max_page_sharing_bypass = true;
	}

	/* We first start with searching the page inside the stable tree */
	kpage = stable_tree_search(page);
	if (kpage == page && rmap_item->head == stable_node) {
		put_page(kpage);
		return;
	}

	remove_rmap_item_from_tree(rmap_item);

	if (kpage) {
		if (PTR_ERR(kpage) == -EBUSY)
			return;

		err = try_to_merge_with_ksm_page(rmap_item, page, kpage);
		if (!err) {
			/*
			 * The page was successfully merged:
			 * add its rmap_item to the stable tree.
			 */
			lock_page(kpage);
			stable_tree_append(rmap_item, page_stable_node(kpage),
					   max_page_sharing_bypass);
			unlock_page(kpage);
		}
		put_page(kpage);
		return;
	}

	/*
	 * If the hash value of the page has changed from the last time
	 * we calculated it, this page is changing frequently: therefore we
	 * don't want to insert it in the unstable tree, and we don't want
	 * to waste our time searching for something identical to it there.
	 */
	checksum = calc_checksum(page);
	if (rmap_item->oldchecksum != checksum) {
		rmap_item->oldchecksum = checksum;
		return;
	}

	/*
	 * Same checksum as an empty page. We attempt to merge it with the
	 * appropriate zero page if the user enabled this via sysfs.
	 */
	if (ksm_use_zero_pages && (checksum == zero_checksum)) {
		struct vm_area_struct *vma;

		down_read(&mm->mmap_sem);
		vma = find_mergeable_vma(mm, rmap_item->address);
		err = try_to_merge_one_page(vma, page,
					    ZERO_PAGE(rmap_item->address));
		up_read(&mm->mmap_sem);
		/*
		 * In case of failure, the page was not really empty, so we
		 * need to continue. Otherwise we're done.
		 */
		if (!err)
			return;
	}
	tree_rmap_item =
		unstable_tree_search_insert(rmap_item, page, &tree_page);
	if (tree_rmap_item) {
		bool split;

		kpage = try_to_merge_two_pages(rmap_item, page,
						tree_rmap_item, tree_page);
		/*
		 * If both pages we tried to merge belong to the same compound
		 * page, then we actually ended up increasing the reference
		 * count of the same compound page twice, and split_huge_page
		 * failed.
		 * Here we set a flag if that happened, and we use it later to
		 * try split_huge_page again. Since we call put_page right
		 * afterwards, the reference count will be correct and
		 * split_huge_page should succeed.
		 */
		split = PageTransCompound(page)
			&& compound_head(page) == compound_head(tree_page);
		put_page(tree_page);
		if (kpage) {
			/*
			 * The pages were successfully merged: insert new
			 * node in the stable tree and add both rmap_items.
			 */
			lock_page(kpage);
			stable_node = stable_tree_insert(kpage);
			if (stable_node) {
				stable_tree_append(tree_rmap_item, stable_node,
						   false);
				stable_tree_append(rmap_item, stable_node,
						   false);
			}
			unlock_page(kpage);

			/*
			 * If we fail to insert the page into the stable tree,
			 * we will have 2 virtual addresses that are pointing
			 * to a ksm page left outside the stable tree,
			 * in which case we need to break_cow on both.
			 */
			if (!stable_node) {
				break_cow(tree_rmap_item);
				break_cow(rmap_item);
			}
		} else if (split) {
			/*
			 * We are here if we tried to merge two pages and
			 * failed because they both belonged to the same
			 * compound page. We will split the page now, but no
			 * merging will take place.
			 * We do not want to add the cost of a full lock; if
			 * the page is locked, it is better to skip it and
			 * perhaps try again later.
			 */
			if (!trylock_page(page))
				return;
			split_huge_page(page);
			unlock_page(page);
		}
	}
}

static struct rmap_item *get_next_rmap_item(struct mm_slot *mm_slot,
					    struct rmap_item **rmap_list,
					    unsigned long addr)
{
	struct rmap_item *rmap_item;

	while (*rmap_list) {
		rmap_item = *rmap_list;
		if ((rmap_item->address & PAGE_MASK) == addr)
			return rmap_item;
		if (rmap_item->address > addr)
			break;
		*rmap_list = rmap_item->rmap_list;
		remove_rmap_item_from_tree(rmap_item);
		free_rmap_item(rmap_item);
	}

	rmap_item = alloc_rmap_item();
	if (rmap_item) {
		/* It has already been zeroed */
		rmap_item->mm = mm_slot->mm;
		rmap_item->address = addr;
		rmap_item->rmap_list = *rmap_list;
		*rmap_list = rmap_item;
	}
	return rmap_item;
}

static struct rmap_item *scan_get_next_rmap_item(struct page **page)
{
	struct mm_struct *mm;
	struct mm_slot *slot;
	struct vm_area_struct *vma;
	struct rmap_item *rmap_item;
	int nid;

	if (list_empty(&ksm_mm_head.mm_list))
		return NULL;

	slot = ksm_scan.mm_slot;
	if (slot == &ksm_mm_head) {
		/*
		 * A number of pages can hang around indefinitely on per-cpu
		 * pagevecs, raised page count preventing write_protect_page
		 * from merging them.  Though it doesn't really matter much,
		 * it is puzzling to see some stuck in pages_volatile until
		 * other activity jostles them out, and they also prevented
		 * LTP's KSM test from succeeding deterministically; so drain
		 * them here (here rather than on entry to ksm_do_scan(),
		 * so we don't IPI too often when pages_to_scan is set low).
		 */
		lru_add_drain_all();

		/*
		 * Whereas stale stable_nodes on the stable_tree itself
		 * get pruned in the regular course of stable_tree_search(),
		 * those moved out to the migrate_nodes list can accumulate:
		 * so prune them once before each full scan.
		 */
		if (!ksm_merge_across_nodes) {
			struct stable_node *stable_node, *next;
			struct page *page;

			list_for_each_entry_safe(stable_node, next,
						 &migrate_nodes, list) {
				page = get_ksm_page(stable_node,
						    GET_KSM_PAGE_NOLOCK);
				if (page)
					put_page(page);
				cond_resched();
			}
		}

		for (nid = 0; nid < ksm_nr_node_ids; nid++)
			root_unstable_tree[nid] = RB_ROOT;

		spin_lock(&ksm_mmlist_lock);
		slot = list_entry(slot->mm_list.next, struct mm_slot, mm_list);
		ksm_scan.mm_slot = slot;
		spin_unlock(&ksm_mmlist_lock);
		/*
		 * Although we tested list_empty() above, a racing __ksm_exit
		 * of the last mm on the list may have removed it since then.
		 */
		if (slot == &ksm_mm_head)
			return NULL;
next_mm:
		ksm_scan.address = 0;
		ksm_scan.rmap_list = &slot->rmap_list;
	}

	mm = slot->mm;
	down_read(&mm->mmap_sem);
	if (ksm_test_exit(mm))
		vma = NULL;
	else
		vma = find_vma(mm, ksm_scan.address);

	for (; vma; vma = vma->vm_next) {
		if (!(vma->vm_flags & VM_MERGEABLE))
			continue;
		if (ksm_scan.address < vma->vm_start)
			ksm_scan.address = vma->vm_start;
		if (!vma->anon_vma)
			ksm_scan.address = vma->vm_end;

		while (ksm_scan.address < vma->vm_end) {
			if (ksm_test_exit(mm))
				break;
			*page = follow_page(vma, ksm_scan.address, FOLL_GET);
			if (IS_ERR_OR_NULL(*page)) {
				ksm_scan.address += PAGE_SIZE;
				cond_resched();
				continue;
			}
			if (PageAnon(*page)) {
				flush_anon_page(vma, *page, ksm_scan.address);
				flush_dcache_page(*page);
				rmap_item = get_next_rmap_item(slot,
					ksm_scan.rmap_list, ksm_scan.address);
				if (rmap_item) {
					ksm_scan.rmap_list =
							&rmap_item->rmap_list;
					ksm_scan.address += PAGE_SIZE;
				} else
					put_page(*page);
				up_read(&mm->mmap_sem);
				return rmap_item;
			}
			put_page(*page);
			ksm_scan.address += PAGE_SIZE;
			cond_resched();
		}
	}

	if (ksm_test_exit(mm)) {
		ksm_scan.address = 0;
		ksm_scan.rmap_list = &slot->rmap_list;
	}
	/*
	 * Nuke all the rmap_items that are above this current rmap:
	 * because there were no VM_MERGEABLE vmas with such addresses.
	 */
	remove_trailing_rmap_items(slot, ksm_scan.rmap_list);

	spin_lock(&ksm_mmlist_lock);
	ksm_scan.mm_slot = list_entry(slot->mm_list.next,
						struct mm_slot, mm_list);
	if (ksm_scan.address == 0) {
		/*
		 * We've completed a full scan of all vmas, holding mmap_sem
		 * throughout, and found no VM_MERGEABLE: so do the same as
		 * __ksm_exit does to remove this mm from all our lists now.
		 * This applies either when cleaning up after __ksm_exit
		 * (but beware: we can reach here even before __ksm_exit),
		 * or when all VM_MERGEABLE areas have been unmapped (and
		 * mmap_sem then protects against race with MADV_MERGEABLE).
		 */
		hash_del(&slot->link);
		list_del(&slot->mm_list);
		spin_unlock(&ksm_mmlist_lock);

		free_mm_slot(slot);
		clear_bit(MMF_VM_MERGEABLE, &mm->flags);
		up_read(&mm->mmap_sem);
		mmdrop(mm);
	} else {
		up_read(&mm->mmap_sem);
		/*
		 * up_read(&mm->mmap_sem) first because after
		 * spin_unlock(&ksm_mmlist_lock) run, the "mm" may
		 * already have been freed under us by __ksm_exit()
		 * because the "mm_slot" is still hashed and
		 * ksm_scan.mm_slot doesn't point to it anymore.
		 */
		spin_unlock(&ksm_mmlist_lock);
	}

	/* Repeat until we've completed scanning the whole list */
	slot = ksm_scan.mm_slot;
	if (slot != &ksm_mm_head)
		goto next_mm;

	ksm_scan.seqnr++;
	return NULL;
}

/**
 * ksm_do_scan  - the ksm scanner main worker function.
 * @scan_npages:  number of pages we want to scan before we return.
 */
static void ksm_do_scan(unsigned int scan_npages)
{
	struct rmap_item *rmap_item;
	struct page *uninitialized_var(page);

	while (scan_npages-- && likely(!freezing(current))) {
		cond_resched();
		rmap_item = scan_get_next_rmap_item(&page);
		if (!rmap_item)
			return;
		cmp_and_merge_page(page, rmap_item);
		put_page(page);
	}
}

static int ksmd_should_run(void)
{
	return (ksm_run & KSM_RUN_MERGE) && !list_empty(&ksm_mm_head.mm_list);
}

static int ksm_scan_thread(void *nothing)
{
	unsigned int sleep_ms;

	set_freezable();
	set_user_nice(current, 5);

	while (!kthread_should_stop()) {
		mutex_lock(&ksm_thread_mutex);
		wait_while_offlining();
		if (ksmd_should_run())
			ksm_do_scan(ksm_thread_pages_to_scan);
		mutex_unlock(&ksm_thread_mutex);

		try_to_freeze();

		if (ksmd_should_run()) {
			sleep_ms = READ_ONCE(ksm_thread_sleep_millisecs);
			wait_event_interruptible_timeout(ksm_iter_wait,
				sleep_ms != READ_ONCE(ksm_thread_sleep_millisecs),
				msecs_to_jiffies(sleep_ms));
		} else {
			wait_event_freezable(ksm_thread_wait,
				ksmd_should_run() || kthread_should_stop());
		}
	}
	return 0;
}

int ksm_madvise(struct vm_area_struct *vma, unsigned long start,
		unsigned long end, int advice, unsigned long *vm_flags)
{
	struct mm_struct *mm = vma->vm_mm;
	int err;

	switch (advice) {
	case MADV_MERGEABLE:
		/*
		 * Be somewhat over-protective for now!
		 */
		if (*vm_flags & (VM_MERGEABLE | VM_SHARED  | VM_MAYSHARE   |
				 VM_PFNMAP    | VM_IO      | VM_DONTEXPAND |
				 VM_HUGETLB | VM_MIXEDMAP))
			return 0;		/* just ignore the advice */

		if (vma_is_dax(vma))
			return 0;

#ifdef VM_SAO
		if (*vm_flags & VM_SAO)
			return 0;
#endif
#ifdef VM_SPARC_ADI
		if (*vm_flags & VM_SPARC_ADI)
			return 0;
#endif

		if (!test_bit(MMF_VM_MERGEABLE, &mm->flags)) {
			err = __ksm_enter(mm);
			if (err)
				return err;
		}

		*vm_flags |= VM_MERGEABLE;
		break;

	case MADV_UNMERGEABLE:
		if (!(*vm_flags & VM_MERGEABLE))
			return 0;		/* just ignore the advice */

		if (vma->anon_vma) {
			err = unmerge_ksm_pages(vma, start, end);
			if (err)
				return err;
		}

		*vm_flags &= ~VM_MERGEABLE;
		break;
	}

	return 0;
}

int __ksm_enter(struct mm_struct *mm)
{
	struct mm_slot *mm_slot;
	int needs_wakeup;

	mm_slot = alloc_mm_slot();
	if (!mm_slot)
		return -ENOMEM;

	/* Check ksm_run too?  Would need tighter locking */
	needs_wakeup = list_empty(&ksm_mm_head.mm_list);

	spin_lock(&ksm_mmlist_lock);
	insert_to_mm_slots_hash(mm, mm_slot);
	/*
	 * When KSM_RUN_MERGE (or KSM_RUN_STOP),
	 * insert just behind the scanning cursor, to let the area settle
	 * down a little; when fork is followed by immediate exec, we don't
	 * want ksmd to waste time setting up and tearing down an rmap_list.
	 *
	 * But when KSM_RUN_UNMERGE, it's important to insert ahead of its
	 * scanning cursor, otherwise KSM pages in newly forked mms will be
	 * missed: then we might as well insert at the end of the list.
	 */
	if (ksm_run & KSM_RUN_UNMERGE)
		list_add_tail(&mm_slot->mm_list, &ksm_mm_head.mm_list);
	else
		list_add_tail(&mm_slot->mm_list, &ksm_scan.mm_slot->mm_list);
	spin_unlock(&ksm_mmlist_lock);

	set_bit(MMF_VM_MERGEABLE, &mm->flags);
	mmgrab(mm);

	if (needs_wakeup)
		wake_up_interruptible(&ksm_thread_wait);

	return 0;
}

void __ksm_exit(struct mm_struct *mm)
{
	struct mm_slot *mm_slot;
	int easy_to_free = 0;

	/*
	 * This process is exiting: if it's straightforward (as is the
	 * case when ksmd was never running), free mm_slot immediately.
	 * But if it's at the cursor or has rmap_items linked to it, use
	 * mmap_sem to synchronize with any break_cows before pagetables
	 * are freed, and leave the mm_slot on the list for ksmd to free.
	 * Beware: ksm may already have noticed it exiting and freed the slot.
	 */

	spin_lock(&ksm_mmlist_lock);
	mm_slot = get_mm_slot(mm);
	if (mm_slot && ksm_scan.mm_slot != mm_slot) {
		if (!mm_slot->rmap_list) {
			hash_del(&mm_slot->link);
			list_del(&mm_slot->mm_list);
			easy_to_free = 1;
		} else {
			list_move(&mm_slot->mm_list,
				  &ksm_scan.mm_slot->mm_list);
		}
	}
	spin_unlock(&ksm_mmlist_lock);

	if (easy_to_free) {
		free_mm_slot(mm_slot);
		clear_bit(MMF_VM_MERGEABLE, &mm->flags);
		mmdrop(mm);
	} else if (mm_slot) {
		down_write(&mm->mmap_sem);
		up_write(&mm->mmap_sem);
	}
}

struct page *ksm_might_need_to_copy(struct page *page,
			struct vm_area_struct *vma, unsigned long address)
{
	struct anon_vma *anon_vma = page_anon_vma(page);
	struct page *new_page;

	if (PageKsm(page)) {
		if (page_stable_node(page) &&
		    !(ksm_run & KSM_RUN_UNMERGE))
			return page;	/* no need to copy it */
	} else if (!anon_vma) {
		return page;		/* no need to copy it */
	} else if (anon_vma->root == vma->anon_vma->root &&
		 page->index == linear_page_index(vma, address)) {
		return page;		/* still no need to copy it */
	}
	if (!PageUptodate(page))
		return page;		/* let do_swap_page report the error */

	new_page = alloc_page_vma(GFP_HIGHUSER_MOVABLE, vma, address);
	if (new_page) {
		copy_user_highpage(new_page, page, address, vma);

		SetPageDirty(new_page);
		__SetPageUptodate(new_page);
		__SetPageLocked(new_page);
	}

	return new_page;
}

void rmap_walk_ksm(struct page *page, struct rmap_walk_control *rwc)
{
	struct stable_node *stable_node;
	struct rmap_item *rmap_item;
	int search_new_forks = 0;

	VM_BUG_ON_PAGE(!PageKsm(page), page);

	/*
	 * Rely on the page lock to protect against concurrent modifications
	 * to that page's node of the stable tree.
	 */
	VM_BUG_ON_PAGE(!PageLocked(page), page);

	stable_node = page_stable_node(page);
	if (!stable_node)
		return;
again:
	hlist_for_each_entry(rmap_item, &stable_node->hlist, hlist) {
		struct anon_vma *anon_vma = rmap_item->anon_vma;
		struct anon_vma_chain *vmac;
		struct vm_area_struct *vma;

		cond_resched();
		anon_vma_lock_read(anon_vma);
		anon_vma_interval_tree_foreach(vmac, &anon_vma->rb_root,
					       0, ULONG_MAX) {
			unsigned long addr;

			cond_resched();
			vma = vmac->vma;

			/* Ignore the stable/unstable/sqnr flags */
			addr = rmap_item->address & ~KSM_FLAG_MASK;

			if (addr < vma->vm_start || addr >= vma->vm_end)
				continue;
			/*
			 * Initially we examine only the vma which covers this
			 * rmap_item; but later, if there is still work to do,
			 * we examine covering vmas in other mms: in case they
			 * were forked from the original since ksmd passed.
			 */
			if ((rmap_item->mm == vma->vm_mm) == search_new_forks)
				continue;

			if (rwc->invalid_vma && rwc->invalid_vma(vma, rwc->arg))
				continue;

			if (!rwc->rmap_one(page, vma, addr, rwc->arg)) {
				anon_vma_unlock_read(anon_vma);
				return;
			}
			if (rwc->done && rwc->done(page)) {
				anon_vma_unlock_read(anon_vma);
				return;
			}
		}
		anon_vma_unlock_read(anon_vma);
	}
	if (!search_new_forks++)
		goto again;
}

bool reuse_ksm_page(struct page *page,
		    struct vm_area_struct *vma,
		    unsigned long address)
{
#ifdef CONFIG_DEBUG_VM
	if (WARN_ON(is_zero_pfn(page_to_pfn(page))) ||
			WARN_ON(!page_mapped(page)) ||
			WARN_ON(!PageLocked(page))) {
		dump_page(page, "reuse_ksm_page");
		return false;
	}
#endif

	if (PageSwapCache(page) || !page_stable_node(page))
		return false;
	/* Prohibit parallel get_ksm_page() */
	if (!page_ref_freeze(page, 1))
		return false;

	page_move_anon_rmap(page, vma);
	page->index = linear_page_index(vma, address);
	page_ref_unfreeze(page, 1);

	return true;
}
#ifdef CONFIG_MIGRATION
void ksm_migrate_page(struct page *newpage, struct page *oldpage)
{
	struct stable_node *stable_node;

	VM_BUG_ON_PAGE(!PageLocked(oldpage), oldpage);
	VM_BUG_ON_PAGE(!PageLocked(newpage), newpage);
	VM_BUG_ON_PAGE(newpage->mapping != oldpage->mapping, newpage);

	stable_node = page_stable_node(newpage);
	if (stable_node) {
		VM_BUG_ON_PAGE(stable_node->kpfn != page_to_pfn(oldpage), oldpage);
		stable_node->kpfn = page_to_pfn(newpage);
		/*
		 * newpage->mapping was set in advance; now we need smp_wmb()
		 * to make sure that the new stable_node->kpfn is visible
		 * to get_ksm_page() before it can see that oldpage->mapping
		 * has gone stale (or that PageSwapCache has been cleared).
		 */
		smp_wmb();
		set_page_stable_node(oldpage, NULL);
	}
}
#endif /* CONFIG_MIGRATION */

#ifdef CONFIG_MEMORY_HOTREMOVE
static void wait_while_offlining(void)
{
	while (ksm_run & KSM_RUN_OFFLINE) {
		mutex_unlock(&ksm_thread_mutex);
		wait_on_bit(&ksm_run, ilog2(KSM_RUN_OFFLINE),
			    TASK_UNINTERRUPTIBLE);
		mutex_lock(&ksm_thread_mutex);
	}
}

static bool stable_node_dup_remove_range(struct stable_node *stable_node,
					 unsigned long start_pfn,
					 unsigned long end_pfn)
{
	if (stable_node->kpfn >= start_pfn &&
	    stable_node->kpfn < end_pfn) {
		/*
		 * Don't get_ksm_page, page has already gone:
		 * which is why we keep kpfn instead of page*
		 */
		remove_node_from_stable_tree(stable_node);
		return true;
	}
	return false;
}

static bool stable_node_chain_remove_range(struct stable_node *stable_node,
					   unsigned long start_pfn,
					   unsigned long end_pfn,
					   struct rb_root *root)
{
	struct stable_node *dup;
	struct hlist_node *hlist_safe;

	if (!is_stable_node_chain(stable_node)) {
		VM_BUG_ON(is_stable_node_dup(stable_node));
		return stable_node_dup_remove_range(stable_node, start_pfn,
						    end_pfn);
	}

	hlist_for_each_entry_safe(dup, hlist_safe,
				  &stable_node->hlist, hlist_dup) {
		VM_BUG_ON(!is_stable_node_dup(dup));
		stable_node_dup_remove_range(dup, start_pfn, end_pfn);
	}
	if (hlist_empty(&stable_node->hlist)) {
		free_stable_node_chain(stable_node, root);
		return true; /* notify caller that tree was rebalanced */
	} else
		return false;
}

static void ksm_check_stable_tree(unsigned long start_pfn,
				  unsigned long end_pfn)
{
	struct stable_node *stable_node, *next;
	struct rb_node *node;
	int nid;

	for (nid = 0; nid < ksm_nr_node_ids; nid++) {
		node = rb_first(root_stable_tree + nid);
		while (node) {
			stable_node = rb_entry(node, struct stable_node, node);
			if (stable_node_chain_remove_range(stable_node,
							   start_pfn, end_pfn,
							   root_stable_tree +
							   nid))
				node = rb_first(root_stable_tree + nid);
			else
				node = rb_next(node);
			cond_resched();
		}
	}
	list_for_each_entry_safe(stable_node, next, &migrate_nodes, list) {
		if (stable_node->kpfn >= start_pfn &&
		    stable_node->kpfn < end_pfn)
			remove_node_from_stable_tree(stable_node);
		cond_resched();
	}
}

static int ksm_memory_callback(struct notifier_block *self,
			       unsigned long action, void *arg)
{
	struct memory_notify *mn = arg;

	switch (action) {
	case MEM_GOING_OFFLINE:
		/*
		 * Prevent ksm_do_scan(), unmerge_and_remove_all_rmap_items()
		 * and remove_all_stable_nodes() while memory is going offline:
		 * it is unsafe for them to touch the stable tree at this time.
		 * But unmerge_ksm_pages(), rmap lookups and other entry points
		 * which do not need the ksm_thread_mutex are all safe.
		 */
		mutex_lock(&ksm_thread_mutex);
		ksm_run |= KSM_RUN_OFFLINE;
		mutex_unlock(&ksm_thread_mutex);
		break;

	case MEM_OFFLINE:
		/*
		 * Most of the work is done by page migration; but there might
		 * be a few stable_nodes left over, still pointing to struct
		 * pages which have been offlined: prune those from the tree,
		 * otherwise get_ksm_page() might later try to access a
		 * non-existent struct page.
		 */
		ksm_check_stable_tree(mn->start_pfn,
				      mn->start_pfn + mn->nr_pages);
		/* fallthrough */

	case MEM_CANCEL_OFFLINE:
		mutex_lock(&ksm_thread_mutex);
		ksm_run &= ~KSM_RUN_OFFLINE;
		mutex_unlock(&ksm_thread_mutex);

		smp_mb();	/* wake_up_bit advises this */
		wake_up_bit(&ksm_run, ilog2(KSM_RUN_OFFLINE));
		break;
	}
	return NOTIFY_OK;
}
#else
static void wait_while_offlining(void)
{
}
#endif /* CONFIG_MEMORY_HOTREMOVE */

#ifdef CONFIG_SYSFS
/*
 * This all compiles without CONFIG_SYSFS, but is a waste of space.
 */

#define KSM_ATTR_RO(_name) \
	static struct kobj_attribute _name##_attr = __ATTR_RO(_name)
#define KSM_ATTR(_name) \
	static struct kobj_attribute _name##_attr = \
		__ATTR(_name, 0644, _name##_show, _name##_store)

static ssize_t sleep_millisecs_show(struct kobject *kobj,
				    struct kobj_attribute *attr, char *buf)
{
	return sprintf(buf, "%u\n", ksm_thread_sleep_millisecs);
}

static ssize_t sleep_millisecs_store(struct kobject *kobj,
				     struct kobj_attribute *attr,
				     const char *buf, size_t count)
{
	unsigned long msecs;
	int err;

	err = kstrtoul(buf, 10, &msecs);
	if (err || msecs > UINT_MAX)
		return -EINVAL;

	ksm_thread_sleep_millisecs = msecs;
	wake_up_interruptible(&ksm_iter_wait);

	return count;
}
KSM_ATTR(sleep_millisecs);

static ssize_t pages_to_scan_show(struct kobject *kobj,
				  struct kobj_attribute *attr, char *buf)
{
	return sprintf(buf, "%u\n", ksm_thread_pages_to_scan);
}

static ssize_t pages_to_scan_store(struct kobject *kobj,
				   struct kobj_attribute *attr,
				   const char *buf, size_t count)
{
	int err;
	unsigned long nr_pages;

	err = kstrtoul(buf, 10, &nr_pages);
	if (err || nr_pages > UINT_MAX)
		return -EINVAL;

	ksm_thread_pages_to_scan = nr_pages;

	return count;
}
KSM_ATTR(pages_to_scan);

static ssize_t run_show(struct kobject *kobj, struct kobj_attribute *attr,
			char *buf)
{
	return sprintf(buf, "%lu\n", ksm_run);
}

static ssize_t run_store(struct kobject *kobj, struct kobj_attribute *attr,
			 const char *buf, size_t count)
{
	int err;
	unsigned long flags;

	err = kstrtoul(buf, 10, &flags);
	if (err || flags > UINT_MAX)
		return -EINVAL;
	if (flags > KSM_RUN_UNMERGE)
		return -EINVAL;

	/*
	 * KSM_RUN_MERGE sets ksmd running, and 0 stops it running.
	 * KSM_RUN_UNMERGE stops it running and unmerges all rmap_items,
	 * breaking COW to free the pages_shared (but leaves mm_slots
	 * on the list for when ksmd may be set running again).
	 */

	mutex_lock(&ksm_thread_mutex);
	wait_while_offlining();
	if (ksm_run != flags) {
		ksm_run = flags;
		if (flags & KSM_RUN_UNMERGE) {
			set_current_oom_origin();
			err = unmerge_and_remove_all_rmap_items();
			clear_current_oom_origin();
			if (err) {
				ksm_run = KSM_RUN_STOP;
				count = err;
			}
		}
	}
	mutex_unlock(&ksm_thread_mutex);

	if (flags & KSM_RUN_MERGE)
		wake_up_interruptible(&ksm_thread_wait);

	return count;
}
KSM_ATTR(run);

#ifdef CONFIG_NUMA
static ssize_t merge_across_nodes_show(struct kobject *kobj,
				struct kobj_attribute *attr, char *buf)
{
	return sprintf(buf, "%u\n", ksm_merge_across_nodes);
}

static ssize_t merge_across_nodes_store(struct kobject *kobj,
				   struct kobj_attribute *attr,
				   const char *buf, size_t count)
{
	int err;
	unsigned long knob;

	err = kstrtoul(buf, 10, &knob);
	if (err)
		return err;
	if (knob > 1)
		return -EINVAL;

	mutex_lock(&ksm_thread_mutex);
	wait_while_offlining();
	if (ksm_merge_across_nodes != knob) {
		if (ksm_pages_shared || remove_all_stable_nodes())
			err = -EBUSY;
		else if (root_stable_tree == one_stable_tree) {
			struct rb_root *buf;
			/*
			 * This is the first time that we switch away from the
			 * default of merging across nodes: must now allocate
			 * a buffer to hold as many roots as may be needed.
			 * Allocate stable and unstable together:
			 * MAXSMP NODES_SHIFT 10 will use 16kB.
			 */
			buf = kcalloc(nr_node_ids + nr_node_ids, sizeof(*buf),
				      GFP_KERNEL);
			/* Let us assume that RB_ROOT is NULL is zero */
			if (!buf)
				err = -ENOMEM;
			else {
				root_stable_tree = buf;
				root_unstable_tree = buf + nr_node_ids;
				/* Stable tree is empty but not the unstable */
				root_unstable_tree[0] = one_unstable_tree[0];
			}
		}
		if (!err) {
			ksm_merge_across_nodes = knob;
			ksm_nr_node_ids = knob ? 1 : nr_node_ids;
		}
	}
	mutex_unlock(&ksm_thread_mutex);

	return err ? err : count;
}
KSM_ATTR(merge_across_nodes);
#endif

static ssize_t use_zero_pages_show(struct kobject *kobj,
				struct kobj_attribute *attr, char *buf)
{
	return sprintf(buf, "%u\n", ksm_use_zero_pages);
}
static ssize_t use_zero_pages_store(struct kobject *kobj,
				   struct kobj_attribute *attr,
				   const char *buf, size_t count)
{
	int err;
	bool value;

	err = kstrtobool(buf, &value);
	if (err)
		return -EINVAL;

	ksm_use_zero_pages = value;

	return count;
}
KSM_ATTR(use_zero_pages);

static ssize_t max_page_sharing_show(struct kobject *kobj,
				     struct kobj_attribute *attr, char *buf)
{
	return sprintf(buf, "%u\n", ksm_max_page_sharing);
}

static ssize_t max_page_sharing_store(struct kobject *kobj,
				      struct kobj_attribute *attr,
				      const char *buf, size_t count)
{
	int err;
	int knob;

	err = kstrtoint(buf, 10, &knob);
	if (err)
		return err;
	/*
	 * When a KSM page is created it is shared by 2 mappings. This
	 * being a signed comparison, it implicitly verifies it's not
	 * negative.
	 */
	if (knob < 2)
		return -EINVAL;

	if (READ_ONCE(ksm_max_page_sharing) == knob)
		return count;

	mutex_lock(&ksm_thread_mutex);
	wait_while_offlining();
	if (ksm_max_page_sharing != knob) {
		if (ksm_pages_shared || remove_all_stable_nodes())
			err = -EBUSY;
		else
			ksm_max_page_sharing = knob;
	}
	mutex_unlock(&ksm_thread_mutex);

	return err ? err : count;
}
KSM_ATTR(max_page_sharing);

static ssize_t pages_shared_show(struct kobject *kobj,
				 struct kobj_attribute *attr, char *buf)
{
	return sprintf(buf, "%lu\n", ksm_pages_shared);
}
KSM_ATTR_RO(pages_shared);

static ssize_t pages_sharing_show(struct kobject *kobj,
				  struct kobj_attribute *attr, char *buf)
{
	return sprintf(buf, "%lu\n", ksm_pages_sharing);
}
KSM_ATTR_RO(pages_sharing);

static ssize_t pages_unshared_show(struct kobject *kobj,
				   struct kobj_attribute *attr, char *buf)
{
	return sprintf(buf, "%lu\n", ksm_pages_unshared);
}
KSM_ATTR_RO(pages_unshared);

static ssize_t pages_volatile_show(struct kobject *kobj,
				   struct kobj_attribute *attr, char *buf)
{
	long ksm_pages_volatile;

	ksm_pages_volatile = ksm_rmap_items - ksm_pages_shared
				- ksm_pages_sharing - ksm_pages_unshared;
	/*
	 * It was not worth any locking to calculate that statistic,
	 * but it might therefore sometimes be negative: conceal that.
	 */
	if (ksm_pages_volatile < 0)
		ksm_pages_volatile = 0;
	return sprintf(buf, "%ld\n", ksm_pages_volatile);
}
KSM_ATTR_RO(pages_volatile);

static ssize_t stable_node_dups_show(struct kobject *kobj,
				     struct kobj_attribute *attr, char *buf)
{
	return sprintf(buf, "%lu\n", ksm_stable_node_dups);
}
KSM_ATTR_RO(stable_node_dups);

static ssize_t stable_node_chains_show(struct kobject *kobj,
				       struct kobj_attribute *attr, char *buf)
{
	return sprintf(buf, "%lu\n", ksm_stable_node_chains);
}
KSM_ATTR_RO(stable_node_chains);

static ssize_t
stable_node_chains_prune_millisecs_show(struct kobject *kobj,
					struct kobj_attribute *attr,
					char *buf)
{
	return sprintf(buf, "%u\n", ksm_stable_node_chains_prune_millisecs);
}

static ssize_t
stable_node_chains_prune_millisecs_store(struct kobject *kobj,
					 struct kobj_attribute *attr,
					 const char *buf, size_t count)
{
	unsigned long msecs;
	int err;

	err = kstrtoul(buf, 10, &msecs);
	if (err || msecs > UINT_MAX)
		return -EINVAL;

	ksm_stable_node_chains_prune_millisecs = msecs;

	return count;
}
KSM_ATTR(stable_node_chains_prune_millisecs);

static ssize_t full_scans_show(struct kobject *kobj,
			       struct kobj_attribute *attr, char *buf)
{
	return sprintf(buf, "%lu\n", ksm_scan.seqnr);
}
KSM_ATTR_RO(full_scans);

static struct attribute *ksm_attrs[] = {
	&sleep_millisecs_attr.attr,
	&pages_to_scan_attr.attr,
	&run_attr.attr,
	&pages_shared_attr.attr,
	&pages_sharing_attr.attr,
	&pages_unshared_attr.attr,
	&pages_volatile_attr.attr,
	&full_scans_attr.attr,
#ifdef CONFIG_NUMA
	&merge_across_nodes_attr.attr,
#endif
	&max_page_sharing_attr.attr,
	&stable_node_chains_attr.attr,
	&stable_node_dups_attr.attr,
	&stable_node_chains_prune_millisecs_attr.attr,
	&use_zero_pages_attr.attr,
	NULL,
};

static const struct attribute_group ksm_attr_group = {
	.attrs = ksm_attrs,
	.name = "ksm",
};
#endif /* CONFIG_SYSFS */

static int __init ksm_init(void)
{
	struct task_struct *ksm_thread;
	int err;

	/* The correct value depends on page size and endianness */
	zero_checksum = calc_checksum(ZERO_PAGE(0));
	/* Default to false for backwards compatibility */
	ksm_use_zero_pages = false;

	err = ksm_slab_init();
	if (err)
		goto out;

	ksm_thread = kthread_run(ksm_scan_thread, NULL, "ksmd");
	if (IS_ERR(ksm_thread)) {
		pr_err("ksm: creating kthread failed\n");
		err = PTR_ERR(ksm_thread);
		goto out_free;
	}

#ifdef CONFIG_SYSFS
	err = sysfs_create_group(mm_kobj, &ksm_attr_group);
	if (err) {
		pr_err("ksm: register sysfs failed\n");
		kthread_stop(ksm_thread);
		goto out_free;
	}
#else
	ksm_run = KSM_RUN_MERGE;	/* no way for user to start it */

#endif /* CONFIG_SYSFS */

#ifdef CONFIG_MEMORY_HOTREMOVE
	/* There is no significance to this priority 100 */
	hotplug_memory_notifier(ksm_memory_callback, 100);
#endif
	return 0;

out_free:
	ksm_slab_free();
out:
	return err;
}
subsys_initcall(ksm_init);<|MERGE_RESOLUTION|>--- conflicted
+++ resolved
@@ -1065,12 +1065,8 @@
 
 	BUG_ON(PageTransCompound(page));
 
-<<<<<<< HEAD
-	mmu_notifier_range_init(&range, mm, pvmw.address,
-=======
 	mmu_notifier_range_init(&range, MMU_NOTIFY_CLEAR, 0, vma, mm,
 				pvmw.address,
->>>>>>> 0ecfebd2
 				pvmw.address + PAGE_SIZE);
 	mmu_notifier_invalidate_range_start(&range);
 
@@ -1158,12 +1154,8 @@
 	if (!pmd)
 		goto out;
 
-<<<<<<< HEAD
-	mmu_notifier_range_init(&range, mm, addr, addr + PAGE_SIZE);
-=======
 	mmu_notifier_range_init(&range, MMU_NOTIFY_CLEAR, 0, vma, mm, addr,
 				addr + PAGE_SIZE);
->>>>>>> 0ecfebd2
 	mmu_notifier_invalidate_range_start(&range);
 
 	ptep = pte_offset_map_lock(mm, pmd, addr, &ptl);
