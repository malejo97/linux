# SPDX-License-Identifier: (GPL-2.0-only OR BSD-2-Clause)
%YAML 1.2
---
$id: http://devicetree.org/schemas/sound/qcom,lpass-va-macro.yaml#
$schema: http://devicetree.org/meta-schemas/core.yaml#

title: LPASS(Low Power Audio Subsystem) VA Macro audio codec

maintainers:
  - Srinivas Kandagatla <srinivas.kandagatla@linaro.org>

properties:
  compatible:
    enum:
      - qcom,sc7280-lpass-va-macro
      - qcom,sm8250-lpass-va-macro
      - qcom,sm8450-lpass-va-macro
      - qcom,sm8550-lpass-va-macro
      - qcom,sc8280xp-lpass-va-macro

  reg:
    maxItems: 1

  "#sound-dai-cells":
    const: 1

  '#clock-cells':
    const: 0

  clocks:
    minItems: 1
    maxItems: 4

  clock-names:
<<<<<<< HEAD
    oneOf:
      - items:   # for ADSP based platforms
          - const: mclk
          - const: macro
          - const: dcodec
      - items:   # for ADSP bypass based platforms
          - const: mclk
=======
    minItems: 1
    maxItems: 4
>>>>>>> baa6584a

  clock-output-names:
    maxItems: 1

  power-domains:
    maxItems: 2

  power-domain-names:
    items:
      - const: macro
      - const: dcodec

  qcom,dmic-sample-rate:
    description: dmic sample rate
    $ref: /schemas/types.yaml#/definitions/uint32

  vdd-micb-supply:
    description: phandle to voltage regulator of MIC Bias

required:
  - compatible
  - reg
  - "#sound-dai-cells"
  - clock-names
  - clocks

allOf:
  - $ref: dai-common.yaml#

  - if:
      properties:
        compatible:
          contains:
            const: qcom,sc7280-lpass-va-macro
    then:
      properties:
        clocks:
          maxItems: 1
        clock-names:
          items:
            - const: mclk

  - if:
      properties:
        compatible:
          contains:
            const: qcom,sm8250-lpass-va-macro
    then:
      properties:
        clocks:
          minItems: 3
          maxItems: 3
        clock-names:
          items:
            - const: mclk
            - const: macro
            - const: dcodec

  - if:
      properties:
        compatible:
          contains:
            enum:
              - qcom,sc8280xp-lpass-va-macro
              - qcom,sm8450-lpass-va-macro
    then:
      properties:
        clocks:
          minItems: 4
          maxItems: 4
        clock-names:
          items:
            - const: mclk
            - const: macro
            - const: dcodec
            - const: npl

  - if:
      properties:
        compatible:
          contains:
            enum:
              - qcom,sm8550-lpass-va-macro
    then:
      properties:
        clocks:
          minItems: 3
          maxItems: 3
        clock-names:
          items:
            - const: mclk
            - const: macro
            - const: dcodec

unevaluatedProperties: false

examples:
  - |
    #include <dt-bindings/sound/qcom,q6afe.h>
    codec@3370000 {
      compatible = "qcom,sm8250-lpass-va-macro";
      reg = <0x3370000 0x1000>;
      #sound-dai-cells = <1>;
      #clock-cells = <0>;
      clocks = <&aoncc 0>,
               <&q6afecc LPASS_HW_MACRO_VOTE LPASS_CLK_ATTRIBUTE_COUPLE_NO>,
               <&q6afecc LPASS_HW_DCODEC_VOTE LPASS_CLK_ATTRIBUTE_COUPLE_NO>;
      clock-names = "mclk", "macro", "dcodec";
      clock-output-names = "fsgen";
      qcom,dmic-sample-rate = <600000>;
      vdd-micb-supply = <&vreg_s4a_1p8>;
    };<|MERGE_RESOLUTION|>--- conflicted
+++ resolved
@@ -32,18 +32,8 @@
     maxItems: 4
 
   clock-names:
-<<<<<<< HEAD
-    oneOf:
-      - items:   # for ADSP based platforms
-          - const: mclk
-          - const: macro
-          - const: dcodec
-      - items:   # for ADSP bypass based platforms
-          - const: mclk
-=======
     minItems: 1
     maxItems: 4
->>>>>>> baa6584a
 
   clock-output-names:
     maxItems: 1
