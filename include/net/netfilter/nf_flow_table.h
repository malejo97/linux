#ifndef _NF_FLOW_TABLE_H
#define _NF_FLOW_TABLE_H

#include <linux/in.h>
#include <linux/in6.h>
#include <linux/netdevice.h>
#include <linux/rhashtable-types.h>
#include <linux/rcupdate.h>
#include <linux/netfilter.h>
#include <linux/netfilter/nf_conntrack_tuple_common.h>
#include <net/flow_offload.h>
#include <net/dst.h>

struct nf_flowtable;
struct nf_flow_rule;
struct flow_offload;
enum flow_offload_tuple_dir;

struct nf_flow_key {
	struct flow_dissector_key_meta			meta;
	struct flow_dissector_key_control		control;
	struct flow_dissector_key_control		enc_control;
	struct flow_dissector_key_basic			basic;
	union {
		struct flow_dissector_key_ipv4_addrs	ipv4;
		struct flow_dissector_key_ipv6_addrs	ipv6;
	};
	struct flow_dissector_key_keyid			enc_key_id;
	union {
		struct flow_dissector_key_ipv4_addrs	enc_ipv4;
		struct flow_dissector_key_ipv6_addrs	enc_ipv6;
	};
	struct flow_dissector_key_tcp			tcp;
	struct flow_dissector_key_ports			tp;
} __aligned(BITS_PER_LONG / 8); /* Ensure that we can do comparisons as longs. */

struct nf_flow_match {
	struct flow_dissector	dissector;
	struct nf_flow_key	key;
	struct nf_flow_key	mask;
};

struct nf_flow_rule {
	struct nf_flow_match	match;
	struct flow_rule	*rule;
};

struct nf_flowtable_type {
	struct list_head		list;
	int				family;
	int				(*init)(struct nf_flowtable *ft);
	int				(*setup)(struct nf_flowtable *ft,
						 struct net_device *dev,
						 enum flow_block_command cmd);
	int				(*action)(struct net *net,
						  const struct flow_offload *flow,
						  enum flow_offload_tuple_dir dir,
						  struct nf_flow_rule *flow_rule);
	void				(*free)(struct nf_flowtable *ft);
	nf_hookfn			*hook;
	struct module			*owner;
};

enum nf_flowtable_flags {
	NF_FLOWTABLE_HW_OFFLOAD		= 0x1,	/* NFT_FLOWTABLE_HW_OFFLOAD */
	NF_FLOWTABLE_COUNTER		= 0x2,	/* NFT_FLOWTABLE_COUNTER */
};

struct nf_flowtable {
	struct list_head		list;
	struct rhashtable		rhashtable;
	int				priority;
	const struct nf_flowtable_type	*type;
	struct delayed_work		gc_work;
	unsigned int			flags;
	struct flow_block		flow_block;
	struct rw_semaphore		flow_block_lock; /* Guards flow_block */
	possible_net_t			net;
};

static inline bool nf_flowtable_hw_offload(struct nf_flowtable *flowtable)
{
	return flowtable->flags & NF_FLOWTABLE_HW_OFFLOAD;
}

enum flow_offload_tuple_dir {
	FLOW_OFFLOAD_DIR_ORIGINAL = IP_CT_DIR_ORIGINAL,
	FLOW_OFFLOAD_DIR_REPLY = IP_CT_DIR_REPLY,
	FLOW_OFFLOAD_DIR_MAX = IP_CT_DIR_MAX
};

struct flow_offload_tuple {
	union {
		struct in_addr		src_v4;
		struct in6_addr		src_v6;
	};
	union {
		struct in_addr		dst_v4;
		struct in6_addr		dst_v6;
	};
	struct {
		__be16			src_port;
		__be16			dst_port;
	};

	int				iifidx;

	u8				l3proto;
	u8				l4proto;
	u8				dir;

	u16				mtu;

	struct dst_entry		*dst_cache;
};

struct flow_offload_tuple_rhash {
	struct rhash_head		node;
	struct flow_offload_tuple	tuple;
};

enum nf_flow_flags {
	NF_FLOW_SNAT,
	NF_FLOW_DNAT,
	NF_FLOW_TEARDOWN,
	NF_FLOW_HW,
	NF_FLOW_HW_DYING,
	NF_FLOW_HW_DEAD,
	NF_FLOW_HW_REFRESH,
<<<<<<< HEAD
=======
	NF_FLOW_HW_PENDING,
>>>>>>> 04d5ce62
};

enum flow_offload_type {
	NF_FLOW_OFFLOAD_UNSPEC	= 0,
	NF_FLOW_OFFLOAD_ROUTE,
};

struct flow_offload {
	struct flow_offload_tuple_rhash		tuplehash[FLOW_OFFLOAD_DIR_MAX];
	struct nf_conn				*ct;
	unsigned long				flags;
	u16					type;
	u32					timeout;
	struct rcu_head				rcu_head;
};

#define NF_FLOW_TIMEOUT (30 * HZ)
#define nf_flowtable_time_stamp	(u32)jiffies

static inline __s32 nf_flow_timeout_delta(unsigned int timeout)
{
	return (__s32)(timeout - nf_flowtable_time_stamp);
}

struct nf_flow_route {
	struct {
		struct dst_entry	*dst;
	} tuple[FLOW_OFFLOAD_DIR_MAX];
};

struct flow_offload *flow_offload_alloc(struct nf_conn *ct);
void flow_offload_free(struct flow_offload *flow);

int nf_flow_table_offload_add_cb(struct nf_flowtable *flow_table,
				 flow_setup_cb_t *cb, void *cb_priv);
void nf_flow_table_offload_del_cb(struct nf_flowtable *flow_table,
				  flow_setup_cb_t *cb, void *cb_priv);

int flow_offload_route_init(struct flow_offload *flow,
			    const struct nf_flow_route *route);

int flow_offload_add(struct nf_flowtable *flow_table, struct flow_offload *flow);
void flow_offload_refresh(struct nf_flowtable *flow_table,
			  struct flow_offload *flow);

struct flow_offload_tuple_rhash *flow_offload_lookup(struct nf_flowtable *flow_table,
						     struct flow_offload_tuple *tuple);
void nf_flow_table_cleanup(struct net_device *dev);

int nf_flow_table_init(struct nf_flowtable *flow_table);
void nf_flow_table_free(struct nf_flowtable *flow_table);

void flow_offload_teardown(struct flow_offload *flow);

int nf_flow_snat_port(const struct flow_offload *flow,
		      struct sk_buff *skb, unsigned int thoff,
		      u8 protocol, enum flow_offload_tuple_dir dir);
int nf_flow_dnat_port(const struct flow_offload *flow,
		      struct sk_buff *skb, unsigned int thoff,
		      u8 protocol, enum flow_offload_tuple_dir dir);

struct flow_ports {
	__be16 source, dest;
};

unsigned int nf_flow_offload_ip_hook(void *priv, struct sk_buff *skb,
				     const struct nf_hook_state *state);
unsigned int nf_flow_offload_ipv6_hook(void *priv, struct sk_buff *skb,
				       const struct nf_hook_state *state);

#define MODULE_ALIAS_NF_FLOWTABLE(family)	\
	MODULE_ALIAS("nf-flowtable-" __stringify(family))

void nf_flow_offload_add(struct nf_flowtable *flowtable,
			 struct flow_offload *flow);
void nf_flow_offload_del(struct nf_flowtable *flowtable,
			 struct flow_offload *flow);
void nf_flow_offload_stats(struct nf_flowtable *flowtable,
			   struct flow_offload *flow);

void nf_flow_table_offload_flush(struct nf_flowtable *flowtable);
int nf_flow_table_offload_setup(struct nf_flowtable *flowtable,
				struct net_device *dev,
				enum flow_block_command cmd);
int nf_flow_rule_route_ipv4(struct net *net, const struct flow_offload *flow,
			    enum flow_offload_tuple_dir dir,
			    struct nf_flow_rule *flow_rule);
int nf_flow_rule_route_ipv6(struct net *net, const struct flow_offload *flow,
			    enum flow_offload_tuple_dir dir,
			    struct nf_flow_rule *flow_rule);

int nf_flow_table_offload_init(void);
void nf_flow_table_offload_exit(void);

#endif /* _NF_FLOW_TABLE_H */<|MERGE_RESOLUTION|>--- conflicted
+++ resolved
@@ -127,10 +127,7 @@
 	NF_FLOW_HW_DYING,
 	NF_FLOW_HW_DEAD,
 	NF_FLOW_HW_REFRESH,
-<<<<<<< HEAD
-=======
 	NF_FLOW_HW_PENDING,
->>>>>>> 04d5ce62
 };
 
 enum flow_offload_type {
