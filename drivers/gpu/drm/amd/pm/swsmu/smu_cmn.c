/*
 * Copyright 2020 Advanced Micro Devices, Inc.
 *
 * Permission is hereby granted, free of charge, to any person obtaining a
 * copy of this software and associated documentation files (the "Software"),
 * to deal in the Software without restriction, including without limitation
 * the rights to use, copy, modify, merge, publish, distribute, sublicense,
 * and/or sell copies of the Software, and to permit persons to whom the
 * Software is furnished to do so, subject to the following conditions:
 *
 * The above copyright notice and this permission notice shall be included in
 * all copies or substantial portions of the Software.
 *
 * THE SOFTWARE IS PROVIDED "AS IS", WITHOUT WARRANTY OF ANY KIND, EXPRESS OR
 * IMPLIED, INCLUDING BUT NOT LIMITED TO THE WARRANTIES OF MERCHANTABILITY,
 * FITNESS FOR A PARTICULAR PURPOSE AND NONINFRINGEMENT.  IN NO EVENT SHALL
 * THE COPYRIGHT HOLDER(S) OR AUTHOR(S) BE LIABLE FOR ANY CLAIM, DAMAGES OR
 * OTHER LIABILITY, WHETHER IN AN ACTION OF CONTRACT, TORT OR OTHERWISE,
 * ARISING FROM, OUT OF OR IN CONNECTION WITH THE SOFTWARE OR THE USE OR
 * OTHER DEALINGS IN THE SOFTWARE.
 */

#define SWSMU_CODE_LAYER_L4

#include "amdgpu.h"
#include "amdgpu_smu.h"
#include "smu_cmn.h"
#include "soc15_common.h"

/*
 * DO NOT use these for err/warn/info/debug messages.
 * Use dev_err, dev_warn, dev_info and dev_dbg instead.
 * They are more MGPU friendly.
 */
#undef pr_err
#undef pr_warn
#undef pr_info
#undef pr_debug

/*
 * Although these are defined in each ASIC's specific header file.
 * They share the same definitions and values. That makes common
 * APIs for SMC messages issuing for all ASICs possible.
 */
#define mmMP1_SMN_C2PMSG_66                                                                            0x0282
#define mmMP1_SMN_C2PMSG_66_BASE_IDX                                                                   0

#define mmMP1_SMN_C2PMSG_82                                                                            0x0292
#define mmMP1_SMN_C2PMSG_82_BASE_IDX                                                                   0

#define mmMP1_SMN_C2PMSG_90                                                                            0x029a
#define mmMP1_SMN_C2PMSG_90_BASE_IDX                                                                   0

#define MP1_C2PMSG_90__CONTENT_MASK                                                                    0xFFFFFFFFL

#undef __SMU_DUMMY_MAP
#define __SMU_DUMMY_MAP(type)	#type
static const char * const __smu_message_names[] = {
	SMU_MESSAGE_TYPES
};

static const char *smu_get_message_name(struct smu_context *smu,
					enum smu_message_type type)
{
	if (type < 0 || type >= SMU_MSG_MAX_COUNT)
		return "unknown smu message";

	return __smu_message_names[type];
}

static void smu_cmn_read_arg(struct smu_context *smu,
			     uint32_t *arg)
{
	struct amdgpu_device *adev = smu->adev;

	*arg = RREG32_SOC15(MP1, 0, mmMP1_SMN_C2PMSG_82);
}

/* Redefine the SMU error codes here.
 *
 * Note that these definitions are redundant and should be removed
 * when the SMU has exported a unified header file containing these
 * macros, which header file we can just include and use the SMU's
 * macros. At the moment, these error codes are defined by the SMU
 * per-ASIC unfortunately, yet we're a one driver for all ASICs.
 */
#define SMU_RESP_NONE           0
#define SMU_RESP_OK             1
#define SMU_RESP_CMD_FAIL       0xFF
#define SMU_RESP_CMD_UNKNOWN    0xFE
#define SMU_RESP_CMD_BAD_PREREQ 0xFD
#define SMU_RESP_BUSY_OTHER     0xFC
#define SMU_RESP_DEBUG_END      0xFB

/**
 * __smu_cmn_poll_stat -- poll for a status from the SMU
 * smu: a pointer to SMU context
 *
 * Returns the status of the SMU, which could be,
 *    0, the SMU is busy with your command;
 *    1, execution status: success, execution result: success;
 * 0xFF, execution status: success, execution result: failure;
 * 0xFE, unknown command;
 * 0xFD, valid command, but bad (command) prerequisites;
 * 0xFC, the command was rejected as the SMU is busy;
 * 0xFB, "SMC_Result_DebugDataDumpEnd".
 *
 * The values here are not defined by macros, because I'd rather we
 * include a single header file which defines them, which is
 * maintained by the SMU FW team, so that we're impervious to firmware
 * changes. At the moment those values are defined in various header
 * files, one for each ASIC, yet here we're a single ASIC-agnostic
 * interface. Such a change can be followed-up by a subsequent patch.
 */
static u32 __smu_cmn_poll_stat(struct smu_context *smu)
{
	struct amdgpu_device *adev = smu->adev;
	int timeout = adev->usec_timeout * 20;
	u32 reg;

	for ( ; timeout > 0; timeout--) {
		reg = RREG32_SOC15(MP1, 0, mmMP1_SMN_C2PMSG_90);
		if ((reg & MP1_C2PMSG_90__CONTENT_MASK) != 0)
			break;

		udelay(1);
	}

	return reg;
}

static void __smu_cmn_reg_print_error(struct smu_context *smu,
				      u32 reg_c2pmsg_90,
				      int msg_index,
				      u32 param,
				      enum smu_message_type msg)
{
	struct amdgpu_device *adev = smu->adev;
	const char *message = smu_get_message_name(smu, msg);

	switch (reg_c2pmsg_90) {
	case SMU_RESP_NONE: {
		u32 msg_idx = RREG32_SOC15(MP1, 0, mmMP1_SMN_C2PMSG_66);
		u32 prm     = RREG32_SOC15(MP1, 0, mmMP1_SMN_C2PMSG_82);
		dev_err_ratelimited(adev->dev,
<<<<<<< HEAD
				    "SMU: I'm not done with your previous command: SMN_C2PMSG_66:0x%08X SMN_C2PMSG_82:0x%08X",
=======
				    "SMU: I'm not done with your command: SMN_C2PMSG_66:0x%08X SMN_C2PMSG_82:0x%08X",
>>>>>>> 70897848
				    msg_idx, prm);
	}
		break;
	case SMU_RESP_OK:
		/* The SMU executed the command. It completed with a
		 * successful result.
		 */
		break;
	case SMU_RESP_CMD_FAIL:
		/* The SMU executed the command. It completed with an
		 * unsuccessful result.
		 */
		break;
	case SMU_RESP_CMD_UNKNOWN:
		dev_err_ratelimited(adev->dev,
				    "SMU: unknown command: index:%d param:0x%08X message:%s",
				    msg_index, param, message);
		break;
	case SMU_RESP_CMD_BAD_PREREQ:
		dev_err_ratelimited(adev->dev,
				    "SMU: valid command, bad prerequisites: index:%d param:0x%08X message:%s",
				    msg_index, param, message);
		break;
	case SMU_RESP_BUSY_OTHER:
		dev_err_ratelimited(adev->dev,
				    "SMU: I'm very busy for your command: index:%d param:0x%08X message:%s",
				    msg_index, param, message);
		break;
	case SMU_RESP_DEBUG_END:
		dev_err_ratelimited(adev->dev,
				    "SMU: I'm debugging!");
		break;
	default:
		dev_err_ratelimited(adev->dev,
				    "SMU: response:0x%08X for index:%d param:0x%08X message:%s?",
				    reg_c2pmsg_90, msg_index, param, message);
		break;
	}
}

static int __smu_cmn_reg2errno(struct smu_context *smu, u32 reg_c2pmsg_90)
{
	int res;

	switch (reg_c2pmsg_90) {
	case SMU_RESP_NONE:
		/* The SMU is busy--still executing your command.
		 */
		res = -ETIME;
		break;
	case SMU_RESP_OK:
		res = 0;
		break;
	case SMU_RESP_CMD_FAIL:
		/* Command completed successfully, but the command
		 * status was failure.
		 */
		res = -EIO;
		break;
	case SMU_RESP_CMD_UNKNOWN:
		/* Unknown command--ignored by the SMU.
		 */
		res = -EOPNOTSUPP;
		break;
	case SMU_RESP_CMD_BAD_PREREQ:
		/* Valid command--bad prerequisites.
		 */
		res = -EINVAL;
		break;
	case SMU_RESP_BUSY_OTHER:
		/* The SMU is busy with other commands. The client
		 * should retry in 10 us.
		 */
		res = -EBUSY;
		break;
	default:
		/* Unknown or debug response from the SMU.
		 */
		res = -EREMOTEIO;
		break;
	}

	return res;
}

static void __smu_cmn_send_msg(struct smu_context *smu,
			       u16 msg,
			       u32 param)
{
	struct amdgpu_device *adev = smu->adev;

	WREG32_SOC15(MP1, 0, mmMP1_SMN_C2PMSG_90, 0);
	WREG32_SOC15(MP1, 0, mmMP1_SMN_C2PMSG_82, param);
	WREG32_SOC15(MP1, 0, mmMP1_SMN_C2PMSG_66, msg);
}

/**
 * smu_cmn_send_msg_without_waiting -- send the message; don't wait for status
 * @smu: pointer to an SMU context
 * @msg_index: message index
 * @param: message parameter to send to the SMU
 *
 * Send a message to the SMU with the parameter passed. Do not wait
 * for status/result of the message, thus the "without_waiting".
 *
 * Return 0 on success, -errno on error if we weren't able to _send_
 * the message for some reason. See __smu_cmn_reg2errno() for details
 * of the -errno.
 */
int smu_cmn_send_msg_without_waiting(struct smu_context *smu,
				     uint16_t msg_index,
				     uint32_t param)
{
	u32 reg;
	int res;

	if (smu->adev->no_hw_access)
		return 0;

	reg = __smu_cmn_poll_stat(smu);
	res = __smu_cmn_reg2errno(smu, reg);
	if (reg == SMU_RESP_NONE ||
	    reg == SMU_RESP_BUSY_OTHER ||
	    res == -EREMOTEIO)
		goto Out;
	__smu_cmn_send_msg(smu, msg_index, param);
	res = 0;
Out:
	return res;
}

/**
 * smu_cmn_wait_for_response -- wait for response from the SMU
 * @smu: pointer to an SMU context
 *
 * Wait for status from the SMU.
 *
 * Return 0 on success, -errno on error, indicating the execution
 * status and result of the message being waited for. See
 * __smu_cmn_reg2errno() for details of the -errno.
 */
int smu_cmn_wait_for_response(struct smu_context *smu)
{
	u32 reg;

	reg = __smu_cmn_poll_stat(smu);
	return __smu_cmn_reg2errno(smu, reg);
}

/**
 * smu_cmn_send_smc_msg_with_param -- send a message with parameter
 * @smu: pointer to an SMU context
 * @msg: message to send
 * @param: parameter to send to the SMU
 * @read_arg: pointer to u32 to return a value from the SMU back
 *            to the caller
 *
 * Send the message @msg with parameter @param to the SMU, wait for
 * completion of the command, and return back a value from the SMU in
 * @read_arg pointer.
 *
 * Return 0 on success, -errno on error, if we weren't able to send
 * the message or if the message completed with some kind of
 * error. See __smu_cmn_reg2errno() for details of the -errno.
 *
 * If we weren't able to send the message to the SMU, we also print
 * the error to the standard log.
 *
 * Command completion status is printed only if the -errno is
 * -EREMOTEIO, indicating that the SMU returned back an
 * undefined/unknown/unspecified result. All other cases are
 * well-defined, not printed, but instead given back to the client to
 * decide what further to do.
 *
 * The return value, @read_arg is read back regardless, to give back
 * more information to the client, which on error would most likely be
 * @param, but we can't assume that. This also eliminates more
 * conditionals.
 */
int smu_cmn_send_smc_msg_with_param(struct smu_context *smu,
				    enum smu_message_type msg,
				    uint32_t param,
				    uint32_t *read_arg)
{
	int res, index;
	u32 reg;

	if (smu->adev->no_hw_access)
		return 0;

	index = smu_cmn_to_asic_specific_index(smu,
					       CMN2ASIC_MAPPING_MSG,
					       msg);
	if (index < 0)
		return index == -EACCES ? 0 : index;

	mutex_lock(&smu->message_lock);
	reg = __smu_cmn_poll_stat(smu);
	res = __smu_cmn_reg2errno(smu, reg);
	if (reg == SMU_RESP_NONE ||
	    reg == SMU_RESP_BUSY_OTHER ||
	    res == -EREMOTEIO) {
		__smu_cmn_reg_print_error(smu, reg, index, param, msg);
		goto Out;
	}
	__smu_cmn_send_msg(smu, (uint16_t) index, param);
	reg = __smu_cmn_poll_stat(smu);
	res = __smu_cmn_reg2errno(smu, reg);
	if (res != 0)
		__smu_cmn_reg_print_error(smu, reg, index, param, msg);
	if (read_arg)
		smu_cmn_read_arg(smu, read_arg);
Out:
	mutex_unlock(&smu->message_lock);
	return res;
}

int smu_cmn_send_smc_msg(struct smu_context *smu,
			 enum smu_message_type msg,
			 uint32_t *read_arg)
{
	return smu_cmn_send_smc_msg_with_param(smu,
					       msg,
					       0,
					       read_arg);
}

int smu_cmn_to_asic_specific_index(struct smu_context *smu,
				   enum smu_cmn2asic_mapping_type type,
				   uint32_t index)
{
	struct cmn2asic_msg_mapping msg_mapping;
	struct cmn2asic_mapping mapping;

	switch (type) {
	case CMN2ASIC_MAPPING_MSG:
		if (index >= SMU_MSG_MAX_COUNT ||
		    !smu->message_map)
			return -EINVAL;

		msg_mapping = smu->message_map[index];
		if (!msg_mapping.valid_mapping)
			return -EINVAL;

		if (amdgpu_sriov_vf(smu->adev) &&
		    !msg_mapping.valid_in_vf)
			return -EACCES;

		return msg_mapping.map_to;

	case CMN2ASIC_MAPPING_CLK:
		if (index >= SMU_CLK_COUNT ||
		    !smu->clock_map)
			return -EINVAL;

		mapping = smu->clock_map[index];
		if (!mapping.valid_mapping)
			return -EINVAL;

		return mapping.map_to;

	case CMN2ASIC_MAPPING_FEATURE:
		if (index >= SMU_FEATURE_COUNT ||
		    !smu->feature_map)
			return -EINVAL;

		mapping = smu->feature_map[index];
		if (!mapping.valid_mapping)
			return -EINVAL;

		return mapping.map_to;

	case CMN2ASIC_MAPPING_TABLE:
		if (index >= SMU_TABLE_COUNT ||
		    !smu->table_map)
			return -EINVAL;

		mapping = smu->table_map[index];
		if (!mapping.valid_mapping)
			return -EINVAL;

		return mapping.map_to;

	case CMN2ASIC_MAPPING_PWR:
		if (index >= SMU_POWER_SOURCE_COUNT ||
		    !smu->pwr_src_map)
			return -EINVAL;

		mapping = smu->pwr_src_map[index];
		if (!mapping.valid_mapping)
			return -EINVAL;

		return mapping.map_to;

	case CMN2ASIC_MAPPING_WORKLOAD:
		if (index > PP_SMC_POWER_PROFILE_CUSTOM ||
		    !smu->workload_map)
			return -EINVAL;

		mapping = smu->workload_map[index];
		if (!mapping.valid_mapping)
			return -EINVAL;

		return mapping.map_to;

	default:
		return -EINVAL;
	}
}

int smu_cmn_feature_is_supported(struct smu_context *smu,
				 enum smu_feature_mask mask)
{
	struct smu_feature *feature = &smu->smu_feature;
	int feature_id;
	int ret = 0;

	feature_id = smu_cmn_to_asic_specific_index(smu,
						    CMN2ASIC_MAPPING_FEATURE,
						    mask);
	if (feature_id < 0)
		return 0;

	WARN_ON(feature_id > feature->feature_num);

	mutex_lock(&feature->mutex);
	ret = test_bit(feature_id, feature->supported);
	mutex_unlock(&feature->mutex);

	return ret;
}

int smu_cmn_feature_is_enabled(struct smu_context *smu,
			       enum smu_feature_mask mask)
{
	struct smu_feature *feature = &smu->smu_feature;
	struct amdgpu_device *adev = smu->adev;
	int feature_id;
	int ret = 0;

	if (smu->is_apu && adev->family < AMDGPU_FAMILY_VGH)
		return 1;

	feature_id = smu_cmn_to_asic_specific_index(smu,
						    CMN2ASIC_MAPPING_FEATURE,
						    mask);
	if (feature_id < 0)
		return 0;

	WARN_ON(feature_id > feature->feature_num);

	mutex_lock(&feature->mutex);
	ret = test_bit(feature_id, feature->enabled);
	mutex_unlock(&feature->mutex);

	return ret;
}

bool smu_cmn_clk_dpm_is_enabled(struct smu_context *smu,
				enum smu_clk_type clk_type)
{
	enum smu_feature_mask feature_id = 0;

	switch (clk_type) {
	case SMU_MCLK:
	case SMU_UCLK:
		feature_id = SMU_FEATURE_DPM_UCLK_BIT;
		break;
	case SMU_GFXCLK:
	case SMU_SCLK:
		feature_id = SMU_FEATURE_DPM_GFXCLK_BIT;
		break;
	case SMU_SOCCLK:
		feature_id = SMU_FEATURE_DPM_SOCCLK_BIT;
		break;
	default:
		return true;
	}

	if (!smu_cmn_feature_is_enabled(smu, feature_id))
		return false;

	return true;
}

int smu_cmn_get_enabled_mask(struct smu_context *smu,
			     uint32_t *feature_mask,
			     uint32_t num)
{
	uint32_t feature_mask_high = 0, feature_mask_low = 0;
	struct smu_feature *feature = &smu->smu_feature;
	int ret = 0;

	if (!feature_mask || num < 2)
		return -EINVAL;

	if (bitmap_empty(feature->enabled, feature->feature_num)) {
		ret = smu_cmn_send_smc_msg(smu, SMU_MSG_GetEnabledSmuFeaturesHigh, &feature_mask_high);
		if (ret)
			return ret;

		ret = smu_cmn_send_smc_msg(smu, SMU_MSG_GetEnabledSmuFeaturesLow, &feature_mask_low);
		if (ret)
			return ret;

		feature_mask[0] = feature_mask_low;
		feature_mask[1] = feature_mask_high;
	} else {
		bitmap_copy((unsigned long *)feature_mask, feature->enabled,
			     feature->feature_num);
	}

	return ret;
}

int smu_cmn_get_enabled_32_bits_mask(struct smu_context *smu,
					uint32_t *feature_mask,
					uint32_t num)
{
	uint32_t feature_mask_en_low = 0;
	uint32_t feature_mask_en_high = 0;
	struct smu_feature *feature = &smu->smu_feature;
	int ret = 0;

	if (!feature_mask || num < 2)
		return -EINVAL;

	if (bitmap_empty(feature->enabled, feature->feature_num)) {
		ret = smu_cmn_send_smc_msg_with_param(smu, SMU_MSG_GetEnabledSmuFeatures, 0,
										 &feature_mask_en_low);

		if (ret)
			return ret;

		ret = smu_cmn_send_smc_msg_with_param(smu, SMU_MSG_GetEnabledSmuFeatures, 1,
										 &feature_mask_en_high);

		if (ret)
			return ret;

		feature_mask[0] = feature_mask_en_low;
		feature_mask[1] = feature_mask_en_high;

	} else {
		bitmap_copy((unsigned long *)feature_mask, feature->enabled,
				 feature->feature_num);
	}

	return ret;

}

uint64_t smu_cmn_get_indep_throttler_status(
					const unsigned long dep_status,
					const uint8_t *throttler_map)
{
	uint64_t indep_status = 0;
	uint8_t dep_bit = 0;

	for_each_set_bit(dep_bit, &dep_status, 32)
		indep_status |= 1ULL << throttler_map[dep_bit];

	return indep_status;
}

int smu_cmn_feature_update_enable_state(struct smu_context *smu,
					uint64_t feature_mask,
					bool enabled)
{
	struct smu_feature *feature = &smu->smu_feature;
	int ret = 0;

	if (enabled) {
		ret = smu_cmn_send_smc_msg_with_param(smu,
						  SMU_MSG_EnableSmuFeaturesLow,
						  lower_32_bits(feature_mask),
						  NULL);
		if (ret)
			return ret;
		ret = smu_cmn_send_smc_msg_with_param(smu,
						  SMU_MSG_EnableSmuFeaturesHigh,
						  upper_32_bits(feature_mask),
						  NULL);
		if (ret)
			return ret;
	} else {
		ret = smu_cmn_send_smc_msg_with_param(smu,
						  SMU_MSG_DisableSmuFeaturesLow,
						  lower_32_bits(feature_mask),
						  NULL);
		if (ret)
			return ret;
		ret = smu_cmn_send_smc_msg_with_param(smu,
						  SMU_MSG_DisableSmuFeaturesHigh,
						  upper_32_bits(feature_mask),
						  NULL);
		if (ret)
			return ret;
	}

	mutex_lock(&feature->mutex);
	if (enabled)
		bitmap_or(feature->enabled, feature->enabled,
				(unsigned long *)(&feature_mask), SMU_FEATURE_MAX);
	else
		bitmap_andnot(feature->enabled, feature->enabled,
				(unsigned long *)(&feature_mask), SMU_FEATURE_MAX);
	mutex_unlock(&feature->mutex);

	return ret;
}

int smu_cmn_feature_set_enabled(struct smu_context *smu,
				enum smu_feature_mask mask,
				bool enable)
{
	struct smu_feature *feature = &smu->smu_feature;
	int feature_id;

	feature_id = smu_cmn_to_asic_specific_index(smu,
						    CMN2ASIC_MAPPING_FEATURE,
						    mask);
	if (feature_id < 0)
		return -EINVAL;

	WARN_ON(feature_id > feature->feature_num);

	return smu_cmn_feature_update_enable_state(smu,
					       1ULL << feature_id,
					       enable);
}

#undef __SMU_DUMMY_MAP
#define __SMU_DUMMY_MAP(fea)	#fea
static const char* __smu_feature_names[] = {
	SMU_FEATURE_MASKS
};

static const char *smu_get_feature_name(struct smu_context *smu,
					enum smu_feature_mask feature)
{
	if (feature < 0 || feature >= SMU_FEATURE_COUNT)
		return "unknown smu feature";
	return __smu_feature_names[feature];
}

size_t smu_cmn_get_pp_feature_mask(struct smu_context *smu,
				   char *buf)
{
	uint32_t feature_mask[2] = { 0 };
	int feature_index = 0;
	uint32_t count = 0;
	int8_t sort_feature[SMU_FEATURE_COUNT];
	size_t size = 0;
	int ret = 0, i;

	if (!smu->is_apu) {
		ret = smu_cmn_get_enabled_mask(smu,
						feature_mask,
						2);
		if (ret)
			return 0;
	} else {
		ret = smu_cmn_get_enabled_32_bits_mask(smu,
					feature_mask,
					2);
		if (ret)
			return 0;
	}

	size =  sysfs_emit_at(buf, size, "features high: 0x%08x low: 0x%08x\n",
			feature_mask[1], feature_mask[0]);

	memset(sort_feature, -1, sizeof(sort_feature));

	for (i = 0; i < SMU_FEATURE_COUNT; i++) {
		feature_index = smu_cmn_to_asic_specific_index(smu,
							       CMN2ASIC_MAPPING_FEATURE,
							       i);
		if (feature_index < 0)
			continue;

		sort_feature[feature_index] = i;
	}

	size += sysfs_emit_at(buf, size, "%-2s. %-20s  %-3s : %-s\n",
			"No", "Feature", "Bit", "State");

	for (i = 0; i < SMU_FEATURE_COUNT; i++) {
		if (sort_feature[i] < 0)
			continue;

		size += sysfs_emit_at(buf, size, "%02d. %-20s (%2d) : %s\n",
				count++,
				smu_get_feature_name(smu, sort_feature[i]),
				i,
				!!smu_cmn_feature_is_enabled(smu, sort_feature[i]) ?
				"enabled" : "disabled");
	}

	return size;
}

int smu_cmn_set_pp_feature_mask(struct smu_context *smu,
				uint64_t new_mask)
{
	int ret = 0;
	uint32_t feature_mask[2] = { 0 };
	uint64_t feature_2_enabled = 0;
	uint64_t feature_2_disabled = 0;
	uint64_t feature_enables = 0;

	ret = smu_cmn_get_enabled_mask(smu,
				       feature_mask,
				       2);
	if (ret)
		return ret;

	feature_enables = ((uint64_t)feature_mask[1] << 32 |
			   (uint64_t)feature_mask[0]);

	feature_2_enabled  = ~feature_enables & new_mask;
	feature_2_disabled = feature_enables & ~new_mask;

	if (feature_2_enabled) {
		ret = smu_cmn_feature_update_enable_state(smu,
							  feature_2_enabled,
							  true);
		if (ret)
			return ret;
	}
	if (feature_2_disabled) {
		ret = smu_cmn_feature_update_enable_state(smu,
							  feature_2_disabled,
							  false);
		if (ret)
			return ret;
	}

	return ret;
}

/**
 * smu_cmn_disable_all_features_with_exception - disable all dpm features
 *                                               except this specified by
 *                                               @mask
 *
 * @smu:               smu_context pointer
 * @no_hw_disablement: whether real dpm disablement should be performed
 *                     true: update the cache(about dpm enablement state) only
 *                     false: real dpm disablement plus cache update
 * @mask:              the dpm feature which should not be disabled
 *                     SMU_FEATURE_COUNT: no exception, all dpm features
 *                     to disable
 *
 * Returns:
 * 0 on success or a negative error code on failure.
 */
int smu_cmn_disable_all_features_with_exception(struct smu_context *smu,
						bool no_hw_disablement,
						enum smu_feature_mask mask)
{
	struct smu_feature *feature = &smu->smu_feature;
	uint64_t features_to_disable = U64_MAX;
	int skipped_feature_id;

	if (mask != SMU_FEATURE_COUNT) {
		skipped_feature_id = smu_cmn_to_asic_specific_index(smu,
								    CMN2ASIC_MAPPING_FEATURE,
								    mask);
		if (skipped_feature_id < 0)
			return -EINVAL;

		features_to_disable &= ~(1ULL << skipped_feature_id);
	}

	if (no_hw_disablement) {
		mutex_lock(&feature->mutex);
		bitmap_andnot(feature->enabled, feature->enabled,
				(unsigned long *)(&features_to_disable), SMU_FEATURE_MAX);
		mutex_unlock(&feature->mutex);

		return 0;
	} else {
		return smu_cmn_feature_update_enable_state(smu,
							   features_to_disable,
							   0);
	}
}

int smu_cmn_get_smc_version(struct smu_context *smu,
			    uint32_t *if_version,
			    uint32_t *smu_version)
{
	int ret = 0;

	if (!if_version && !smu_version)
		return -EINVAL;

	if (smu->smc_fw_if_version && smu->smc_fw_version)
	{
		if (if_version)
			*if_version = smu->smc_fw_if_version;

		if (smu_version)
			*smu_version = smu->smc_fw_version;

		return 0;
	}

	if (if_version) {
		ret = smu_cmn_send_smc_msg(smu, SMU_MSG_GetDriverIfVersion, if_version);
		if (ret)
			return ret;

		smu->smc_fw_if_version = *if_version;
	}

	if (smu_version) {
		ret = smu_cmn_send_smc_msg(smu, SMU_MSG_GetSmuVersion, smu_version);
		if (ret)
			return ret;

		smu->smc_fw_version = *smu_version;
	}

	return ret;
}

int smu_cmn_update_table(struct smu_context *smu,
			 enum smu_table_id table_index,
			 int argument,
			 void *table_data,
			 bool drv2smu)
{
	struct smu_table_context *smu_table = &smu->smu_table;
	struct amdgpu_device *adev = smu->adev;
	struct smu_table *table = &smu_table->driver_table;
	int table_id = smu_cmn_to_asic_specific_index(smu,
						      CMN2ASIC_MAPPING_TABLE,
						      table_index);
	uint32_t table_size;
	int ret = 0;
	if (!table_data || table_id >= SMU_TABLE_COUNT || table_id < 0)
		return -EINVAL;

	table_size = smu_table->tables[table_index].size;

	if (drv2smu) {
		memcpy(table->cpu_addr, table_data, table_size);
		/*
		 * Flush hdp cache: to guard the content seen by
		 * GPU is consitent with CPU.
		 */
		amdgpu_asic_flush_hdp(adev, NULL);
	}

	ret = smu_cmn_send_smc_msg_with_param(smu, drv2smu ?
					  SMU_MSG_TransferTableDram2Smu :
					  SMU_MSG_TransferTableSmu2Dram,
					  table_id | ((argument & 0xFFFF) << 16),
					  NULL);
	if (ret)
		return ret;

	if (!drv2smu) {
		amdgpu_asic_invalidate_hdp(adev, NULL);
		memcpy(table_data, table->cpu_addr, table_size);
	}

	return 0;
}

int smu_cmn_write_watermarks_table(struct smu_context *smu)
{
	void *watermarks_table = smu->smu_table.watermarks_table;

	if (!watermarks_table)
		return -EINVAL;

	return smu_cmn_update_table(smu,
				    SMU_TABLE_WATERMARKS,
				    0,
				    watermarks_table,
				    true);
}

int smu_cmn_write_pptable(struct smu_context *smu)
{
	void *pptable = smu->smu_table.driver_pptable;

	return smu_cmn_update_table(smu,
				    SMU_TABLE_PPTABLE,
				    0,
				    pptable,
				    true);
}

int smu_cmn_get_metrics_table_locked(struct smu_context *smu,
				     void *metrics_table,
				     bool bypass_cache)
{
	struct smu_table_context *smu_table= &smu->smu_table;
	uint32_t table_size =
		smu_table->tables[SMU_TABLE_SMU_METRICS].size;
	int ret = 0;

	if (bypass_cache ||
	    !smu_table->metrics_time ||
	    time_after(jiffies, smu_table->metrics_time + msecs_to_jiffies(1))) {
		ret = smu_cmn_update_table(smu,
				       SMU_TABLE_SMU_METRICS,
				       0,
				       smu_table->metrics_table,
				       false);
		if (ret) {
			dev_info(smu->adev->dev, "Failed to export SMU metrics table!\n");
			return ret;
		}
		smu_table->metrics_time = jiffies;
	}

	if (metrics_table)
		memcpy(metrics_table, smu_table->metrics_table, table_size);

	return 0;
}

int smu_cmn_get_metrics_table(struct smu_context *smu,
			      void *metrics_table,
			      bool bypass_cache)
{
	int ret = 0;

	mutex_lock(&smu->metrics_lock);
	ret = smu_cmn_get_metrics_table_locked(smu,
					       metrics_table,
					       bypass_cache);
	mutex_unlock(&smu->metrics_lock);

	return ret;
}

void smu_cmn_init_soft_gpu_metrics(void *table, uint8_t frev, uint8_t crev)
{
	struct metrics_table_header *header = (struct metrics_table_header *)table;
	uint16_t structure_size;

#define METRICS_VERSION(a, b)	((a << 16) | b )

	switch (METRICS_VERSION(frev, crev)) {
	case METRICS_VERSION(1, 0):
		structure_size = sizeof(struct gpu_metrics_v1_0);
		break;
	case METRICS_VERSION(1, 1):
		structure_size = sizeof(struct gpu_metrics_v1_1);
		break;
	case METRICS_VERSION(1, 2):
		structure_size = sizeof(struct gpu_metrics_v1_2);
		break;
	case METRICS_VERSION(1, 3):
		structure_size = sizeof(struct gpu_metrics_v1_3);
		break;
	case METRICS_VERSION(2, 0):
		structure_size = sizeof(struct gpu_metrics_v2_0);
		break;
	case METRICS_VERSION(2, 1):
		structure_size = sizeof(struct gpu_metrics_v2_1);
		break;
	case METRICS_VERSION(2, 2):
		structure_size = sizeof(struct gpu_metrics_v2_2);
		break;
	default:
		return;
	}

#undef METRICS_VERSION

	memset(header, 0xFF, structure_size);

	header->format_revision = frev;
	header->content_revision = crev;
	header->structure_size = structure_size;

}

int smu_cmn_set_mp1_state(struct smu_context *smu,
			  enum pp_mp1_state mp1_state)
{
	enum smu_message_type msg;
	int ret;

	switch (mp1_state) {
	case PP_MP1_STATE_SHUTDOWN:
		msg = SMU_MSG_PrepareMp1ForShutdown;
		break;
	case PP_MP1_STATE_UNLOAD:
		msg = SMU_MSG_PrepareMp1ForUnload;
		break;
	case PP_MP1_STATE_RESET:
		msg = SMU_MSG_PrepareMp1ForReset;
		break;
	case PP_MP1_STATE_NONE:
	default:
		return 0;
	}

	ret = smu_cmn_send_smc_msg(smu, msg, NULL);
	if (ret)
		dev_err(smu->adev->dev, "[PrepareMp1] Failed!\n");

	return ret;
}

bool smu_cmn_is_audio_func_enabled(struct amdgpu_device *adev)
{
	struct pci_dev *p = NULL;
	bool snd_driver_loaded;

	/*
	 * If the ASIC comes with no audio function, we always assume
	 * it is "enabled".
	 */
	p = pci_get_domain_bus_and_slot(pci_domain_nr(adev->pdev->bus),
			adev->pdev->bus->number, 1);
	if (!p)
		return true;

	snd_driver_loaded = pci_is_enabled(p) ? true : false;

	pci_dev_put(p);

	return snd_driver_loaded;
}<|MERGE_RESOLUTION|>--- conflicted
+++ resolved
@@ -143,11 +143,7 @@
 		u32 msg_idx = RREG32_SOC15(MP1, 0, mmMP1_SMN_C2PMSG_66);
 		u32 prm     = RREG32_SOC15(MP1, 0, mmMP1_SMN_C2PMSG_82);
 		dev_err_ratelimited(adev->dev,
-<<<<<<< HEAD
 				    "SMU: I'm not done with your previous command: SMN_C2PMSG_66:0x%08X SMN_C2PMSG_82:0x%08X",
-=======
-				    "SMU: I'm not done with your command: SMN_C2PMSG_66:0x%08X SMN_C2PMSG_82:0x%08X",
->>>>>>> 70897848
 				    msg_idx, prm);
 	}
 		break;
