/*
 * Copyright © 2012 Intel Corporation
 *
 * Permission is hereby granted, free of charge, to any person obtaining a
 * copy of this software and associated documentation files (the "Software"),
 * to deal in the Software without restriction, including without limitation
 * the rights to use, copy, modify, merge, publish, distribute, sublicense,
 * and/or sell copies of the Software, and to permit persons to whom the
 * Software is furnished to do so, subject to the following conditions:
 *
 * The above copyright notice and this permission notice (including the next
 * paragraph) shall be included in all copies or substantial portions of the
 * Software.
 *
 * THE SOFTWARE IS PROVIDED "AS IS", WITHOUT WARRANTY OF ANY KIND, EXPRESS OR
 * IMPLIED, INCLUDING BUT NOT LIMITED TO THE WARRANTIES OF MERCHANTABILITY,
 * FITNESS FOR A PARTICULAR PURPOSE AND NONINFRINGEMENT.  IN NO EVENT SHALL
 * THE AUTHORS OR COPYRIGHT HOLDERS BE LIABLE FOR ANY CLAIM, DAMAGES OR OTHER
 * LIABILITY, WHETHER IN AN ACTION OF CONTRACT, TORT OR OTHERWISE, ARISING
 * FROM, OUT OF OR IN CONNECTION WITH THE SOFTWARE OR THE USE OR OTHER DEALINGS
 * IN THE SOFTWARE.
 *
 * Authors:
 *    Eugeni Dodonov <eugeni.dodonov@intel.com>
 *
 */

#include <linux/cpufreq.h>
#include "i915_drv.h"
#include "intel_drv.h"
#include "../../../platform/x86/intel_ips.h"
#include <linux/module.h>
#include <drm/i915_powerwell.h>

/* FBC, or Frame Buffer Compression, is a technique employed to compress the
 * framebuffer contents in-memory, aiming at reducing the required bandwidth
 * during in-memory transfers and, therefore, reduce the power packet.
 *
 * The benefits of FBC are mostly visible with solid backgrounds and
 * variation-less patterns.
 *
 * FBC-related functionality can be enabled by the means of the
 * i915.i915_enable_fbc parameter
 */

static bool intel_crtc_active(struct drm_crtc *crtc)
{
	/* Be paranoid as we can arrive here with only partial
	 * state retrieved from the hardware during setup.
	 */
	return to_intel_crtc(crtc)->active && crtc->fb && crtc->mode.clock;
}

static void i8xx_disable_fbc(struct drm_device *dev)
{
	struct drm_i915_private *dev_priv = dev->dev_private;
	u32 fbc_ctl;

	/* Disable compression */
	fbc_ctl = I915_READ(FBC_CONTROL);
	if ((fbc_ctl & FBC_CTL_EN) == 0)
		return;

	fbc_ctl &= ~FBC_CTL_EN;
	I915_WRITE(FBC_CONTROL, fbc_ctl);

	/* Wait for compressing bit to clear */
	if (wait_for((I915_READ(FBC_STATUS) & FBC_STAT_COMPRESSING) == 0, 10)) {
		DRM_DEBUG_KMS("FBC idle timed out\n");
		return;
	}

	DRM_DEBUG_KMS("disabled FBC\n");
}

static void i8xx_enable_fbc(struct drm_crtc *crtc, unsigned long interval)
{
	struct drm_device *dev = crtc->dev;
	struct drm_i915_private *dev_priv = dev->dev_private;
	struct drm_framebuffer *fb = crtc->fb;
	struct intel_framebuffer *intel_fb = to_intel_framebuffer(fb);
	struct drm_i915_gem_object *obj = intel_fb->obj;
	struct intel_crtc *intel_crtc = to_intel_crtc(crtc);
	int cfb_pitch;
	int plane, i;
	u32 fbc_ctl, fbc_ctl2;

	cfb_pitch = dev_priv->fbc.size / FBC_LL_SIZE;
	if (fb->pitches[0] < cfb_pitch)
		cfb_pitch = fb->pitches[0];

	/* FBC_CTL wants 64B units */
	cfb_pitch = (cfb_pitch / 64) - 1;
	plane = intel_crtc->plane == 0 ? FBC_CTL_PLANEA : FBC_CTL_PLANEB;

	/* Clear old tags */
	for (i = 0; i < (FBC_LL_SIZE / 32) + 1; i++)
		I915_WRITE(FBC_TAG + (i * 4), 0);

	/* Set it up... */
	fbc_ctl2 = FBC_CTL_FENCE_DBL | FBC_CTL_IDLE_IMM | FBC_CTL_CPU_FENCE;
	fbc_ctl2 |= plane;
	I915_WRITE(FBC_CONTROL2, fbc_ctl2);
	I915_WRITE(FBC_FENCE_OFF, crtc->y);

	/* enable it... */
	fbc_ctl = FBC_CTL_EN | FBC_CTL_PERIODIC;
	if (IS_I945GM(dev))
		fbc_ctl |= FBC_CTL_C3_IDLE; /* 945 needs special SR handling */
	fbc_ctl |= (cfb_pitch & 0xff) << FBC_CTL_STRIDE_SHIFT;
	fbc_ctl |= (interval & 0x2fff) << FBC_CTL_INTERVAL_SHIFT;
	fbc_ctl |= obj->fence_reg;
	I915_WRITE(FBC_CONTROL, fbc_ctl);

	DRM_DEBUG_KMS("enabled FBC, pitch %d, yoff %d, plane %c, ",
		      cfb_pitch, crtc->y, plane_name(intel_crtc->plane));
}

static bool i8xx_fbc_enabled(struct drm_device *dev)
{
	struct drm_i915_private *dev_priv = dev->dev_private;

	return I915_READ(FBC_CONTROL) & FBC_CTL_EN;
}

static void g4x_enable_fbc(struct drm_crtc *crtc, unsigned long interval)
{
	struct drm_device *dev = crtc->dev;
	struct drm_i915_private *dev_priv = dev->dev_private;
	struct drm_framebuffer *fb = crtc->fb;
	struct intel_framebuffer *intel_fb = to_intel_framebuffer(fb);
	struct drm_i915_gem_object *obj = intel_fb->obj;
	struct intel_crtc *intel_crtc = to_intel_crtc(crtc);
	int plane = intel_crtc->plane == 0 ? DPFC_CTL_PLANEA : DPFC_CTL_PLANEB;
	unsigned long stall_watermark = 200;
	u32 dpfc_ctl;

	dpfc_ctl = plane | DPFC_SR_EN | DPFC_CTL_LIMIT_1X;
	dpfc_ctl |= DPFC_CTL_FENCE_EN | obj->fence_reg;
	I915_WRITE(DPFC_CHICKEN, DPFC_HT_MODIFY);

	I915_WRITE(DPFC_RECOMP_CTL, DPFC_RECOMP_STALL_EN |
		   (stall_watermark << DPFC_RECOMP_STALL_WM_SHIFT) |
		   (interval << DPFC_RECOMP_TIMER_COUNT_SHIFT));
	I915_WRITE(DPFC_FENCE_YOFF, crtc->y);

	/* enable it... */
	I915_WRITE(DPFC_CONTROL, I915_READ(DPFC_CONTROL) | DPFC_CTL_EN);

	DRM_DEBUG_KMS("enabled fbc on plane %c\n", plane_name(intel_crtc->plane));
}

static void g4x_disable_fbc(struct drm_device *dev)
{
	struct drm_i915_private *dev_priv = dev->dev_private;
	u32 dpfc_ctl;

	/* Disable compression */
	dpfc_ctl = I915_READ(DPFC_CONTROL);
	if (dpfc_ctl & DPFC_CTL_EN) {
		dpfc_ctl &= ~DPFC_CTL_EN;
		I915_WRITE(DPFC_CONTROL, dpfc_ctl);

		DRM_DEBUG_KMS("disabled FBC\n");
	}
}

static bool g4x_fbc_enabled(struct drm_device *dev)
{
	struct drm_i915_private *dev_priv = dev->dev_private;

	return I915_READ(DPFC_CONTROL) & DPFC_CTL_EN;
}

static void sandybridge_blit_fbc_update(struct drm_device *dev)
{
	struct drm_i915_private *dev_priv = dev->dev_private;
	u32 blt_ecoskpd;

	/* Make sure blitter notifies FBC of writes */
	gen6_gt_force_wake_get(dev_priv);
	blt_ecoskpd = I915_READ(GEN6_BLITTER_ECOSKPD);
	blt_ecoskpd |= GEN6_BLITTER_FBC_NOTIFY <<
		GEN6_BLITTER_LOCK_SHIFT;
	I915_WRITE(GEN6_BLITTER_ECOSKPD, blt_ecoskpd);
	blt_ecoskpd |= GEN6_BLITTER_FBC_NOTIFY;
	I915_WRITE(GEN6_BLITTER_ECOSKPD, blt_ecoskpd);
	blt_ecoskpd &= ~(GEN6_BLITTER_FBC_NOTIFY <<
			 GEN6_BLITTER_LOCK_SHIFT);
	I915_WRITE(GEN6_BLITTER_ECOSKPD, blt_ecoskpd);
	POSTING_READ(GEN6_BLITTER_ECOSKPD);
	gen6_gt_force_wake_put(dev_priv);
}

static void ironlake_enable_fbc(struct drm_crtc *crtc, unsigned long interval)
{
	struct drm_device *dev = crtc->dev;
	struct drm_i915_private *dev_priv = dev->dev_private;
	struct drm_framebuffer *fb = crtc->fb;
	struct intel_framebuffer *intel_fb = to_intel_framebuffer(fb);
	struct drm_i915_gem_object *obj = intel_fb->obj;
	struct intel_crtc *intel_crtc = to_intel_crtc(crtc);
	int plane = intel_crtc->plane == 0 ? DPFC_CTL_PLANEA : DPFC_CTL_PLANEB;
	unsigned long stall_watermark = 200;
	u32 dpfc_ctl;

	dpfc_ctl = I915_READ(ILK_DPFC_CONTROL);
	dpfc_ctl &= DPFC_RESERVED;
	dpfc_ctl |= (plane | DPFC_CTL_LIMIT_1X);
	/* Set persistent mode for front-buffer rendering, ala X. */
	dpfc_ctl |= DPFC_CTL_PERSISTENT_MODE;
	dpfc_ctl |= (DPFC_CTL_FENCE_EN | obj->fence_reg);
	I915_WRITE(ILK_DPFC_CHICKEN, DPFC_HT_MODIFY);

	I915_WRITE(ILK_DPFC_RECOMP_CTL, DPFC_RECOMP_STALL_EN |
		   (stall_watermark << DPFC_RECOMP_STALL_WM_SHIFT) |
		   (interval << DPFC_RECOMP_TIMER_COUNT_SHIFT));
	I915_WRITE(ILK_DPFC_FENCE_YOFF, crtc->y);
	I915_WRITE(ILK_FBC_RT_BASE, i915_gem_obj_ggtt_offset(obj) | ILK_FBC_RT_VALID);
	/* enable it... */
	I915_WRITE(ILK_DPFC_CONTROL, dpfc_ctl | DPFC_CTL_EN);

	if (IS_GEN6(dev)) {
		I915_WRITE(SNB_DPFC_CTL_SA,
			   SNB_CPU_FENCE_ENABLE | obj->fence_reg);
		I915_WRITE(DPFC_CPU_FENCE_OFFSET, crtc->y);
		sandybridge_blit_fbc_update(dev);
	}

	DRM_DEBUG_KMS("enabled fbc on plane %c\n", plane_name(intel_crtc->plane));
}

static void ironlake_disable_fbc(struct drm_device *dev)
{
	struct drm_i915_private *dev_priv = dev->dev_private;
	u32 dpfc_ctl;

	/* Disable compression */
	dpfc_ctl = I915_READ(ILK_DPFC_CONTROL);
	if (dpfc_ctl & DPFC_CTL_EN) {
		dpfc_ctl &= ~DPFC_CTL_EN;
		I915_WRITE(ILK_DPFC_CONTROL, dpfc_ctl);

		if (IS_IVYBRIDGE(dev))
			/* WaFbcDisableDpfcClockGating:ivb */
			I915_WRITE(ILK_DSPCLK_GATE_D,
				   I915_READ(ILK_DSPCLK_GATE_D) &
				   ~ILK_DPFCUNIT_CLOCK_GATE_DISABLE);

		if (IS_HASWELL(dev))
			/* WaFbcDisableDpfcClockGating:hsw */
			I915_WRITE(HSW_CLKGATE_DISABLE_PART_1,
				   I915_READ(HSW_CLKGATE_DISABLE_PART_1) &
				   ~HSW_DPFC_GATING_DISABLE);

		DRM_DEBUG_KMS("disabled FBC\n");
	}
}

static bool ironlake_fbc_enabled(struct drm_device *dev)
{
	struct drm_i915_private *dev_priv = dev->dev_private;

	return I915_READ(ILK_DPFC_CONTROL) & DPFC_CTL_EN;
}

static void gen7_enable_fbc(struct drm_crtc *crtc, unsigned long interval)
{
	struct drm_device *dev = crtc->dev;
	struct drm_i915_private *dev_priv = dev->dev_private;
	struct drm_framebuffer *fb = crtc->fb;
	struct intel_framebuffer *intel_fb = to_intel_framebuffer(fb);
	struct drm_i915_gem_object *obj = intel_fb->obj;
	struct intel_crtc *intel_crtc = to_intel_crtc(crtc);

	I915_WRITE(IVB_FBC_RT_BASE, i915_gem_obj_ggtt_offset(obj));

	I915_WRITE(ILK_DPFC_CONTROL, DPFC_CTL_EN | DPFC_CTL_LIMIT_1X |
		   IVB_DPFC_CTL_FENCE_EN |
		   intel_crtc->plane << IVB_DPFC_CTL_PLANE_SHIFT);

	if (IS_IVYBRIDGE(dev)) {
		/* WaFbcAsynchFlipDisableFbcQueue:ivb */
		I915_WRITE(ILK_DISPLAY_CHICKEN1, ILK_FBCQ_DIS);
		/* WaFbcDisableDpfcClockGating:ivb */
		I915_WRITE(ILK_DSPCLK_GATE_D,
			   I915_READ(ILK_DSPCLK_GATE_D) |
			   ILK_DPFCUNIT_CLOCK_GATE_DISABLE);
	} else {
		/* WaFbcAsynchFlipDisableFbcQueue:hsw */
		I915_WRITE(HSW_PIPE_SLICE_CHICKEN_1(intel_crtc->pipe),
			   HSW_BYPASS_FBC_QUEUE);
		/* WaFbcDisableDpfcClockGating:hsw */
		I915_WRITE(HSW_CLKGATE_DISABLE_PART_1,
			   I915_READ(HSW_CLKGATE_DISABLE_PART_1) |
			   HSW_DPFC_GATING_DISABLE);
	}

	I915_WRITE(SNB_DPFC_CTL_SA,
		   SNB_CPU_FENCE_ENABLE | obj->fence_reg);
	I915_WRITE(DPFC_CPU_FENCE_OFFSET, crtc->y);

	sandybridge_blit_fbc_update(dev);

	DRM_DEBUG_KMS("enabled fbc on plane %d\n", intel_crtc->plane);
}

bool intel_fbc_enabled(struct drm_device *dev)
{
	struct drm_i915_private *dev_priv = dev->dev_private;

	if (!dev_priv->display.fbc_enabled)
		return false;

	return dev_priv->display.fbc_enabled(dev);
}

static void intel_fbc_work_fn(struct work_struct *__work)
{
	struct intel_fbc_work *work =
		container_of(to_delayed_work(__work),
			     struct intel_fbc_work, work);
	struct drm_device *dev = work->crtc->dev;
	struct drm_i915_private *dev_priv = dev->dev_private;

	mutex_lock(&dev->struct_mutex);
	if (work == dev_priv->fbc.fbc_work) {
		/* Double check that we haven't switched fb without cancelling
		 * the prior work.
		 */
		if (work->crtc->fb == work->fb) {
			dev_priv->display.enable_fbc(work->crtc,
						     work->interval);

			dev_priv->fbc.plane = to_intel_crtc(work->crtc)->plane;
			dev_priv->fbc.fb_id = work->crtc->fb->base.id;
			dev_priv->fbc.y = work->crtc->y;
		}

		dev_priv->fbc.fbc_work = NULL;
	}
	mutex_unlock(&dev->struct_mutex);

	kfree(work);
}

static void intel_cancel_fbc_work(struct drm_i915_private *dev_priv)
{
	if (dev_priv->fbc.fbc_work == NULL)
		return;

	DRM_DEBUG_KMS("cancelling pending FBC enable\n");

	/* Synchronisation is provided by struct_mutex and checking of
	 * dev_priv->fbc.fbc_work, so we can perform the cancellation
	 * entirely asynchronously.
	 */
	if (cancel_delayed_work(&dev_priv->fbc.fbc_work->work))
		/* tasklet was killed before being run, clean up */
		kfree(dev_priv->fbc.fbc_work);

	/* Mark the work as no longer wanted so that if it does
	 * wake-up (because the work was already running and waiting
	 * for our mutex), it will discover that is no longer
	 * necessary to run.
	 */
	dev_priv->fbc.fbc_work = NULL;
}

static void intel_enable_fbc(struct drm_crtc *crtc, unsigned long interval)
{
	struct intel_fbc_work *work;
	struct drm_device *dev = crtc->dev;
	struct drm_i915_private *dev_priv = dev->dev_private;

	if (!dev_priv->display.enable_fbc)
		return;

	intel_cancel_fbc_work(dev_priv);

	work = kzalloc(sizeof *work, GFP_KERNEL);
	if (work == NULL) {
		DRM_ERROR("Failed to allocate FBC work structure\n");
		dev_priv->display.enable_fbc(crtc, interval);
		return;
	}

	work->crtc = crtc;
	work->fb = crtc->fb;
	work->interval = interval;
	INIT_DELAYED_WORK(&work->work, intel_fbc_work_fn);

	dev_priv->fbc.fbc_work = work;

	/* Delay the actual enabling to let pageflipping cease and the
	 * display to settle before starting the compression. Note that
	 * this delay also serves a second purpose: it allows for a
	 * vblank to pass after disabling the FBC before we attempt
	 * to modify the control registers.
	 *
	 * A more complicated solution would involve tracking vblanks
	 * following the termination of the page-flipping sequence
	 * and indeed performing the enable as a co-routine and not
	 * waiting synchronously upon the vblank.
	 *
	 * WaFbcWaitForVBlankBeforeEnable:ilk,snb
	 */
	schedule_delayed_work(&work->work, msecs_to_jiffies(50));
}

void intel_disable_fbc(struct drm_device *dev)
{
	struct drm_i915_private *dev_priv = dev->dev_private;

	intel_cancel_fbc_work(dev_priv);

	if (!dev_priv->display.disable_fbc)
		return;

	dev_priv->display.disable_fbc(dev);
	dev_priv->fbc.plane = -1;
}

static bool set_no_fbc_reason(struct drm_i915_private *dev_priv,
			      enum no_fbc_reason reason)
{
	if (dev_priv->fbc.no_fbc_reason == reason)
		return false;

	dev_priv->fbc.no_fbc_reason = reason;
	return true;
}

/**
 * intel_update_fbc - enable/disable FBC as needed
 * @dev: the drm_device
 *
 * Set up the framebuffer compression hardware at mode set time.  We
 * enable it if possible:
 *   - plane A only (on pre-965)
 *   - no pixel mulitply/line duplication
 *   - no alpha buffer discard
 *   - no dual wide
 *   - framebuffer <= max_hdisplay in width, max_vdisplay in height
 *
 * We can't assume that any compression will take place (worst case),
 * so the compressed buffer has to be the same size as the uncompressed
 * one.  It also must reside (along with the line length buffer) in
 * stolen memory.
 *
 * We need to enable/disable FBC on a global basis.
 */
void intel_update_fbc(struct drm_device *dev)
{
	struct drm_i915_private *dev_priv = dev->dev_private;
	struct drm_crtc *crtc = NULL, *tmp_crtc;
	struct intel_crtc *intel_crtc;
	struct drm_framebuffer *fb;
	struct intel_framebuffer *intel_fb;
	struct drm_i915_gem_object *obj;
	unsigned int max_hdisplay, max_vdisplay;

	if (!I915_HAS_FBC(dev)) {
		set_no_fbc_reason(dev_priv, FBC_UNSUPPORTED);
		return;
	}

	if (!i915_powersave) {
		if (set_no_fbc_reason(dev_priv, FBC_MODULE_PARAM))
			DRM_DEBUG_KMS("fbc disabled per module param\n");
		return;
	}

	/*
	 * If FBC is already on, we just have to verify that we can
	 * keep it that way...
	 * Need to disable if:
	 *   - more than one pipe is active
	 *   - changing FBC params (stride, fence, mode)
	 *   - new fb is too large to fit in compressed buffer
	 *   - going to an unsupported config (interlace, pixel multiply, etc.)
	 */
	list_for_each_entry(tmp_crtc, &dev->mode_config.crtc_list, head) {
		if (intel_crtc_active(tmp_crtc) &&
		    !to_intel_crtc(tmp_crtc)->primary_disabled) {
			if (crtc) {
				if (set_no_fbc_reason(dev_priv, FBC_MULTIPLE_PIPES))
					DRM_DEBUG_KMS("more than one pipe active, disabling compression\n");
				goto out_disable;
			}
			crtc = tmp_crtc;
		}
	}

	if (!crtc || crtc->fb == NULL) {
		if (set_no_fbc_reason(dev_priv, FBC_NO_OUTPUT))
			DRM_DEBUG_KMS("no output, disabling\n");
		goto out_disable;
	}

	intel_crtc = to_intel_crtc(crtc);
	fb = crtc->fb;
	intel_fb = to_intel_framebuffer(fb);
	obj = intel_fb->obj;

	if (i915_enable_fbc < 0 &&
	    INTEL_INFO(dev)->gen <= 7 && !IS_HASWELL(dev)) {
		if (set_no_fbc_reason(dev_priv, FBC_CHIP_DEFAULT))
			DRM_DEBUG_KMS("disabled per chip default\n");
		goto out_disable;
	}
	if (!i915_enable_fbc) {
		if (set_no_fbc_reason(dev_priv, FBC_MODULE_PARAM))
			DRM_DEBUG_KMS("fbc disabled per module param\n");
		goto out_disable;
	}
	if ((crtc->mode.flags & DRM_MODE_FLAG_INTERLACE) ||
	    (crtc->mode.flags & DRM_MODE_FLAG_DBLSCAN)) {
		if (set_no_fbc_reason(dev_priv, FBC_UNSUPPORTED_MODE))
			DRM_DEBUG_KMS("mode incompatible with compression, "
				      "disabling\n");
		goto out_disable;
	}

	if (IS_G4X(dev) || INTEL_INFO(dev)->gen >= 5) {
		max_hdisplay = 4096;
		max_vdisplay = 2048;
	} else {
		max_hdisplay = 2048;
		max_vdisplay = 1536;
	}
	if ((crtc->mode.hdisplay > max_hdisplay) ||
	    (crtc->mode.vdisplay > max_vdisplay)) {
		if (set_no_fbc_reason(dev_priv, FBC_MODE_TOO_LARGE))
			DRM_DEBUG_KMS("mode too large for compression, disabling\n");
		goto out_disable;
	}
	if ((IS_I915GM(dev) || IS_I945GM(dev) || IS_HASWELL(dev)) &&
	    intel_crtc->plane != 0) {
		if (set_no_fbc_reason(dev_priv, FBC_BAD_PLANE))
			DRM_DEBUG_KMS("plane not 0, disabling compression\n");
		goto out_disable;
	}

	/* The use of a CPU fence is mandatory in order to detect writes
	 * by the CPU to the scanout and trigger updates to the FBC.
	 */
	if (obj->tiling_mode != I915_TILING_X ||
	    obj->fence_reg == I915_FENCE_REG_NONE) {
		if (set_no_fbc_reason(dev_priv, FBC_NOT_TILED))
			DRM_DEBUG_KMS("framebuffer not tiled or fenced, disabling compression\n");
		goto out_disable;
	}

	/* If the kernel debugger is active, always disable compression */
	if (in_dbg_master())
		goto out_disable;

	if (i915_gem_stolen_setup_compression(dev, intel_fb->obj->base.size)) {
		if (set_no_fbc_reason(dev_priv, FBC_STOLEN_TOO_SMALL))
			DRM_DEBUG_KMS("framebuffer too large, disabling compression\n");
		goto out_disable;
	}

	/* If the scanout has not changed, don't modify the FBC settings.
	 * Note that we make the fundamental assumption that the fb->obj
	 * cannot be unpinned (and have its GTT offset and fence revoked)
	 * without first being decoupled from the scanout and FBC disabled.
	 */
	if (dev_priv->fbc.plane == intel_crtc->plane &&
	    dev_priv->fbc.fb_id == fb->base.id &&
	    dev_priv->fbc.y == crtc->y)
		return;

	if (intel_fbc_enabled(dev)) {
		/* We update FBC along two paths, after changing fb/crtc
		 * configuration (modeswitching) and after page-flipping
		 * finishes. For the latter, we know that not only did
		 * we disable the FBC at the start of the page-flip
		 * sequence, but also more than one vblank has passed.
		 *
		 * For the former case of modeswitching, it is possible
		 * to switch between two FBC valid configurations
		 * instantaneously so we do need to disable the FBC
		 * before we can modify its control registers. We also
		 * have to wait for the next vblank for that to take
		 * effect. However, since we delay enabling FBC we can
		 * assume that a vblank has passed since disabling and
		 * that we can safely alter the registers in the deferred
		 * callback.
		 *
		 * In the scenario that we go from a valid to invalid
		 * and then back to valid FBC configuration we have
		 * no strict enforcement that a vblank occurred since
		 * disabling the FBC. However, along all current pipe
		 * disabling paths we do need to wait for a vblank at
		 * some point. And we wait before enabling FBC anyway.
		 */
		DRM_DEBUG_KMS("disabling active FBC for update\n");
		intel_disable_fbc(dev);
	}

	intel_enable_fbc(crtc, 500);
	dev_priv->fbc.no_fbc_reason = FBC_OK;
	return;

out_disable:
	/* Multiple disables should be harmless */
	if (intel_fbc_enabled(dev)) {
		DRM_DEBUG_KMS("unsupported config, disabling FBC\n");
		intel_disable_fbc(dev);
	}
	i915_gem_stolen_cleanup_compression(dev);
}

static void i915_pineview_get_mem_freq(struct drm_device *dev)
{
	drm_i915_private_t *dev_priv = dev->dev_private;
	u32 tmp;

	tmp = I915_READ(CLKCFG);

	switch (tmp & CLKCFG_FSB_MASK) {
	case CLKCFG_FSB_533:
		dev_priv->fsb_freq = 533; /* 133*4 */
		break;
	case CLKCFG_FSB_800:
		dev_priv->fsb_freq = 800; /* 200*4 */
		break;
	case CLKCFG_FSB_667:
		dev_priv->fsb_freq =  667; /* 167*4 */
		break;
	case CLKCFG_FSB_400:
		dev_priv->fsb_freq = 400; /* 100*4 */
		break;
	}

	switch (tmp & CLKCFG_MEM_MASK) {
	case CLKCFG_MEM_533:
		dev_priv->mem_freq = 533;
		break;
	case CLKCFG_MEM_667:
		dev_priv->mem_freq = 667;
		break;
	case CLKCFG_MEM_800:
		dev_priv->mem_freq = 800;
		break;
	}

	/* detect pineview DDR3 setting */
	tmp = I915_READ(CSHRDDR3CTL);
	dev_priv->is_ddr3 = (tmp & CSHRDDR3CTL_DDR3) ? 1 : 0;
}

static void i915_ironlake_get_mem_freq(struct drm_device *dev)
{
	drm_i915_private_t *dev_priv = dev->dev_private;
	u16 ddrpll, csipll;

	ddrpll = I915_READ16(DDRMPLL1);
	csipll = I915_READ16(CSIPLL0);

	switch (ddrpll & 0xff) {
	case 0xc:
		dev_priv->mem_freq = 800;
		break;
	case 0x10:
		dev_priv->mem_freq = 1066;
		break;
	case 0x14:
		dev_priv->mem_freq = 1333;
		break;
	case 0x18:
		dev_priv->mem_freq = 1600;
		break;
	default:
		DRM_DEBUG_DRIVER("unknown memory frequency 0x%02x\n",
				 ddrpll & 0xff);
		dev_priv->mem_freq = 0;
		break;
	}

	dev_priv->ips.r_t = dev_priv->mem_freq;

	switch (csipll & 0x3ff) {
	case 0x00c:
		dev_priv->fsb_freq = 3200;
		break;
	case 0x00e:
		dev_priv->fsb_freq = 3733;
		break;
	case 0x010:
		dev_priv->fsb_freq = 4266;
		break;
	case 0x012:
		dev_priv->fsb_freq = 4800;
		break;
	case 0x014:
		dev_priv->fsb_freq = 5333;
		break;
	case 0x016:
		dev_priv->fsb_freq = 5866;
		break;
	case 0x018:
		dev_priv->fsb_freq = 6400;
		break;
	default:
		DRM_DEBUG_DRIVER("unknown fsb frequency 0x%04x\n",
				 csipll & 0x3ff);
		dev_priv->fsb_freq = 0;
		break;
	}

	if (dev_priv->fsb_freq == 3200) {
		dev_priv->ips.c_m = 0;
	} else if (dev_priv->fsb_freq > 3200 && dev_priv->fsb_freq <= 4800) {
		dev_priv->ips.c_m = 1;
	} else {
		dev_priv->ips.c_m = 2;
	}
}

static const struct cxsr_latency cxsr_latency_table[] = {
	{1, 0, 800, 400, 3382, 33382, 3983, 33983},    /* DDR2-400 SC */
	{1, 0, 800, 667, 3354, 33354, 3807, 33807},    /* DDR2-667 SC */
	{1, 0, 800, 800, 3347, 33347, 3763, 33763},    /* DDR2-800 SC */
	{1, 1, 800, 667, 6420, 36420, 6873, 36873},    /* DDR3-667 SC */
	{1, 1, 800, 800, 5902, 35902, 6318, 36318},    /* DDR3-800 SC */

	{1, 0, 667, 400, 3400, 33400, 4021, 34021},    /* DDR2-400 SC */
	{1, 0, 667, 667, 3372, 33372, 3845, 33845},    /* DDR2-667 SC */
	{1, 0, 667, 800, 3386, 33386, 3822, 33822},    /* DDR2-800 SC */
	{1, 1, 667, 667, 6438, 36438, 6911, 36911},    /* DDR3-667 SC */
	{1, 1, 667, 800, 5941, 35941, 6377, 36377},    /* DDR3-800 SC */

	{1, 0, 400, 400, 3472, 33472, 4173, 34173},    /* DDR2-400 SC */
	{1, 0, 400, 667, 3443, 33443, 3996, 33996},    /* DDR2-667 SC */
	{1, 0, 400, 800, 3430, 33430, 3946, 33946},    /* DDR2-800 SC */
	{1, 1, 400, 667, 6509, 36509, 7062, 37062},    /* DDR3-667 SC */
	{1, 1, 400, 800, 5985, 35985, 6501, 36501},    /* DDR3-800 SC */

	{0, 0, 800, 400, 3438, 33438, 4065, 34065},    /* DDR2-400 SC */
	{0, 0, 800, 667, 3410, 33410, 3889, 33889},    /* DDR2-667 SC */
	{0, 0, 800, 800, 3403, 33403, 3845, 33845},    /* DDR2-800 SC */
	{0, 1, 800, 667, 6476, 36476, 6955, 36955},    /* DDR3-667 SC */
	{0, 1, 800, 800, 5958, 35958, 6400, 36400},    /* DDR3-800 SC */

	{0, 0, 667, 400, 3456, 33456, 4103, 34106},    /* DDR2-400 SC */
	{0, 0, 667, 667, 3428, 33428, 3927, 33927},    /* DDR2-667 SC */
	{0, 0, 667, 800, 3443, 33443, 3905, 33905},    /* DDR2-800 SC */
	{0, 1, 667, 667, 6494, 36494, 6993, 36993},    /* DDR3-667 SC */
	{0, 1, 667, 800, 5998, 35998, 6460, 36460},    /* DDR3-800 SC */

	{0, 0, 400, 400, 3528, 33528, 4255, 34255},    /* DDR2-400 SC */
	{0, 0, 400, 667, 3500, 33500, 4079, 34079},    /* DDR2-667 SC */
	{0, 0, 400, 800, 3487, 33487, 4029, 34029},    /* DDR2-800 SC */
	{0, 1, 400, 667, 6566, 36566, 7145, 37145},    /* DDR3-667 SC */
	{0, 1, 400, 800, 6042, 36042, 6584, 36584},    /* DDR3-800 SC */
};

static const struct cxsr_latency *intel_get_cxsr_latency(int is_desktop,
							 int is_ddr3,
							 int fsb,
							 int mem)
{
	const struct cxsr_latency *latency;
	int i;

	if (fsb == 0 || mem == 0)
		return NULL;

	for (i = 0; i < ARRAY_SIZE(cxsr_latency_table); i++) {
		latency = &cxsr_latency_table[i];
		if (is_desktop == latency->is_desktop &&
		    is_ddr3 == latency->is_ddr3 &&
		    fsb == latency->fsb_freq && mem == latency->mem_freq)
			return latency;
	}

	DRM_DEBUG_KMS("Unknown FSB/MEM found, disable CxSR\n");

	return NULL;
}

static void pineview_disable_cxsr(struct drm_device *dev)
{
	struct drm_i915_private *dev_priv = dev->dev_private;

	/* deactivate cxsr */
	I915_WRITE(DSPFW3, I915_READ(DSPFW3) & ~PINEVIEW_SELF_REFRESH_EN);
}

/*
 * Latency for FIFO fetches is dependent on several factors:
 *   - memory configuration (speed, channels)
 *   - chipset
 *   - current MCH state
 * It can be fairly high in some situations, so here we assume a fairly
 * pessimal value.  It's a tradeoff between extra memory fetches (if we
 * set this value too high, the FIFO will fetch frequently to stay full)
 * and power consumption (set it too low to save power and we might see
 * FIFO underruns and display "flicker").
 *
 * A value of 5us seems to be a good balance; safe for very low end
 * platforms but not overly aggressive on lower latency configs.
 */
static const int latency_ns = 5000;

static int i9xx_get_fifo_size(struct drm_device *dev, int plane)
{
	struct drm_i915_private *dev_priv = dev->dev_private;
	uint32_t dsparb = I915_READ(DSPARB);
	int size;

	size = dsparb & 0x7f;
	if (plane)
		size = ((dsparb >> DSPARB_CSTART_SHIFT) & 0x7f) - size;

	DRM_DEBUG_KMS("FIFO size - (0x%08x) %s: %d\n", dsparb,
		      plane ? "B" : "A", size);

	return size;
}

static int i85x_get_fifo_size(struct drm_device *dev, int plane)
{
	struct drm_i915_private *dev_priv = dev->dev_private;
	uint32_t dsparb = I915_READ(DSPARB);
	int size;

	size = dsparb & 0x1ff;
	if (plane)
		size = ((dsparb >> DSPARB_BEND_SHIFT) & 0x1ff) - size;
	size >>= 1; /* Convert to cachelines */

	DRM_DEBUG_KMS("FIFO size - (0x%08x) %s: %d\n", dsparb,
		      plane ? "B" : "A", size);

	return size;
}

static int i845_get_fifo_size(struct drm_device *dev, int plane)
{
	struct drm_i915_private *dev_priv = dev->dev_private;
	uint32_t dsparb = I915_READ(DSPARB);
	int size;

	size = dsparb & 0x7f;
	size >>= 2; /* Convert to cachelines */

	DRM_DEBUG_KMS("FIFO size - (0x%08x) %s: %d\n", dsparb,
		      plane ? "B" : "A",
		      size);

	return size;
}

static int i830_get_fifo_size(struct drm_device *dev, int plane)
{
	struct drm_i915_private *dev_priv = dev->dev_private;
	uint32_t dsparb = I915_READ(DSPARB);
	int size;

	size = dsparb & 0x7f;
	size >>= 1; /* Convert to cachelines */

	DRM_DEBUG_KMS("FIFO size - (0x%08x) %s: %d\n", dsparb,
		      plane ? "B" : "A", size);

	return size;
}

/* Pineview has different values for various configs */
static const struct intel_watermark_params pineview_display_wm = {
	PINEVIEW_DISPLAY_FIFO,
	PINEVIEW_MAX_WM,
	PINEVIEW_DFT_WM,
	PINEVIEW_GUARD_WM,
	PINEVIEW_FIFO_LINE_SIZE
};
static const struct intel_watermark_params pineview_display_hplloff_wm = {
	PINEVIEW_DISPLAY_FIFO,
	PINEVIEW_MAX_WM,
	PINEVIEW_DFT_HPLLOFF_WM,
	PINEVIEW_GUARD_WM,
	PINEVIEW_FIFO_LINE_SIZE
};
static const struct intel_watermark_params pineview_cursor_wm = {
	PINEVIEW_CURSOR_FIFO,
	PINEVIEW_CURSOR_MAX_WM,
	PINEVIEW_CURSOR_DFT_WM,
	PINEVIEW_CURSOR_GUARD_WM,
	PINEVIEW_FIFO_LINE_SIZE,
};
static const struct intel_watermark_params pineview_cursor_hplloff_wm = {
	PINEVIEW_CURSOR_FIFO,
	PINEVIEW_CURSOR_MAX_WM,
	PINEVIEW_CURSOR_DFT_WM,
	PINEVIEW_CURSOR_GUARD_WM,
	PINEVIEW_FIFO_LINE_SIZE
};
static const struct intel_watermark_params g4x_wm_info = {
	G4X_FIFO_SIZE,
	G4X_MAX_WM,
	G4X_MAX_WM,
	2,
	G4X_FIFO_LINE_SIZE,
};
static const struct intel_watermark_params g4x_cursor_wm_info = {
	I965_CURSOR_FIFO,
	I965_CURSOR_MAX_WM,
	I965_CURSOR_DFT_WM,
	2,
	G4X_FIFO_LINE_SIZE,
};
static const struct intel_watermark_params valleyview_wm_info = {
	VALLEYVIEW_FIFO_SIZE,
	VALLEYVIEW_MAX_WM,
	VALLEYVIEW_MAX_WM,
	2,
	G4X_FIFO_LINE_SIZE,
};
static const struct intel_watermark_params valleyview_cursor_wm_info = {
	I965_CURSOR_FIFO,
	VALLEYVIEW_CURSOR_MAX_WM,
	I965_CURSOR_DFT_WM,
	2,
	G4X_FIFO_LINE_SIZE,
};
static const struct intel_watermark_params i965_cursor_wm_info = {
	I965_CURSOR_FIFO,
	I965_CURSOR_MAX_WM,
	I965_CURSOR_DFT_WM,
	2,
	I915_FIFO_LINE_SIZE,
};
static const struct intel_watermark_params i945_wm_info = {
	I945_FIFO_SIZE,
	I915_MAX_WM,
	1,
	2,
	I915_FIFO_LINE_SIZE
};
static const struct intel_watermark_params i915_wm_info = {
	I915_FIFO_SIZE,
	I915_MAX_WM,
	1,
	2,
	I915_FIFO_LINE_SIZE
};
static const struct intel_watermark_params i855_wm_info = {
	I855GM_FIFO_SIZE,
	I915_MAX_WM,
	1,
	2,
	I830_FIFO_LINE_SIZE
};
static const struct intel_watermark_params i830_wm_info = {
	I830_FIFO_SIZE,
	I915_MAX_WM,
	1,
	2,
	I830_FIFO_LINE_SIZE
};

static const struct intel_watermark_params ironlake_display_wm_info = {
	ILK_DISPLAY_FIFO,
	ILK_DISPLAY_MAXWM,
	ILK_DISPLAY_DFTWM,
	2,
	ILK_FIFO_LINE_SIZE
};
static const struct intel_watermark_params ironlake_cursor_wm_info = {
	ILK_CURSOR_FIFO,
	ILK_CURSOR_MAXWM,
	ILK_CURSOR_DFTWM,
	2,
	ILK_FIFO_LINE_SIZE
};
static const struct intel_watermark_params ironlake_display_srwm_info = {
	ILK_DISPLAY_SR_FIFO,
	ILK_DISPLAY_MAX_SRWM,
	ILK_DISPLAY_DFT_SRWM,
	2,
	ILK_FIFO_LINE_SIZE
};
static const struct intel_watermark_params ironlake_cursor_srwm_info = {
	ILK_CURSOR_SR_FIFO,
	ILK_CURSOR_MAX_SRWM,
	ILK_CURSOR_DFT_SRWM,
	2,
	ILK_FIFO_LINE_SIZE
};

static const struct intel_watermark_params sandybridge_display_wm_info = {
	SNB_DISPLAY_FIFO,
	SNB_DISPLAY_MAXWM,
	SNB_DISPLAY_DFTWM,
	2,
	SNB_FIFO_LINE_SIZE
};
static const struct intel_watermark_params sandybridge_cursor_wm_info = {
	SNB_CURSOR_FIFO,
	SNB_CURSOR_MAXWM,
	SNB_CURSOR_DFTWM,
	2,
	SNB_FIFO_LINE_SIZE
};
static const struct intel_watermark_params sandybridge_display_srwm_info = {
	SNB_DISPLAY_SR_FIFO,
	SNB_DISPLAY_MAX_SRWM,
	SNB_DISPLAY_DFT_SRWM,
	2,
	SNB_FIFO_LINE_SIZE
};
static const struct intel_watermark_params sandybridge_cursor_srwm_info = {
	SNB_CURSOR_SR_FIFO,
	SNB_CURSOR_MAX_SRWM,
	SNB_CURSOR_DFT_SRWM,
	2,
	SNB_FIFO_LINE_SIZE
};


/**
 * intel_calculate_wm - calculate watermark level
 * @clock_in_khz: pixel clock
 * @wm: chip FIFO params
 * @pixel_size: display pixel size
 * @latency_ns: memory latency for the platform
 *
 * Calculate the watermark level (the level at which the display plane will
 * start fetching from memory again).  Each chip has a different display
 * FIFO size and allocation, so the caller needs to figure that out and pass
 * in the correct intel_watermark_params structure.
 *
 * As the pixel clock runs, the FIFO will be drained at a rate that depends
 * on the pixel size.  When it reaches the watermark level, it'll start
 * fetching FIFO line sized based chunks from memory until the FIFO fills
 * past the watermark point.  If the FIFO drains completely, a FIFO underrun
 * will occur, and a display engine hang could result.
 */
static unsigned long intel_calculate_wm(unsigned long clock_in_khz,
					const struct intel_watermark_params *wm,
					int fifo_size,
					int pixel_size,
					unsigned long latency_ns)
{
	long entries_required, wm_size;

	/*
	 * Note: we need to make sure we don't overflow for various clock &
	 * latency values.
	 * clocks go from a few thousand to several hundred thousand.
	 * latency is usually a few thousand
	 */
	entries_required = ((clock_in_khz / 1000) * pixel_size * latency_ns) /
		1000;
	entries_required = DIV_ROUND_UP(entries_required, wm->cacheline_size);

	DRM_DEBUG_KMS("FIFO entries required for mode: %ld\n", entries_required);

	wm_size = fifo_size - (entries_required + wm->guard_size);

	DRM_DEBUG_KMS("FIFO watermark level: %ld\n", wm_size);

	/* Don't promote wm_size to unsigned... */
	if (wm_size > (long)wm->max_wm)
		wm_size = wm->max_wm;
	if (wm_size <= 0)
		wm_size = wm->default_wm;
	return wm_size;
}

static struct drm_crtc *single_enabled_crtc(struct drm_device *dev)
{
	struct drm_crtc *crtc, *enabled = NULL;

	list_for_each_entry(crtc, &dev->mode_config.crtc_list, head) {
		if (intel_crtc_active(crtc)) {
			if (enabled)
				return NULL;
			enabled = crtc;
		}
	}

	return enabled;
}

static void pineview_update_wm(struct drm_device *dev)
{
	struct drm_i915_private *dev_priv = dev->dev_private;
	struct drm_crtc *crtc;
	const struct cxsr_latency *latency;
	u32 reg;
	unsigned long wm;

	latency = intel_get_cxsr_latency(IS_PINEVIEW_G(dev), dev_priv->is_ddr3,
					 dev_priv->fsb_freq, dev_priv->mem_freq);
	if (!latency) {
		DRM_DEBUG_KMS("Unknown FSB/MEM found, disable CxSR\n");
		pineview_disable_cxsr(dev);
		return;
	}

	crtc = single_enabled_crtc(dev);
	if (crtc) {
		int clock = crtc->mode.clock;
		int pixel_size = crtc->fb->bits_per_pixel / 8;

		/* Display SR */
		wm = intel_calculate_wm(clock, &pineview_display_wm,
					pineview_display_wm.fifo_size,
					pixel_size, latency->display_sr);
		reg = I915_READ(DSPFW1);
		reg &= ~DSPFW_SR_MASK;
		reg |= wm << DSPFW_SR_SHIFT;
		I915_WRITE(DSPFW1, reg);
		DRM_DEBUG_KMS("DSPFW1 register is %x\n", reg);

		/* cursor SR */
		wm = intel_calculate_wm(clock, &pineview_cursor_wm,
					pineview_display_wm.fifo_size,
					pixel_size, latency->cursor_sr);
		reg = I915_READ(DSPFW3);
		reg &= ~DSPFW_CURSOR_SR_MASK;
		reg |= (wm & 0x3f) << DSPFW_CURSOR_SR_SHIFT;
		I915_WRITE(DSPFW3, reg);

		/* Display HPLL off SR */
		wm = intel_calculate_wm(clock, &pineview_display_hplloff_wm,
					pineview_display_hplloff_wm.fifo_size,
					pixel_size, latency->display_hpll_disable);
		reg = I915_READ(DSPFW3);
		reg &= ~DSPFW_HPLL_SR_MASK;
		reg |= wm & DSPFW_HPLL_SR_MASK;
		I915_WRITE(DSPFW3, reg);

		/* cursor HPLL off SR */
		wm = intel_calculate_wm(clock, &pineview_cursor_hplloff_wm,
					pineview_display_hplloff_wm.fifo_size,
					pixel_size, latency->cursor_hpll_disable);
		reg = I915_READ(DSPFW3);
		reg &= ~DSPFW_HPLL_CURSOR_MASK;
		reg |= (wm & 0x3f) << DSPFW_HPLL_CURSOR_SHIFT;
		I915_WRITE(DSPFW3, reg);
		DRM_DEBUG_KMS("DSPFW3 register is %x\n", reg);

		/* activate cxsr */
		I915_WRITE(DSPFW3,
			   I915_READ(DSPFW3) | PINEVIEW_SELF_REFRESH_EN);
		DRM_DEBUG_KMS("Self-refresh is enabled\n");
	} else {
		pineview_disable_cxsr(dev);
		DRM_DEBUG_KMS("Self-refresh is disabled\n");
	}
}

static bool g4x_compute_wm0(struct drm_device *dev,
			    int plane,
			    const struct intel_watermark_params *display,
			    int display_latency_ns,
			    const struct intel_watermark_params *cursor,
			    int cursor_latency_ns,
			    int *plane_wm,
			    int *cursor_wm)
{
	struct drm_crtc *crtc;
	int htotal, hdisplay, clock, pixel_size;
	int line_time_us, line_count;
	int entries, tlb_miss;

	crtc = intel_get_crtc_for_plane(dev, plane);
	if (!intel_crtc_active(crtc)) {
		*cursor_wm = cursor->guard_size;
		*plane_wm = display->guard_size;
		return false;
	}

	htotal = crtc->mode.htotal;
	hdisplay = crtc->mode.hdisplay;
	clock = crtc->mode.clock;
	pixel_size = crtc->fb->bits_per_pixel / 8;

	/* Use the small buffer method to calculate plane watermark */
	entries = ((clock * pixel_size / 1000) * display_latency_ns) / 1000;
	tlb_miss = display->fifo_size*display->cacheline_size - hdisplay * 8;
	if (tlb_miss > 0)
		entries += tlb_miss;
	entries = DIV_ROUND_UP(entries, display->cacheline_size);
	*plane_wm = entries + display->guard_size;
	if (*plane_wm > (int)display->max_wm)
		*plane_wm = display->max_wm;

	/* Use the large buffer method to calculate cursor watermark */
	line_time_us = ((htotal * 1000) / clock);
	line_count = (cursor_latency_ns / line_time_us + 1000) / 1000;
	entries = line_count * 64 * pixel_size;
	tlb_miss = cursor->fifo_size*cursor->cacheline_size - hdisplay * 8;
	if (tlb_miss > 0)
		entries += tlb_miss;
	entries = DIV_ROUND_UP(entries, cursor->cacheline_size);
	*cursor_wm = entries + cursor->guard_size;
	if (*cursor_wm > (int)cursor->max_wm)
		*cursor_wm = (int)cursor->max_wm;

	return true;
}

/*
 * Check the wm result.
 *
 * If any calculated watermark values is larger than the maximum value that
 * can be programmed into the associated watermark register, that watermark
 * must be disabled.
 */
static bool g4x_check_srwm(struct drm_device *dev,
			   int display_wm, int cursor_wm,
			   const struct intel_watermark_params *display,
			   const struct intel_watermark_params *cursor)
{
	DRM_DEBUG_KMS("SR watermark: display plane %d, cursor %d\n",
		      display_wm, cursor_wm);

	if (display_wm > display->max_wm) {
		DRM_DEBUG_KMS("display watermark is too large(%d/%ld), disabling\n",
			      display_wm, display->max_wm);
		return false;
	}

	if (cursor_wm > cursor->max_wm) {
		DRM_DEBUG_KMS("cursor watermark is too large(%d/%ld), disabling\n",
			      cursor_wm, cursor->max_wm);
		return false;
	}

	if (!(display_wm || cursor_wm)) {
		DRM_DEBUG_KMS("SR latency is 0, disabling\n");
		return false;
	}

	return true;
}

static bool g4x_compute_srwm(struct drm_device *dev,
			     int plane,
			     int latency_ns,
			     const struct intel_watermark_params *display,
			     const struct intel_watermark_params *cursor,
			     int *display_wm, int *cursor_wm)
{
	struct drm_crtc *crtc;
	int hdisplay, htotal, pixel_size, clock;
	unsigned long line_time_us;
	int line_count, line_size;
	int small, large;
	int entries;

	if (!latency_ns) {
		*display_wm = *cursor_wm = 0;
		return false;
	}

	crtc = intel_get_crtc_for_plane(dev, plane);
	hdisplay = crtc->mode.hdisplay;
	htotal = crtc->mode.htotal;
	clock = crtc->mode.clock;
	pixel_size = crtc->fb->bits_per_pixel / 8;

	line_time_us = (htotal * 1000) / clock;
	line_count = (latency_ns / line_time_us + 1000) / 1000;
	line_size = hdisplay * pixel_size;

	/* Use the minimum of the small and large buffer method for primary */
	small = ((clock * pixel_size / 1000) * latency_ns) / 1000;
	large = line_count * line_size;

	entries = DIV_ROUND_UP(min(small, large), display->cacheline_size);
	*display_wm = entries + display->guard_size;

	/* calculate the self-refresh watermark for display cursor */
	entries = line_count * pixel_size * 64;
	entries = DIV_ROUND_UP(entries, cursor->cacheline_size);
	*cursor_wm = entries + cursor->guard_size;

	return g4x_check_srwm(dev,
			      *display_wm, *cursor_wm,
			      display, cursor);
}

static bool vlv_compute_drain_latency(struct drm_device *dev,
				     int plane,
				     int *plane_prec_mult,
				     int *plane_dl,
				     int *cursor_prec_mult,
				     int *cursor_dl)
{
	struct drm_crtc *crtc;
	int clock, pixel_size;
	int entries;

	crtc = intel_get_crtc_for_plane(dev, plane);
	if (!intel_crtc_active(crtc))
		return false;

	clock = crtc->mode.clock;	/* VESA DOT Clock */
	pixel_size = crtc->fb->bits_per_pixel / 8;	/* BPP */

	entries = (clock / 1000) * pixel_size;
	*plane_prec_mult = (entries > 256) ?
		DRAIN_LATENCY_PRECISION_32 : DRAIN_LATENCY_PRECISION_16;
	*plane_dl = (64 * (*plane_prec_mult) * 4) / ((clock / 1000) *
						     pixel_size);

	entries = (clock / 1000) * 4;	/* BPP is always 4 for cursor */
	*cursor_prec_mult = (entries > 256) ?
		DRAIN_LATENCY_PRECISION_32 : DRAIN_LATENCY_PRECISION_16;
	*cursor_dl = (64 * (*cursor_prec_mult) * 4) / ((clock / 1000) * 4);

	return true;
}

/*
 * Update drain latency registers of memory arbiter
 *
 * Valleyview SoC has a new memory arbiter and needs drain latency registers
 * to be programmed. Each plane has a drain latency multiplier and a drain
 * latency value.
 */

static void vlv_update_drain_latency(struct drm_device *dev)
{
	struct drm_i915_private *dev_priv = dev->dev_private;
	int planea_prec, planea_dl, planeb_prec, planeb_dl;
	int cursora_prec, cursora_dl, cursorb_prec, cursorb_dl;
	int plane_prec_mult, cursor_prec_mult; /* Precision multiplier is
							either 16 or 32 */

	/* For plane A, Cursor A */
	if (vlv_compute_drain_latency(dev, 0, &plane_prec_mult, &planea_dl,
				      &cursor_prec_mult, &cursora_dl)) {
		cursora_prec = (cursor_prec_mult == DRAIN_LATENCY_PRECISION_32) ?
			DDL_CURSORA_PRECISION_32 : DDL_CURSORA_PRECISION_16;
		planea_prec = (plane_prec_mult == DRAIN_LATENCY_PRECISION_32) ?
			DDL_PLANEA_PRECISION_32 : DDL_PLANEA_PRECISION_16;

		I915_WRITE(VLV_DDL1, cursora_prec |
				(cursora_dl << DDL_CURSORA_SHIFT) |
				planea_prec | planea_dl);
	}

	/* For plane B, Cursor B */
	if (vlv_compute_drain_latency(dev, 1, &plane_prec_mult, &planeb_dl,
				      &cursor_prec_mult, &cursorb_dl)) {
		cursorb_prec = (cursor_prec_mult == DRAIN_LATENCY_PRECISION_32) ?
			DDL_CURSORB_PRECISION_32 : DDL_CURSORB_PRECISION_16;
		planeb_prec = (plane_prec_mult == DRAIN_LATENCY_PRECISION_32) ?
			DDL_PLANEB_PRECISION_32 : DDL_PLANEB_PRECISION_16;

		I915_WRITE(VLV_DDL2, cursorb_prec |
				(cursorb_dl << DDL_CURSORB_SHIFT) |
				planeb_prec | planeb_dl);
	}
}

#define single_plane_enabled(mask) is_power_of_2(mask)

static void valleyview_update_wm(struct drm_device *dev)
{
	static const int sr_latency_ns = 12000;
	struct drm_i915_private *dev_priv = dev->dev_private;
	int planea_wm, planeb_wm, cursora_wm, cursorb_wm;
	int plane_sr, cursor_sr;
	int ignore_plane_sr, ignore_cursor_sr;
	unsigned int enabled = 0;

	vlv_update_drain_latency(dev);

	if (g4x_compute_wm0(dev, PIPE_A,
			    &valleyview_wm_info, latency_ns,
			    &valleyview_cursor_wm_info, latency_ns,
			    &planea_wm, &cursora_wm))
		enabled |= 1 << PIPE_A;

	if (g4x_compute_wm0(dev, PIPE_B,
			    &valleyview_wm_info, latency_ns,
			    &valleyview_cursor_wm_info, latency_ns,
			    &planeb_wm, &cursorb_wm))
		enabled |= 1 << PIPE_B;

	if (single_plane_enabled(enabled) &&
	    g4x_compute_srwm(dev, ffs(enabled) - 1,
			     sr_latency_ns,
			     &valleyview_wm_info,
			     &valleyview_cursor_wm_info,
			     &plane_sr, &ignore_cursor_sr) &&
	    g4x_compute_srwm(dev, ffs(enabled) - 1,
			     2*sr_latency_ns,
			     &valleyview_wm_info,
			     &valleyview_cursor_wm_info,
			     &ignore_plane_sr, &cursor_sr)) {
		I915_WRITE(FW_BLC_SELF_VLV, FW_CSPWRDWNEN);
	} else {
		I915_WRITE(FW_BLC_SELF_VLV,
			   I915_READ(FW_BLC_SELF_VLV) & ~FW_CSPWRDWNEN);
		plane_sr = cursor_sr = 0;
	}

	DRM_DEBUG_KMS("Setting FIFO watermarks - A: plane=%d, cursor=%d, B: plane=%d, cursor=%d, SR: plane=%d, cursor=%d\n",
		      planea_wm, cursora_wm,
		      planeb_wm, cursorb_wm,
		      plane_sr, cursor_sr);

	I915_WRITE(DSPFW1,
		   (plane_sr << DSPFW_SR_SHIFT) |
		   (cursorb_wm << DSPFW_CURSORB_SHIFT) |
		   (planeb_wm << DSPFW_PLANEB_SHIFT) |
		   planea_wm);
	I915_WRITE(DSPFW2,
		   (I915_READ(DSPFW2) & ~DSPFW_CURSORA_MASK) |
		   (cursora_wm << DSPFW_CURSORA_SHIFT));
	I915_WRITE(DSPFW3,
		   (I915_READ(DSPFW3) & ~DSPFW_CURSOR_SR_MASK) |
		   (cursor_sr << DSPFW_CURSOR_SR_SHIFT));
}

static void g4x_update_wm(struct drm_device *dev)
{
	static const int sr_latency_ns = 12000;
	struct drm_i915_private *dev_priv = dev->dev_private;
	int planea_wm, planeb_wm, cursora_wm, cursorb_wm;
	int plane_sr, cursor_sr;
	unsigned int enabled = 0;

	if (g4x_compute_wm0(dev, PIPE_A,
			    &g4x_wm_info, latency_ns,
			    &g4x_cursor_wm_info, latency_ns,
			    &planea_wm, &cursora_wm))
		enabled |= 1 << PIPE_A;

	if (g4x_compute_wm0(dev, PIPE_B,
			    &g4x_wm_info, latency_ns,
			    &g4x_cursor_wm_info, latency_ns,
			    &planeb_wm, &cursorb_wm))
		enabled |= 1 << PIPE_B;

	if (single_plane_enabled(enabled) &&
	    g4x_compute_srwm(dev, ffs(enabled) - 1,
			     sr_latency_ns,
			     &g4x_wm_info,
			     &g4x_cursor_wm_info,
			     &plane_sr, &cursor_sr)) {
		I915_WRITE(FW_BLC_SELF, FW_BLC_SELF_EN);
	} else {
		I915_WRITE(FW_BLC_SELF,
			   I915_READ(FW_BLC_SELF) & ~FW_BLC_SELF_EN);
		plane_sr = cursor_sr = 0;
	}

	DRM_DEBUG_KMS("Setting FIFO watermarks - A: plane=%d, cursor=%d, B: plane=%d, cursor=%d, SR: plane=%d, cursor=%d\n",
		      planea_wm, cursora_wm,
		      planeb_wm, cursorb_wm,
		      plane_sr, cursor_sr);

	I915_WRITE(DSPFW1,
		   (plane_sr << DSPFW_SR_SHIFT) |
		   (cursorb_wm << DSPFW_CURSORB_SHIFT) |
		   (planeb_wm << DSPFW_PLANEB_SHIFT) |
		   planea_wm);
	I915_WRITE(DSPFW2,
		   (I915_READ(DSPFW2) & ~DSPFW_CURSORA_MASK) |
		   (cursora_wm << DSPFW_CURSORA_SHIFT));
	/* HPLL off in SR has some issues on G4x... disable it */
	I915_WRITE(DSPFW3,
		   (I915_READ(DSPFW3) & ~(DSPFW_HPLL_SR_EN | DSPFW_CURSOR_SR_MASK)) |
		   (cursor_sr << DSPFW_CURSOR_SR_SHIFT));
}

static void i965_update_wm(struct drm_device *dev)
{
	struct drm_i915_private *dev_priv = dev->dev_private;
	struct drm_crtc *crtc;
	int srwm = 1;
	int cursor_sr = 16;

	/* Calc sr entries for one plane configs */
	crtc = single_enabled_crtc(dev);
	if (crtc) {
		/* self-refresh has much higher latency */
		static const int sr_latency_ns = 12000;
		int clock = crtc->mode.clock;
		int htotal = crtc->mode.htotal;
		int hdisplay = crtc->mode.hdisplay;
		int pixel_size = crtc->fb->bits_per_pixel / 8;
		unsigned long line_time_us;
		int entries;

		line_time_us = ((htotal * 1000) / clock);

		/* Use ns/us then divide to preserve precision */
		entries = (((sr_latency_ns / line_time_us) + 1000) / 1000) *
			pixel_size * hdisplay;
		entries = DIV_ROUND_UP(entries, I915_FIFO_LINE_SIZE);
		srwm = I965_FIFO_SIZE - entries;
		if (srwm < 0)
			srwm = 1;
		srwm &= 0x1ff;
		DRM_DEBUG_KMS("self-refresh entries: %d, wm: %d\n",
			      entries, srwm);

		entries = (((sr_latency_ns / line_time_us) + 1000) / 1000) *
			pixel_size * 64;
		entries = DIV_ROUND_UP(entries,
					  i965_cursor_wm_info.cacheline_size);
		cursor_sr = i965_cursor_wm_info.fifo_size -
			(entries + i965_cursor_wm_info.guard_size);

		if (cursor_sr > i965_cursor_wm_info.max_wm)
			cursor_sr = i965_cursor_wm_info.max_wm;

		DRM_DEBUG_KMS("self-refresh watermark: display plane %d "
			      "cursor %d\n", srwm, cursor_sr);

		if (IS_CRESTLINE(dev))
			I915_WRITE(FW_BLC_SELF, FW_BLC_SELF_EN);
	} else {
		/* Turn off self refresh if both pipes are enabled */
		if (IS_CRESTLINE(dev))
			I915_WRITE(FW_BLC_SELF, I915_READ(FW_BLC_SELF)
				   & ~FW_BLC_SELF_EN);
	}

	DRM_DEBUG_KMS("Setting FIFO watermarks - A: 8, B: 8, C: 8, SR %d\n",
		      srwm);

	/* 965 has limitations... */
	I915_WRITE(DSPFW1, (srwm << DSPFW_SR_SHIFT) |
		   (8 << 16) | (8 << 8) | (8 << 0));
	I915_WRITE(DSPFW2, (8 << 8) | (8 << 0));
	/* update cursor SR watermark */
	I915_WRITE(DSPFW3, (cursor_sr << DSPFW_CURSOR_SR_SHIFT));
}

static void i9xx_update_wm(struct drm_device *dev)
{
	struct drm_i915_private *dev_priv = dev->dev_private;
	const struct intel_watermark_params *wm_info;
	uint32_t fwater_lo;
	uint32_t fwater_hi;
	int cwm, srwm = 1;
	int fifo_size;
	int planea_wm, planeb_wm;
	struct drm_crtc *crtc, *enabled = NULL;

	if (IS_I945GM(dev))
		wm_info = &i945_wm_info;
	else if (!IS_GEN2(dev))
		wm_info = &i915_wm_info;
	else
		wm_info = &i855_wm_info;

	fifo_size = dev_priv->display.get_fifo_size(dev, 0);
	crtc = intel_get_crtc_for_plane(dev, 0);
	if (intel_crtc_active(crtc)) {
		int cpp = crtc->fb->bits_per_pixel / 8;
		if (IS_GEN2(dev))
			cpp = 4;

		planea_wm = intel_calculate_wm(crtc->mode.clock,
					       wm_info, fifo_size, cpp,
					       latency_ns);
		enabled = crtc;
	} else
		planea_wm = fifo_size - wm_info->guard_size;

	fifo_size = dev_priv->display.get_fifo_size(dev, 1);
	crtc = intel_get_crtc_for_plane(dev, 1);
	if (intel_crtc_active(crtc)) {
		int cpp = crtc->fb->bits_per_pixel / 8;
		if (IS_GEN2(dev))
			cpp = 4;

		planeb_wm = intel_calculate_wm(crtc->mode.clock,
					       wm_info, fifo_size, cpp,
					       latency_ns);
		if (enabled == NULL)
			enabled = crtc;
		else
			enabled = NULL;
	} else
		planeb_wm = fifo_size - wm_info->guard_size;

	DRM_DEBUG_KMS("FIFO watermarks - A: %d, B: %d\n", planea_wm, planeb_wm);

	/*
	 * Overlay gets an aggressive default since video jitter is bad.
	 */
	cwm = 2;

	/* Play safe and disable self-refresh before adjusting watermarks. */
	if (IS_I945G(dev) || IS_I945GM(dev))
		I915_WRITE(FW_BLC_SELF, FW_BLC_SELF_EN_MASK | 0);
	else if (IS_I915GM(dev))
		I915_WRITE(INSTPM, I915_READ(INSTPM) & ~INSTPM_SELF_EN);

	/* Calc sr entries for one plane configs */
	if (HAS_FW_BLC(dev) && enabled) {
		/* self-refresh has much higher latency */
		static const int sr_latency_ns = 6000;
		int clock = enabled->mode.clock;
		int htotal = enabled->mode.htotal;
		int hdisplay = enabled->mode.hdisplay;
		int pixel_size = enabled->fb->bits_per_pixel / 8;
		unsigned long line_time_us;
		int entries;

		line_time_us = (htotal * 1000) / clock;

		/* Use ns/us then divide to preserve precision */
		entries = (((sr_latency_ns / line_time_us) + 1000) / 1000) *
			pixel_size * hdisplay;
		entries = DIV_ROUND_UP(entries, wm_info->cacheline_size);
		DRM_DEBUG_KMS("self-refresh entries: %d\n", entries);
		srwm = wm_info->fifo_size - entries;
		if (srwm < 0)
			srwm = 1;

		if (IS_I945G(dev) || IS_I945GM(dev))
			I915_WRITE(FW_BLC_SELF,
				   FW_BLC_SELF_FIFO_MASK | (srwm & 0xff));
		else if (IS_I915GM(dev))
			I915_WRITE(FW_BLC_SELF, srwm & 0x3f);
	}

	DRM_DEBUG_KMS("Setting FIFO watermarks - A: %d, B: %d, C: %d, SR %d\n",
		      planea_wm, planeb_wm, cwm, srwm);

	fwater_lo = ((planeb_wm & 0x3f) << 16) | (planea_wm & 0x3f);
	fwater_hi = (cwm & 0x1f);

	/* Set request length to 8 cachelines per fetch */
	fwater_lo = fwater_lo | (1 << 24) | (1 << 8);
	fwater_hi = fwater_hi | (1 << 8);

	I915_WRITE(FW_BLC, fwater_lo);
	I915_WRITE(FW_BLC2, fwater_hi);

	if (HAS_FW_BLC(dev)) {
		if (enabled) {
			if (IS_I945G(dev) || IS_I945GM(dev))
				I915_WRITE(FW_BLC_SELF,
					   FW_BLC_SELF_EN_MASK | FW_BLC_SELF_EN);
			else if (IS_I915GM(dev))
				I915_WRITE(INSTPM, I915_READ(INSTPM) | INSTPM_SELF_EN);
			DRM_DEBUG_KMS("memory self refresh enabled\n");
		} else
			DRM_DEBUG_KMS("memory self refresh disabled\n");
	}
}

static void i830_update_wm(struct drm_device *dev)
{
	struct drm_i915_private *dev_priv = dev->dev_private;
	struct drm_crtc *crtc;
	uint32_t fwater_lo;
	int planea_wm;

	crtc = single_enabled_crtc(dev);
	if (crtc == NULL)
		return;

	planea_wm = intel_calculate_wm(crtc->mode.clock, &i830_wm_info,
				       dev_priv->display.get_fifo_size(dev, 0),
				       4, latency_ns);
	fwater_lo = I915_READ(FW_BLC) & ~0xfff;
	fwater_lo |= (3<<8) | planea_wm;

	DRM_DEBUG_KMS("Setting FIFO watermarks - A: %d\n", planea_wm);

	I915_WRITE(FW_BLC, fwater_lo);
}

/*
 * Check the wm result.
 *
 * If any calculated watermark values is larger than the maximum value that
 * can be programmed into the associated watermark register, that watermark
 * must be disabled.
 */
static bool ironlake_check_srwm(struct drm_device *dev, int level,
				int fbc_wm, int display_wm, int cursor_wm,
				const struct intel_watermark_params *display,
				const struct intel_watermark_params *cursor)
{
	struct drm_i915_private *dev_priv = dev->dev_private;

	DRM_DEBUG_KMS("watermark %d: display plane %d, fbc lines %d,"
		      " cursor %d\n", level, display_wm, fbc_wm, cursor_wm);

	if (fbc_wm > SNB_FBC_MAX_SRWM) {
		DRM_DEBUG_KMS("fbc watermark(%d) is too large(%d), disabling wm%d+\n",
			      fbc_wm, SNB_FBC_MAX_SRWM, level);

		/* fbc has it's own way to disable FBC WM */
		I915_WRITE(DISP_ARB_CTL,
			   I915_READ(DISP_ARB_CTL) | DISP_FBC_WM_DIS);
		return false;
	} else if (INTEL_INFO(dev)->gen >= 6) {
		/* enable FBC WM (except on ILK, where it must remain off) */
		I915_WRITE(DISP_ARB_CTL,
			   I915_READ(DISP_ARB_CTL) & ~DISP_FBC_WM_DIS);
	}

	if (display_wm > display->max_wm) {
		DRM_DEBUG_KMS("display watermark(%d) is too large(%d), disabling wm%d+\n",
			      display_wm, SNB_DISPLAY_MAX_SRWM, level);
		return false;
	}

	if (cursor_wm > cursor->max_wm) {
		DRM_DEBUG_KMS("cursor watermark(%d) is too large(%d), disabling wm%d+\n",
			      cursor_wm, SNB_CURSOR_MAX_SRWM, level);
		return false;
	}

	if (!(fbc_wm || display_wm || cursor_wm)) {
		DRM_DEBUG_KMS("latency %d is 0, disabling wm%d+\n", level, level);
		return false;
	}

	return true;
}

/*
 * Compute watermark values of WM[1-3],
 */
static bool ironlake_compute_srwm(struct drm_device *dev, int level, int plane,
				  int latency_ns,
				  const struct intel_watermark_params *display,
				  const struct intel_watermark_params *cursor,
				  int *fbc_wm, int *display_wm, int *cursor_wm)
{
	struct drm_crtc *crtc;
	unsigned long line_time_us;
	int hdisplay, htotal, pixel_size, clock;
	int line_count, line_size;
	int small, large;
	int entries;

	if (!latency_ns) {
		*fbc_wm = *display_wm = *cursor_wm = 0;
		return false;
	}

	crtc = intel_get_crtc_for_plane(dev, plane);
	hdisplay = crtc->mode.hdisplay;
	htotal = crtc->mode.htotal;
	clock = crtc->mode.clock;
	pixel_size = crtc->fb->bits_per_pixel / 8;

	line_time_us = (htotal * 1000) / clock;
	line_count = (latency_ns / line_time_us + 1000) / 1000;
	line_size = hdisplay * pixel_size;

	/* Use the minimum of the small and large buffer method for primary */
	small = ((clock * pixel_size / 1000) * latency_ns) / 1000;
	large = line_count * line_size;

	entries = DIV_ROUND_UP(min(small, large), display->cacheline_size);
	*display_wm = entries + display->guard_size;

	/*
	 * Spec says:
	 * FBC WM = ((Final Primary WM * 64) / number of bytes per line) + 2
	 */
	*fbc_wm = DIV_ROUND_UP(*display_wm * 64, line_size) + 2;

	/* calculate the self-refresh watermark for display cursor */
	entries = line_count * pixel_size * 64;
	entries = DIV_ROUND_UP(entries, cursor->cacheline_size);
	*cursor_wm = entries + cursor->guard_size;

	return ironlake_check_srwm(dev, level,
				   *fbc_wm, *display_wm, *cursor_wm,
				   display, cursor);
}

static void ironlake_update_wm(struct drm_device *dev)
{
	struct drm_i915_private *dev_priv = dev->dev_private;
	int fbc_wm, plane_wm, cursor_wm;
	unsigned int enabled;

	enabled = 0;
	if (g4x_compute_wm0(dev, PIPE_A,
			    &ironlake_display_wm_info,
			    dev_priv->wm.pri_latency[0] * 100,
			    &ironlake_cursor_wm_info,
			    dev_priv->wm.cur_latency[0] * 100,
			    &plane_wm, &cursor_wm)) {
		I915_WRITE(WM0_PIPEA_ILK,
			   (plane_wm << WM0_PIPE_PLANE_SHIFT) | cursor_wm);
		DRM_DEBUG_KMS("FIFO watermarks For pipe A -"
			      " plane %d, " "cursor: %d\n",
			      plane_wm, cursor_wm);
		enabled |= 1 << PIPE_A;
	}

	if (g4x_compute_wm0(dev, PIPE_B,
			    &ironlake_display_wm_info,
			    dev_priv->wm.pri_latency[0] * 100,
			    &ironlake_cursor_wm_info,
			    dev_priv->wm.cur_latency[0] * 100,
			    &plane_wm, &cursor_wm)) {
		I915_WRITE(WM0_PIPEB_ILK,
			   (plane_wm << WM0_PIPE_PLANE_SHIFT) | cursor_wm);
		DRM_DEBUG_KMS("FIFO watermarks For pipe B -"
			      " plane %d, cursor: %d\n",
			      plane_wm, cursor_wm);
		enabled |= 1 << PIPE_B;
	}

	/*
	 * Calculate and update the self-refresh watermark only when one
	 * display plane is used.
	 */
	I915_WRITE(WM3_LP_ILK, 0);
	I915_WRITE(WM2_LP_ILK, 0);
	I915_WRITE(WM1_LP_ILK, 0);

	if (!single_plane_enabled(enabled))
		return;
	enabled = ffs(enabled) - 1;

	/* WM1 */
	if (!ironlake_compute_srwm(dev, 1, enabled,
				   dev_priv->wm.pri_latency[1] * 500,
				   &ironlake_display_srwm_info,
				   &ironlake_cursor_srwm_info,
				   &fbc_wm, &plane_wm, &cursor_wm))
		return;

	I915_WRITE(WM1_LP_ILK,
		   WM1_LP_SR_EN |
		   (dev_priv->wm.pri_latency[1] << WM1_LP_LATENCY_SHIFT) |
		   (fbc_wm << WM1_LP_FBC_SHIFT) |
		   (plane_wm << WM1_LP_SR_SHIFT) |
		   cursor_wm);

	/* WM2 */
	if (!ironlake_compute_srwm(dev, 2, enabled,
				   dev_priv->wm.pri_latency[2] * 500,
				   &ironlake_display_srwm_info,
				   &ironlake_cursor_srwm_info,
				   &fbc_wm, &plane_wm, &cursor_wm))
		return;

	I915_WRITE(WM2_LP_ILK,
		   WM2_LP_EN |
		   (dev_priv->wm.pri_latency[2] << WM1_LP_LATENCY_SHIFT) |
		   (fbc_wm << WM1_LP_FBC_SHIFT) |
		   (plane_wm << WM1_LP_SR_SHIFT) |
		   cursor_wm);

	/*
	 * WM3 is unsupported on ILK, probably because we don't have latency
	 * data for that power state
	 */
}

static void sandybridge_update_wm(struct drm_device *dev)
{
	struct drm_i915_private *dev_priv = dev->dev_private;
	int latency = dev_priv->wm.pri_latency[0] * 100;	/* In unit 0.1us */
	u32 val;
	int fbc_wm, plane_wm, cursor_wm;
	unsigned int enabled;

	enabled = 0;
	if (g4x_compute_wm0(dev, PIPE_A,
			    &sandybridge_display_wm_info, latency,
			    &sandybridge_cursor_wm_info, latency,
			    &plane_wm, &cursor_wm)) {
		val = I915_READ(WM0_PIPEA_ILK);
		val &= ~(WM0_PIPE_PLANE_MASK | WM0_PIPE_CURSOR_MASK);
		I915_WRITE(WM0_PIPEA_ILK, val |
			   ((plane_wm << WM0_PIPE_PLANE_SHIFT) | cursor_wm));
		DRM_DEBUG_KMS("FIFO watermarks For pipe A -"
			      " plane %d, " "cursor: %d\n",
			      plane_wm, cursor_wm);
		enabled |= 1 << PIPE_A;
	}

	if (g4x_compute_wm0(dev, PIPE_B,
			    &sandybridge_display_wm_info, latency,
			    &sandybridge_cursor_wm_info, latency,
			    &plane_wm, &cursor_wm)) {
		val = I915_READ(WM0_PIPEB_ILK);
		val &= ~(WM0_PIPE_PLANE_MASK | WM0_PIPE_CURSOR_MASK);
		I915_WRITE(WM0_PIPEB_ILK, val |
			   ((plane_wm << WM0_PIPE_PLANE_SHIFT) | cursor_wm));
		DRM_DEBUG_KMS("FIFO watermarks For pipe B -"
			      " plane %d, cursor: %d\n",
			      plane_wm, cursor_wm);
		enabled |= 1 << PIPE_B;
	}

	/*
	 * Calculate and update the self-refresh watermark only when one
	 * display plane is used.
	 *
	 * SNB support 3 levels of watermark.
	 *
	 * WM1/WM2/WM2 watermarks have to be enabled in the ascending order,
	 * and disabled in the descending order
	 *
	 */
	I915_WRITE(WM3_LP_ILK, 0);
	I915_WRITE(WM2_LP_ILK, 0);
	I915_WRITE(WM1_LP_ILK, 0);

	if (!single_plane_enabled(enabled) ||
	    dev_priv->sprite_scaling_enabled)
		return;
	enabled = ffs(enabled) - 1;

	/* WM1 */
	if (!ironlake_compute_srwm(dev, 1, enabled,
				   dev_priv->wm.pri_latency[1] * 500,
				   &sandybridge_display_srwm_info,
				   &sandybridge_cursor_srwm_info,
				   &fbc_wm, &plane_wm, &cursor_wm))
		return;

	I915_WRITE(WM1_LP_ILK,
		   WM1_LP_SR_EN |
		   (dev_priv->wm.pri_latency[1] << WM1_LP_LATENCY_SHIFT) |
		   (fbc_wm << WM1_LP_FBC_SHIFT) |
		   (plane_wm << WM1_LP_SR_SHIFT) |
		   cursor_wm);

	/* WM2 */
	if (!ironlake_compute_srwm(dev, 2, enabled,
				   dev_priv->wm.pri_latency[2] * 500,
				   &sandybridge_display_srwm_info,
				   &sandybridge_cursor_srwm_info,
				   &fbc_wm, &plane_wm, &cursor_wm))
		return;

	I915_WRITE(WM2_LP_ILK,
		   WM2_LP_EN |
		   (dev_priv->wm.pri_latency[2] << WM1_LP_LATENCY_SHIFT) |
		   (fbc_wm << WM1_LP_FBC_SHIFT) |
		   (plane_wm << WM1_LP_SR_SHIFT) |
		   cursor_wm);

	/* WM3 */
	if (!ironlake_compute_srwm(dev, 3, enabled,
				   dev_priv->wm.pri_latency[3] * 500,
				   &sandybridge_display_srwm_info,
				   &sandybridge_cursor_srwm_info,
				   &fbc_wm, &plane_wm, &cursor_wm))
		return;

	I915_WRITE(WM3_LP_ILK,
		   WM3_LP_EN |
		   (dev_priv->wm.pri_latency[3] << WM1_LP_LATENCY_SHIFT) |
		   (fbc_wm << WM1_LP_FBC_SHIFT) |
		   (plane_wm << WM1_LP_SR_SHIFT) |
		   cursor_wm);
}

static void ivybridge_update_wm(struct drm_device *dev)
{
	struct drm_i915_private *dev_priv = dev->dev_private;
	int latency = dev_priv->wm.pri_latency[0] * 100;	/* In unit 0.1us */
	u32 val;
	int fbc_wm, plane_wm, cursor_wm;
	int ignore_fbc_wm, ignore_plane_wm, ignore_cursor_wm;
	unsigned int enabled;

	enabled = 0;
	if (g4x_compute_wm0(dev, PIPE_A,
			    &sandybridge_display_wm_info, latency,
			    &sandybridge_cursor_wm_info, latency,
			    &plane_wm, &cursor_wm)) {
		val = I915_READ(WM0_PIPEA_ILK);
		val &= ~(WM0_PIPE_PLANE_MASK | WM0_PIPE_CURSOR_MASK);
		I915_WRITE(WM0_PIPEA_ILK, val |
			   ((plane_wm << WM0_PIPE_PLANE_SHIFT) | cursor_wm));
		DRM_DEBUG_KMS("FIFO watermarks For pipe A -"
			      " plane %d, " "cursor: %d\n",
			      plane_wm, cursor_wm);
		enabled |= 1 << PIPE_A;
	}

	if (g4x_compute_wm0(dev, PIPE_B,
			    &sandybridge_display_wm_info, latency,
			    &sandybridge_cursor_wm_info, latency,
			    &plane_wm, &cursor_wm)) {
		val = I915_READ(WM0_PIPEB_ILK);
		val &= ~(WM0_PIPE_PLANE_MASK | WM0_PIPE_CURSOR_MASK);
		I915_WRITE(WM0_PIPEB_ILK, val |
			   ((plane_wm << WM0_PIPE_PLANE_SHIFT) | cursor_wm));
		DRM_DEBUG_KMS("FIFO watermarks For pipe B -"
			      " plane %d, cursor: %d\n",
			      plane_wm, cursor_wm);
		enabled |= 1 << PIPE_B;
	}

	if (g4x_compute_wm0(dev, PIPE_C,
			    &sandybridge_display_wm_info, latency,
			    &sandybridge_cursor_wm_info, latency,
			    &plane_wm, &cursor_wm)) {
		val = I915_READ(WM0_PIPEC_IVB);
		val &= ~(WM0_PIPE_PLANE_MASK | WM0_PIPE_CURSOR_MASK);
		I915_WRITE(WM0_PIPEC_IVB, val |
			   ((plane_wm << WM0_PIPE_PLANE_SHIFT) | cursor_wm));
		DRM_DEBUG_KMS("FIFO watermarks For pipe C -"
			      " plane %d, cursor: %d\n",
			      plane_wm, cursor_wm);
		enabled |= 1 << PIPE_C;
	}

	/*
	 * Calculate and update the self-refresh watermark only when one
	 * display plane is used.
	 *
	 * SNB support 3 levels of watermark.
	 *
	 * WM1/WM2/WM2 watermarks have to be enabled in the ascending order,
	 * and disabled in the descending order
	 *
	 */
	I915_WRITE(WM3_LP_ILK, 0);
	I915_WRITE(WM2_LP_ILK, 0);
	I915_WRITE(WM1_LP_ILK, 0);

	if (!single_plane_enabled(enabled) ||
	    dev_priv->sprite_scaling_enabled)
		return;
	enabled = ffs(enabled) - 1;

	/* WM1 */
	if (!ironlake_compute_srwm(dev, 1, enabled,
				   dev_priv->wm.pri_latency[1] * 500,
				   &sandybridge_display_srwm_info,
				   &sandybridge_cursor_srwm_info,
				   &fbc_wm, &plane_wm, &cursor_wm))
		return;

	I915_WRITE(WM1_LP_ILK,
		   WM1_LP_SR_EN |
		   (dev_priv->wm.pri_latency[1] << WM1_LP_LATENCY_SHIFT) |
		   (fbc_wm << WM1_LP_FBC_SHIFT) |
		   (plane_wm << WM1_LP_SR_SHIFT) |
		   cursor_wm);

	/* WM2 */
	if (!ironlake_compute_srwm(dev, 2, enabled,
				   dev_priv->wm.pri_latency[2] * 500,
				   &sandybridge_display_srwm_info,
				   &sandybridge_cursor_srwm_info,
				   &fbc_wm, &plane_wm, &cursor_wm))
		return;

	I915_WRITE(WM2_LP_ILK,
		   WM2_LP_EN |
		   (dev_priv->wm.pri_latency[2] << WM1_LP_LATENCY_SHIFT) |
		   (fbc_wm << WM1_LP_FBC_SHIFT) |
		   (plane_wm << WM1_LP_SR_SHIFT) |
		   cursor_wm);

	/* WM3, note we have to correct the cursor latency */
	if (!ironlake_compute_srwm(dev, 3, enabled,
				   dev_priv->wm.pri_latency[3] * 500,
				   &sandybridge_display_srwm_info,
				   &sandybridge_cursor_srwm_info,
				   &fbc_wm, &plane_wm, &ignore_cursor_wm) ||
	    !ironlake_compute_srwm(dev, 3, enabled,
				   dev_priv->wm.cur_latency[3] * 500,
				   &sandybridge_display_srwm_info,
				   &sandybridge_cursor_srwm_info,
				   &ignore_fbc_wm, &ignore_plane_wm, &cursor_wm))
		return;

	I915_WRITE(WM3_LP_ILK,
		   WM3_LP_EN |
		   (dev_priv->wm.pri_latency[3] << WM1_LP_LATENCY_SHIFT) |
		   (fbc_wm << WM1_LP_FBC_SHIFT) |
		   (plane_wm << WM1_LP_SR_SHIFT) |
		   cursor_wm);
}

static uint32_t ilk_pipe_pixel_rate(struct drm_device *dev,
				    struct drm_crtc *crtc)
{
	struct intel_crtc *intel_crtc = to_intel_crtc(crtc);
	uint32_t pixel_rate, pfit_size;

	pixel_rate = intel_crtc->config.adjusted_mode.clock;

	/* We only use IF-ID interlacing. If we ever use PF-ID we'll need to
	 * adjust the pixel_rate here. */

	pfit_size = intel_crtc->config.pch_pfit.size;
	if (pfit_size) {
		uint64_t pipe_w, pipe_h, pfit_w, pfit_h;

		pipe_w = intel_crtc->config.requested_mode.hdisplay;
		pipe_h = intel_crtc->config.requested_mode.vdisplay;
		pfit_w = (pfit_size >> 16) & 0xFFFF;
		pfit_h = pfit_size & 0xFFFF;
		if (pipe_w < pfit_w)
			pipe_w = pfit_w;
		if (pipe_h < pfit_h)
			pipe_h = pfit_h;

		pixel_rate = div_u64((uint64_t) pixel_rate * pipe_w * pipe_h,
				     pfit_w * pfit_h);
	}

	return pixel_rate;
}

/* latency must be in 0.1us units. */
static uint32_t ilk_wm_method1(uint32_t pixel_rate, uint8_t bytes_per_pixel,
			       uint32_t latency)
{
	uint64_t ret;

	if (WARN(latency == 0, "Latency value missing\n"))
		return UINT_MAX;

	ret = (uint64_t) pixel_rate * bytes_per_pixel * latency;
	ret = DIV_ROUND_UP_ULL(ret, 64 * 10000) + 2;

	return ret;
}

/* latency must be in 0.1us units. */
static uint32_t ilk_wm_method2(uint32_t pixel_rate, uint32_t pipe_htotal,
			       uint32_t horiz_pixels, uint8_t bytes_per_pixel,
			       uint32_t latency)
{
	uint32_t ret;

	if (WARN(latency == 0, "Latency value missing\n"))
		return UINT_MAX;

	ret = (latency * pixel_rate) / (pipe_htotal * 10000);
	ret = (ret + 1) * horiz_pixels * bytes_per_pixel;
	ret = DIV_ROUND_UP(ret, 64) + 2;
	return ret;
}

static uint32_t ilk_wm_fbc(uint32_t pri_val, uint32_t horiz_pixels,
			   uint8_t bytes_per_pixel)
{
	return DIV_ROUND_UP(pri_val * 64, horiz_pixels * bytes_per_pixel) + 2;
}

struct hsw_pipe_wm_parameters {
	bool active;
	uint32_t pipe_htotal;
	uint32_t pixel_rate;
	struct intel_plane_wm_parameters pri;
	struct intel_plane_wm_parameters spr;
	struct intel_plane_wm_parameters cur;
};

struct hsw_wm_maximums {
	uint16_t pri;
	uint16_t spr;
	uint16_t cur;
	uint16_t fbc;
};

struct hsw_wm_values {
	uint32_t wm_pipe[3];
	uint32_t wm_lp[3];
	uint32_t wm_lp_spr[3];
	uint32_t wm_linetime[3];
	bool enable_fbc_wm;
};

/* used in computing the new watermarks state */
struct intel_wm_config {
	unsigned int num_pipes_active;
	bool sprites_enabled;
	bool sprites_scaled;
	bool fbc_wm_enabled;
};

/*
 * For both WM_PIPE and WM_LP.
 * mem_value must be in 0.1us units.
 */
static uint32_t ilk_compute_pri_wm(struct hsw_pipe_wm_parameters *params,
				   uint32_t mem_value,
				   bool is_lp)
{
	uint32_t method1, method2;

	if (!params->active || !params->pri.enabled)
		return 0;

	method1 = ilk_wm_method1(params->pixel_rate,
				 params->pri.bytes_per_pixel,
				 mem_value);

	if (!is_lp)
		return method1;

	method2 = ilk_wm_method2(params->pixel_rate,
				 params->pipe_htotal,
				 params->pri.horiz_pixels,
				 params->pri.bytes_per_pixel,
				 mem_value);

	return min(method1, method2);
}

/*
 * For both WM_PIPE and WM_LP.
 * mem_value must be in 0.1us units.
 */
static uint32_t ilk_compute_spr_wm(struct hsw_pipe_wm_parameters *params,
				   uint32_t mem_value)
{
	uint32_t method1, method2;

	if (!params->active || !params->spr.enabled)
		return 0;

	method1 = ilk_wm_method1(params->pixel_rate,
				 params->spr.bytes_per_pixel,
				 mem_value);
	method2 = ilk_wm_method2(params->pixel_rate,
				 params->pipe_htotal,
				 params->spr.horiz_pixels,
				 params->spr.bytes_per_pixel,
				 mem_value);
	return min(method1, method2);
}

/*
 * For both WM_PIPE and WM_LP.
 * mem_value must be in 0.1us units.
 */
static uint32_t ilk_compute_cur_wm(struct hsw_pipe_wm_parameters *params,
				   uint32_t mem_value)
{
	if (!params->active || !params->cur.enabled)
		return 0;

	return ilk_wm_method2(params->pixel_rate,
			      params->pipe_htotal,
			      params->cur.horiz_pixels,
			      params->cur.bytes_per_pixel,
			      mem_value);
}

/* Only for WM_LP. */
static uint32_t ilk_compute_fbc_wm(struct hsw_pipe_wm_parameters *params,
				   uint32_t pri_val)
{
	if (!params->active || !params->pri.enabled)
		return 0;

	return ilk_wm_fbc(pri_val,
			  params->pri.horiz_pixels,
			  params->pri.bytes_per_pixel);
}

static unsigned int ilk_display_fifo_size(const struct drm_device *dev)
{
	if (INTEL_INFO(dev)->gen >= 7)
		return 768;
	else
		return 512;
}

/* Calculate the maximum primary/sprite plane watermark */
static unsigned int ilk_plane_wm_max(const struct drm_device *dev,
				     int level,
				     const struct intel_wm_config *config,
				     enum intel_ddb_partitioning ddb_partitioning,
				     bool is_sprite)
{
	unsigned int fifo_size = ilk_display_fifo_size(dev);
	unsigned int max;

	/* if sprites aren't enabled, sprites get nothing */
	if (is_sprite && !config->sprites_enabled)
		return 0;

	/* HSW allows LP1+ watermarks even with multiple pipes */
	if (level == 0 || config->num_pipes_active > 1) {
		fifo_size /= INTEL_INFO(dev)->num_pipes;

		/*
		 * For some reason the non self refresh
		 * FIFO size is only half of the self
		 * refresh FIFO size on ILK/SNB.
		 */
		if (INTEL_INFO(dev)->gen <= 6)
			fifo_size /= 2;
	}

	if (config->sprites_enabled) {
		/* level 0 is always calculated with 1:1 split */
		if (level > 0 && ddb_partitioning == INTEL_DDB_PART_5_6) {
			if (is_sprite)
				fifo_size *= 5;
			fifo_size /= 6;
		} else {
			fifo_size /= 2;
		}
	}

	/* clamp to max that the registers can hold */
	if (INTEL_INFO(dev)->gen >= 7)
		/* IVB/HSW primary/sprite plane watermarks */
		max = level == 0 ? 127 : 1023;
	else if (!is_sprite)
		/* ILK/SNB primary plane watermarks */
		max = level == 0 ? 127 : 511;
	else
		/* ILK/SNB sprite plane watermarks */
		max = level == 0 ? 63 : 255;

	return min(fifo_size, max);
}

/* Calculate the maximum cursor plane watermark */
static unsigned int ilk_cursor_wm_max(const struct drm_device *dev,
				      int level,
				      const struct intel_wm_config *config)
{
	/* HSW LP1+ watermarks w/ multiple pipes */
	if (level > 0 && config->num_pipes_active > 1)
		return 64;

	/* otherwise just report max that registers can hold */
	if (INTEL_INFO(dev)->gen >= 7)
		return level == 0 ? 63 : 255;
	else
		return level == 0 ? 31 : 63;
}

/* Calculate the maximum FBC watermark */
static unsigned int ilk_fbc_wm_max(void)
{
	/* max that registers can hold */
	return 15;
}

static void ilk_wm_max(struct drm_device *dev,
		       int level,
		       const struct intel_wm_config *config,
		       enum intel_ddb_partitioning ddb_partitioning,
		       struct hsw_wm_maximums *max)
{
	max->pri = ilk_plane_wm_max(dev, level, config, ddb_partitioning, false);
	max->spr = ilk_plane_wm_max(dev, level, config, ddb_partitioning, true);
	max->cur = ilk_cursor_wm_max(dev, level, config);
	max->fbc = ilk_fbc_wm_max();
}

static bool ilk_check_wm(int level,
			 const struct hsw_wm_maximums *max,
			 struct intel_wm_level *result)
{
	bool ret;

	/* already determined to be invalid? */
	if (!result->enable)
		return false;

	result->enable = result->pri_val <= max->pri &&
			 result->spr_val <= max->spr &&
			 result->cur_val <= max->cur;

	ret = result->enable;

	/*
	 * HACK until we can pre-compute everything,
	 * and thus fail gracefully if LP0 watermarks
	 * are exceeded...
	 */
	if (level == 0 && !result->enable) {
		if (result->pri_val > max->pri)
			DRM_DEBUG_KMS("Primary WM%d too large %u (max %u)\n",
				      level, result->pri_val, max->pri);
		if (result->spr_val > max->spr)
			DRM_DEBUG_KMS("Sprite WM%d too large %u (max %u)\n",
				      level, result->spr_val, max->spr);
		if (result->cur_val > max->cur)
			DRM_DEBUG_KMS("Cursor WM%d too large %u (max %u)\n",
				      level, result->cur_val, max->cur);

		result->pri_val = min_t(uint32_t, result->pri_val, max->pri);
		result->spr_val = min_t(uint32_t, result->spr_val, max->spr);
		result->cur_val = min_t(uint32_t, result->cur_val, max->cur);
		result->enable = true;
	}

	DRM_DEBUG_KMS("WM%d: %sabled\n", level, result->enable ? "en" : "dis");

	return ret;
}

static void ilk_compute_wm_level(struct drm_i915_private *dev_priv,
				 int level,
				 struct hsw_pipe_wm_parameters *p,
				 struct intel_wm_level *result)
{
	uint16_t pri_latency = dev_priv->wm.pri_latency[level];
	uint16_t spr_latency = dev_priv->wm.spr_latency[level];
	uint16_t cur_latency = dev_priv->wm.cur_latency[level];

	/* WM1+ latency values stored in 0.5us units */
	if (level > 0) {
		pri_latency *= 5;
		spr_latency *= 5;
		cur_latency *= 5;
	}

	result->pri_val = ilk_compute_pri_wm(p, pri_latency, level);
	result->spr_val = ilk_compute_spr_wm(p, spr_latency);
	result->cur_val = ilk_compute_cur_wm(p, cur_latency);
	result->fbc_val = ilk_compute_fbc_wm(p, result->pri_val);
	result->enable = true;
}

static bool hsw_compute_lp_wm(struct drm_i915_private *dev_priv,
			      int level, struct hsw_wm_maximums *max,
			      struct hsw_pipe_wm_parameters *params,
			      struct intel_wm_level *result)
{
	enum pipe pipe;
	struct intel_wm_level res[3];

	for (pipe = PIPE_A; pipe <= PIPE_C; pipe++)
		ilk_compute_wm_level(dev_priv, level, &params[pipe], &res[pipe]);

	result->pri_val = max3(res[0].pri_val, res[1].pri_val, res[2].pri_val);
	result->spr_val = max3(res[0].spr_val, res[1].spr_val, res[2].spr_val);
	result->cur_val = max3(res[0].cur_val, res[1].cur_val, res[2].cur_val);
	result->fbc_val = max3(res[0].fbc_val, res[1].fbc_val, res[2].fbc_val);
	result->enable = true;

	return ilk_check_wm(level, max, result);
}

static uint32_t hsw_compute_wm_pipe(struct drm_i915_private *dev_priv,
				    enum pipe pipe,
				    struct hsw_pipe_wm_parameters *params)
{
	uint32_t pri_val, cur_val, spr_val;
	/* WM0 latency values stored in 0.1us units */
	uint16_t pri_latency = dev_priv->wm.pri_latency[0];
	uint16_t spr_latency = dev_priv->wm.spr_latency[0];
	uint16_t cur_latency = dev_priv->wm.cur_latency[0];

	pri_val = ilk_compute_pri_wm(params, pri_latency, false);
	spr_val = ilk_compute_spr_wm(params, spr_latency);
	cur_val = ilk_compute_cur_wm(params, cur_latency);

	WARN(pri_val > 127,
	     "Primary WM error, mode not supported for pipe %c\n",
	     pipe_name(pipe));
	WARN(spr_val > 127,
	     "Sprite WM error, mode not supported for pipe %c\n",
	     pipe_name(pipe));
	WARN(cur_val > 63,
	     "Cursor WM error, mode not supported for pipe %c\n",
	     pipe_name(pipe));

	return (pri_val << WM0_PIPE_PLANE_SHIFT) |
	       (spr_val << WM0_PIPE_SPRITE_SHIFT) |
	       cur_val;
}

static uint32_t
hsw_compute_linetime_wm(struct drm_device *dev, struct drm_crtc *crtc)
{
	struct drm_i915_private *dev_priv = dev->dev_private;
	struct intel_crtc *intel_crtc = to_intel_crtc(crtc);
	struct drm_display_mode *mode = &intel_crtc->config.adjusted_mode;
	u32 linetime, ips_linetime;

	if (!intel_crtc_active(crtc))
		return 0;

	/* The WM are computed with base on how long it takes to fill a single
	 * row at the given clock rate, multiplied by 8.
	 * */
	linetime = DIV_ROUND_CLOSEST(mode->htotal * 1000 * 8, mode->clock);
	ips_linetime = DIV_ROUND_CLOSEST(mode->htotal * 1000 * 8,
					 intel_ddi_get_cdclk_freq(dev_priv));

	return PIPE_WM_LINETIME_IPS_LINETIME(ips_linetime) |
	       PIPE_WM_LINETIME_TIME(linetime);
}

static void intel_read_wm_latency(struct drm_device *dev, uint16_t wm[5])
{
	struct drm_i915_private *dev_priv = dev->dev_private;

	if (IS_HASWELL(dev)) {
		uint64_t sskpd = I915_READ64(MCH_SSKPD);

		wm[0] = (sskpd >> 56) & 0xFF;
		if (wm[0] == 0)
			wm[0] = sskpd & 0xF;
		wm[1] = (sskpd >> 4) & 0xFF;
		wm[2] = (sskpd >> 12) & 0xFF;
		wm[3] = (sskpd >> 20) & 0x1FF;
		wm[4] = (sskpd >> 32) & 0x1FF;
	} else if (INTEL_INFO(dev)->gen >= 6) {
		uint32_t sskpd = I915_READ(MCH_SSKPD);

		wm[0] = (sskpd >> SSKPD_WM0_SHIFT) & SSKPD_WM_MASK;
		wm[1] = (sskpd >> SSKPD_WM1_SHIFT) & SSKPD_WM_MASK;
		wm[2] = (sskpd >> SSKPD_WM2_SHIFT) & SSKPD_WM_MASK;
		wm[3] = (sskpd >> SSKPD_WM3_SHIFT) & SSKPD_WM_MASK;
	} else if (INTEL_INFO(dev)->gen >= 5) {
		uint32_t mltr = I915_READ(MLTR_ILK);

		/* ILK primary LP0 latency is 700 ns */
		wm[0] = 7;
		wm[1] = (mltr >> MLTR_WM1_SHIFT) & ILK_SRLT_MASK;
		wm[2] = (mltr >> MLTR_WM2_SHIFT) & ILK_SRLT_MASK;
	}
}

static void intel_fixup_spr_wm_latency(struct drm_device *dev, uint16_t wm[5])
{
	/* ILK sprite LP0 latency is 1300 ns */
	if (INTEL_INFO(dev)->gen == 5)
		wm[0] = 13;
}

static void intel_fixup_cur_wm_latency(struct drm_device *dev, uint16_t wm[5])
{
	/* ILK cursor LP0 latency is 1300 ns */
	if (INTEL_INFO(dev)->gen == 5)
		wm[0] = 13;

	/* WaDoubleCursorLP3Latency:ivb */
	if (IS_IVYBRIDGE(dev))
		wm[3] *= 2;
}

static void intel_print_wm_latency(struct drm_device *dev,
				   const char *name,
				   const uint16_t wm[5])
{
	int level, max_level;

	/* how many WM levels are we expecting */
	if (IS_HASWELL(dev))
		max_level = 4;
	else if (INTEL_INFO(dev)->gen >= 6)
		max_level = 3;
	else
		max_level = 2;

	for (level = 0; level <= max_level; level++) {
		unsigned int latency = wm[level];

		if (latency == 0) {
			DRM_ERROR("%s WM%d latency not provided\n",
				  name, level);
			continue;
		}

		/* WM1+ latency values in 0.5us units */
		if (level > 0)
			latency *= 5;

		DRM_DEBUG_KMS("%s WM%d latency %u (%u.%u usec)\n",
			      name, level, wm[level],
			      latency / 10, latency % 10);
	}
}

static void intel_setup_wm_latency(struct drm_device *dev)
{
	struct drm_i915_private *dev_priv = dev->dev_private;

	intel_read_wm_latency(dev, dev_priv->wm.pri_latency);

	memcpy(dev_priv->wm.spr_latency, dev_priv->wm.pri_latency,
	       sizeof(dev_priv->wm.pri_latency));
	memcpy(dev_priv->wm.cur_latency, dev_priv->wm.pri_latency,
	       sizeof(dev_priv->wm.pri_latency));

	intel_fixup_spr_wm_latency(dev, dev_priv->wm.spr_latency);
	intel_fixup_cur_wm_latency(dev, dev_priv->wm.cur_latency);

	intel_print_wm_latency(dev, "Primary", dev_priv->wm.pri_latency);
	intel_print_wm_latency(dev, "Sprite", dev_priv->wm.spr_latency);
	intel_print_wm_latency(dev, "Cursor", dev_priv->wm.cur_latency);
}

static void hsw_compute_wm_parameters(struct drm_device *dev,
				      struct hsw_pipe_wm_parameters *params,
				      struct hsw_wm_maximums *lp_max_1_2,
				      struct hsw_wm_maximums *lp_max_5_6)
{
	struct drm_crtc *crtc;
	struct drm_plane *plane;
	enum pipe pipe;
	struct intel_wm_config config = {};

	list_for_each_entry(crtc, &dev->mode_config.crtc_list, head) {
		struct intel_crtc *intel_crtc = to_intel_crtc(crtc);
		struct hsw_pipe_wm_parameters *p;

		pipe = intel_crtc->pipe;
		p = &params[pipe];

		p->active = intel_crtc_active(crtc);
		if (!p->active)
			continue;

		config.num_pipes_active++;

		p->pipe_htotal = intel_crtc->config.adjusted_mode.htotal;
		p->pixel_rate = ilk_pipe_pixel_rate(dev, crtc);
		p->pri.bytes_per_pixel = crtc->fb->bits_per_pixel / 8;
		p->cur.bytes_per_pixel = 4;
		p->pri.horiz_pixels =
			intel_crtc->config.requested_mode.hdisplay;
		p->cur.horiz_pixels = 64;
		/* TODO: for now, assume primary and cursor planes are always enabled. */
		p->pri.enabled = true;
		p->cur.enabled = true;
	}

	list_for_each_entry(plane, &dev->mode_config.plane_list, head) {
		struct intel_plane *intel_plane = to_intel_plane(plane);
		struct hsw_pipe_wm_parameters *p;

		pipe = intel_plane->pipe;
		p = &params[pipe];

		p->spr = intel_plane->wm;

		config.sprites_enabled |= p->spr.enabled;
		config.sprites_scaled |= p->spr.scaled;
	}

	ilk_wm_max(dev, 1, &config, INTEL_DDB_PART_1_2, lp_max_1_2);

	/* 5/6 split only in single pipe config on IVB+ */
	if (INTEL_INFO(dev)->gen >= 7 && config.num_pipes_active <= 1)
		ilk_wm_max(dev, 1, &config, INTEL_DDB_PART_5_6, lp_max_5_6);
	else
		*lp_max_5_6 = *lp_max_1_2;
}

static void hsw_compute_wm_results(struct drm_device *dev,
				   struct hsw_pipe_wm_parameters *params,
				   struct hsw_wm_maximums *lp_maximums,
				   struct hsw_wm_values *results)
{
	struct drm_i915_private *dev_priv = dev->dev_private;
	struct drm_crtc *crtc;
	struct intel_wm_level lp_results[4] = {};
	enum pipe pipe;
	int level, max_level, wm_lp;

	for (level = 1; level <= 4; level++)
		if (!hsw_compute_lp_wm(dev_priv, level,
				       lp_maximums, params,
				       &lp_results[level - 1]))
			break;
	max_level = level - 1;

	memset(results, 0, sizeof(*results));

	/* The spec says it is preferred to disable FBC WMs instead of disabling
	 * a WM level. */
	results->enable_fbc_wm = true;
	for (level = 1; level <= max_level; level++) {
		if (lp_results[level - 1].fbc_val > lp_maximums->fbc) {
			results->enable_fbc_wm = false;
			lp_results[level - 1].fbc_val = 0;
		}
	}

	for (wm_lp = 1; wm_lp <= 3; wm_lp++) {
		const struct intel_wm_level *r;

		level = (max_level == 4 && wm_lp > 1) ? wm_lp + 1 : wm_lp;
		if (level > max_level)
			break;

		r = &lp_results[level - 1];
		results->wm_lp[wm_lp - 1] = HSW_WM_LP_VAL(level * 2,
							  r->fbc_val,
							  r->pri_val,
							  r->cur_val);
		results->wm_lp_spr[wm_lp - 1] = r->spr_val;
	}

	for_each_pipe(pipe)
		results->wm_pipe[pipe] = hsw_compute_wm_pipe(dev_priv, pipe,
							     &params[pipe]);

	for_each_pipe(pipe) {
		crtc = dev_priv->pipe_to_crtc_mapping[pipe];
		results->wm_linetime[pipe] = hsw_compute_linetime_wm(dev, crtc);
	}
}

/* Find the result with the highest level enabled. Check for enable_fbc_wm in
 * case both are at the same level. Prefer r1 in case they're the same. */
static struct hsw_wm_values *hsw_find_best_result(struct hsw_wm_values *r1,
						  struct hsw_wm_values *r2)
{
	int i, val_r1 = 0, val_r2 = 0;

	for (i = 0; i < 3; i++) {
		if (r1->wm_lp[i] & WM3_LP_EN)
			val_r1 = r1->wm_lp[i] & WM1_LP_LATENCY_MASK;
		if (r2->wm_lp[i] & WM3_LP_EN)
			val_r2 = r2->wm_lp[i] & WM1_LP_LATENCY_MASK;
	}

	if (val_r1 == val_r2) {
		if (r2->enable_fbc_wm && !r1->enable_fbc_wm)
			return r2;
		else
			return r1;
	} else if (val_r1 > val_r2) {
		return r1;
	} else {
		return r2;
	}
}

/*
 * The spec says we shouldn't write when we don't need, because every write
 * causes WMs to be re-evaluated, expending some power.
 */
static void hsw_write_wm_values(struct drm_i915_private *dev_priv,
				struct hsw_wm_values *results,
				enum intel_ddb_partitioning partitioning)
{
	struct hsw_wm_values previous;
	uint32_t val;
	enum intel_ddb_partitioning prev_partitioning;
	bool prev_enable_fbc_wm;

	previous.wm_pipe[0] = I915_READ(WM0_PIPEA_ILK);
	previous.wm_pipe[1] = I915_READ(WM0_PIPEB_ILK);
	previous.wm_pipe[2] = I915_READ(WM0_PIPEC_IVB);
	previous.wm_lp[0] = I915_READ(WM1_LP_ILK);
	previous.wm_lp[1] = I915_READ(WM2_LP_ILK);
	previous.wm_lp[2] = I915_READ(WM3_LP_ILK);
	previous.wm_lp_spr[0] = I915_READ(WM1S_LP_ILK);
	previous.wm_lp_spr[1] = I915_READ(WM2S_LP_IVB);
	previous.wm_lp_spr[2] = I915_READ(WM3S_LP_IVB);
	previous.wm_linetime[0] = I915_READ(PIPE_WM_LINETIME(PIPE_A));
	previous.wm_linetime[1] = I915_READ(PIPE_WM_LINETIME(PIPE_B));
	previous.wm_linetime[2] = I915_READ(PIPE_WM_LINETIME(PIPE_C));

	prev_partitioning = (I915_READ(WM_MISC) & WM_MISC_DATA_PARTITION_5_6) ?
				INTEL_DDB_PART_5_6 : INTEL_DDB_PART_1_2;

	prev_enable_fbc_wm = !(I915_READ(DISP_ARB_CTL) & DISP_FBC_WM_DIS);

	if (memcmp(results->wm_pipe, previous.wm_pipe,
		   sizeof(results->wm_pipe)) == 0 &&
	    memcmp(results->wm_lp, previous.wm_lp,
		   sizeof(results->wm_lp)) == 0 &&
	    memcmp(results->wm_lp_spr, previous.wm_lp_spr,
		   sizeof(results->wm_lp_spr)) == 0 &&
	    memcmp(results->wm_linetime, previous.wm_linetime,
		   sizeof(results->wm_linetime)) == 0 &&
	    partitioning == prev_partitioning &&
	    results->enable_fbc_wm == prev_enable_fbc_wm)
		return;

	if (previous.wm_lp[2] != 0)
		I915_WRITE(WM3_LP_ILK, 0);
	if (previous.wm_lp[1] != 0)
		I915_WRITE(WM2_LP_ILK, 0);
	if (previous.wm_lp[0] != 0)
		I915_WRITE(WM1_LP_ILK, 0);

	if (previous.wm_pipe[0] != results->wm_pipe[0])
		I915_WRITE(WM0_PIPEA_ILK, results->wm_pipe[0]);
	if (previous.wm_pipe[1] != results->wm_pipe[1])
		I915_WRITE(WM0_PIPEB_ILK, results->wm_pipe[1]);
	if (previous.wm_pipe[2] != results->wm_pipe[2])
		I915_WRITE(WM0_PIPEC_IVB, results->wm_pipe[2]);

	if (previous.wm_linetime[0] != results->wm_linetime[0])
		I915_WRITE(PIPE_WM_LINETIME(PIPE_A), results->wm_linetime[0]);
	if (previous.wm_linetime[1] != results->wm_linetime[1])
		I915_WRITE(PIPE_WM_LINETIME(PIPE_B), results->wm_linetime[1]);
	if (previous.wm_linetime[2] != results->wm_linetime[2])
		I915_WRITE(PIPE_WM_LINETIME(PIPE_C), results->wm_linetime[2]);

	if (prev_partitioning != partitioning) {
		val = I915_READ(WM_MISC);
		if (partitioning == INTEL_DDB_PART_1_2)
			val &= ~WM_MISC_DATA_PARTITION_5_6;
		else
			val |= WM_MISC_DATA_PARTITION_5_6;
		I915_WRITE(WM_MISC, val);
	}

	if (prev_enable_fbc_wm != results->enable_fbc_wm) {
		val = I915_READ(DISP_ARB_CTL);
		if (results->enable_fbc_wm)
			val &= ~DISP_FBC_WM_DIS;
		else
			val |= DISP_FBC_WM_DIS;
		I915_WRITE(DISP_ARB_CTL, val);
	}

	if (previous.wm_lp_spr[0] != results->wm_lp_spr[0])
		I915_WRITE(WM1S_LP_ILK, results->wm_lp_spr[0]);
	if (previous.wm_lp_spr[1] != results->wm_lp_spr[1])
		I915_WRITE(WM2S_LP_IVB, results->wm_lp_spr[1]);
	if (previous.wm_lp_spr[2] != results->wm_lp_spr[2])
		I915_WRITE(WM3S_LP_IVB, results->wm_lp_spr[2]);

	if (results->wm_lp[0] != 0)
		I915_WRITE(WM1_LP_ILK, results->wm_lp[0]);
	if (results->wm_lp[1] != 0)
		I915_WRITE(WM2_LP_ILK, results->wm_lp[1]);
	if (results->wm_lp[2] != 0)
		I915_WRITE(WM3_LP_ILK, results->wm_lp[2]);
}

static void haswell_update_wm(struct drm_device *dev)
{
	struct drm_i915_private *dev_priv = dev->dev_private;
	struct hsw_wm_maximums lp_max_1_2, lp_max_5_6;
	struct hsw_pipe_wm_parameters params[3];
	struct hsw_wm_values results_1_2, results_5_6, *best_results;
	enum intel_ddb_partitioning partitioning;

	hsw_compute_wm_parameters(dev, params, &lp_max_1_2, &lp_max_5_6);

	hsw_compute_wm_results(dev, params,
			       &lp_max_1_2, &results_1_2);
	if (lp_max_1_2.pri != lp_max_5_6.pri) {
		hsw_compute_wm_results(dev, params,
				       &lp_max_5_6, &results_5_6);
		best_results = hsw_find_best_result(&results_1_2, &results_5_6);
	} else {
		best_results = &results_1_2;
	}

	partitioning = (best_results == &results_1_2) ?
		       INTEL_DDB_PART_1_2 : INTEL_DDB_PART_5_6;

	hsw_write_wm_values(dev_priv, best_results, partitioning);
}

static void haswell_update_sprite_wm(struct drm_plane *plane,
				     struct drm_crtc *crtc,
				     uint32_t sprite_width, int pixel_size,
				     bool enabled, bool scaled)
{
	struct intel_plane *intel_plane = to_intel_plane(plane);

	intel_plane->wm.enabled = enabled;
	intel_plane->wm.scaled = scaled;
	intel_plane->wm.horiz_pixels = sprite_width;
	intel_plane->wm.bytes_per_pixel = pixel_size;

	haswell_update_wm(plane->dev);
}

static bool
sandybridge_compute_sprite_wm(struct drm_device *dev, int plane,
			      uint32_t sprite_width, int pixel_size,
			      const struct intel_watermark_params *display,
			      int display_latency_ns, int *sprite_wm)
{
	struct drm_crtc *crtc;
	int clock;
	int entries, tlb_miss;

	crtc = intel_get_crtc_for_plane(dev, plane);
	if (!intel_crtc_active(crtc)) {
		*sprite_wm = display->guard_size;
		return false;
	}

	clock = crtc->mode.clock;

	/* Use the small buffer method to calculate the sprite watermark */
	entries = ((clock * pixel_size / 1000) * display_latency_ns) / 1000;
	tlb_miss = display->fifo_size*display->cacheline_size -
		sprite_width * 8;
	if (tlb_miss > 0)
		entries += tlb_miss;
	entries = DIV_ROUND_UP(entries, display->cacheline_size);
	*sprite_wm = entries + display->guard_size;
	if (*sprite_wm > (int)display->max_wm)
		*sprite_wm = display->max_wm;

	return true;
}

static bool
sandybridge_compute_sprite_srwm(struct drm_device *dev, int plane,
				uint32_t sprite_width, int pixel_size,
				const struct intel_watermark_params *display,
				int latency_ns, int *sprite_wm)
{
	struct drm_crtc *crtc;
	unsigned long line_time_us;
	int clock;
	int line_count, line_size;
	int small, large;
	int entries;

	if (!latency_ns) {
		*sprite_wm = 0;
		return false;
	}

	crtc = intel_get_crtc_for_plane(dev, plane);
	clock = crtc->mode.clock;
	if (!clock) {
		*sprite_wm = 0;
		return false;
	}

	line_time_us = (sprite_width * 1000) / clock;
	if (!line_time_us) {
		*sprite_wm = 0;
		return false;
	}

	line_count = (latency_ns / line_time_us + 1000) / 1000;
	line_size = sprite_width * pixel_size;

	/* Use the minimum of the small and large buffer method for primary */
	small = ((clock * pixel_size / 1000) * latency_ns) / 1000;
	large = line_count * line_size;

	entries = DIV_ROUND_UP(min(small, large), display->cacheline_size);
	*sprite_wm = entries + display->guard_size;

	return *sprite_wm > 0x3ff ? false : true;
}

static void sandybridge_update_sprite_wm(struct drm_plane *plane,
					 struct drm_crtc *crtc,
					 uint32_t sprite_width, int pixel_size,
					 bool enabled, bool scaled)
{
	struct drm_device *dev = plane->dev;
	struct drm_i915_private *dev_priv = dev->dev_private;
	int pipe = to_intel_plane(plane)->pipe;
	int latency = dev_priv->wm.spr_latency[0] * 100;	/* In unit 0.1us */
	u32 val;
	int sprite_wm, reg;
	int ret;

	if (!enabled)
		return;

	switch (pipe) {
	case 0:
		reg = WM0_PIPEA_ILK;
		break;
	case 1:
		reg = WM0_PIPEB_ILK;
		break;
	case 2:
		reg = WM0_PIPEC_IVB;
		break;
	default:
		return; /* bad pipe */
	}

	ret = sandybridge_compute_sprite_wm(dev, pipe, sprite_width, pixel_size,
					    &sandybridge_display_wm_info,
					    latency, &sprite_wm);
	if (!ret) {
		DRM_DEBUG_KMS("failed to compute sprite wm for pipe %c\n",
			      pipe_name(pipe));
		return;
	}

	val = I915_READ(reg);
	val &= ~WM0_PIPE_SPRITE_MASK;
	I915_WRITE(reg, val | (sprite_wm << WM0_PIPE_SPRITE_SHIFT));
	DRM_DEBUG_KMS("sprite watermarks For pipe %c - %d\n", pipe_name(pipe), sprite_wm);


	ret = sandybridge_compute_sprite_srwm(dev, pipe, sprite_width,
					      pixel_size,
					      &sandybridge_display_srwm_info,
					      dev_priv->wm.spr_latency[1] * 500,
					      &sprite_wm);
	if (!ret) {
		DRM_DEBUG_KMS("failed to compute sprite lp1 wm on pipe %c\n",
			      pipe_name(pipe));
		return;
	}
	I915_WRITE(WM1S_LP_ILK, sprite_wm);

	/* Only IVB has two more LP watermarks for sprite */
	if (!IS_IVYBRIDGE(dev))
		return;

	ret = sandybridge_compute_sprite_srwm(dev, pipe, sprite_width,
					      pixel_size,
					      &sandybridge_display_srwm_info,
					      dev_priv->wm.spr_latency[2] * 500,
					      &sprite_wm);
	if (!ret) {
		DRM_DEBUG_KMS("failed to compute sprite lp2 wm on pipe %c\n",
			      pipe_name(pipe));
		return;
	}
	I915_WRITE(WM2S_LP_IVB, sprite_wm);

	ret = sandybridge_compute_sprite_srwm(dev, pipe, sprite_width,
					      pixel_size,
					      &sandybridge_display_srwm_info,
					      dev_priv->wm.spr_latency[3] * 500,
					      &sprite_wm);
	if (!ret) {
		DRM_DEBUG_KMS("failed to compute sprite lp3 wm on pipe %c\n",
			      pipe_name(pipe));
		return;
	}
	I915_WRITE(WM3S_LP_IVB, sprite_wm);
}

/**
 * intel_update_watermarks - update FIFO watermark values based on current modes
 *
 * Calculate watermark values for the various WM regs based on current mode
 * and plane configuration.
 *
 * There are several cases to deal with here:
 *   - normal (i.e. non-self-refresh)
 *   - self-refresh (SR) mode
 *   - lines are large relative to FIFO size (buffer can hold up to 2)
 *   - lines are small relative to FIFO size (buffer can hold more than 2
 *     lines), so need to account for TLB latency
 *
 *   The normal calculation is:
 *     watermark = dotclock * bytes per pixel * latency
 *   where latency is platform & configuration dependent (we assume pessimal
 *   values here).
 *
 *   The SR calculation is:
 *     watermark = (trunc(latency/line time)+1) * surface width *
 *       bytes per pixel
 *   where
 *     line time = htotal / dotclock
 *     surface width = hdisplay for normal plane and 64 for cursor
 *   and latency is assumed to be high, as above.
 *
 * The final value programmed to the register should always be rounded up,
 * and include an extra 2 entries to account for clock crossings.
 *
 * We don't use the sprite, so we can ignore that.  And on Crestline we have
 * to set the non-SR watermarks to 8.
 */
void intel_update_watermarks(struct drm_device *dev)
{
	struct drm_i915_private *dev_priv = dev->dev_private;

	if (dev_priv->display.update_wm)
		dev_priv->display.update_wm(dev);
}

void intel_update_sprite_watermarks(struct drm_plane *plane,
				    struct drm_crtc *crtc,
				    uint32_t sprite_width, int pixel_size,
				    bool enabled, bool scaled)
{
	struct drm_i915_private *dev_priv = plane->dev->dev_private;

	if (dev_priv->display.update_sprite_wm)
		dev_priv->display.update_sprite_wm(plane, crtc, sprite_width,
						   pixel_size, enabled, scaled);
}

static struct drm_i915_gem_object *
intel_alloc_context_page(struct drm_device *dev)
{
	struct drm_i915_gem_object *ctx;
	int ret;

	WARN_ON(!mutex_is_locked(&dev->struct_mutex));

	ctx = i915_gem_alloc_object(dev, 4096);
	if (!ctx) {
		DRM_DEBUG("failed to alloc power context, RC6 disabled\n");
		return NULL;
	}

	ret = i915_gem_obj_ggtt_pin(ctx, 4096, true, false);
	if (ret) {
		DRM_ERROR("failed to pin power context: %d\n", ret);
		goto err_unref;
	}

	ret = i915_gem_object_set_to_gtt_domain(ctx, 1);
	if (ret) {
		DRM_ERROR("failed to set-domain on power context: %d\n", ret);
		goto err_unpin;
	}

	return ctx;

err_unpin:
	i915_gem_object_unpin(ctx);
err_unref:
	drm_gem_object_unreference(&ctx->base);
	return NULL;
}

/**
 * Lock protecting IPS related data structures
 */
DEFINE_SPINLOCK(mchdev_lock);

/* Global for IPS driver to get at the current i915 device. Protected by
 * mchdev_lock. */
static struct drm_i915_private *i915_mch_dev;

bool ironlake_set_drps(struct drm_device *dev, u8 val)
{
	struct drm_i915_private *dev_priv = dev->dev_private;
	u16 rgvswctl;

	assert_spin_locked(&mchdev_lock);

	rgvswctl = I915_READ16(MEMSWCTL);
	if (rgvswctl & MEMCTL_CMD_STS) {
		DRM_DEBUG("gpu busy, RCS change rejected\n");
		return false; /* still busy with another command */
	}

	rgvswctl = (MEMCTL_CMD_CHFREQ << MEMCTL_CMD_SHIFT) |
		(val << MEMCTL_FREQ_SHIFT) | MEMCTL_SFCAVM;
	I915_WRITE16(MEMSWCTL, rgvswctl);
	POSTING_READ16(MEMSWCTL);

	rgvswctl |= MEMCTL_CMD_STS;
	I915_WRITE16(MEMSWCTL, rgvswctl);

	return true;
}

static void ironlake_enable_drps(struct drm_device *dev)
{
	struct drm_i915_private *dev_priv = dev->dev_private;
	u32 rgvmodectl = I915_READ(MEMMODECTL);
	u8 fmax, fmin, fstart, vstart;

	spin_lock_irq(&mchdev_lock);

	/* Enable temp reporting */
	I915_WRITE16(PMMISC, I915_READ(PMMISC) | MCPPCE_EN);
	I915_WRITE16(TSC1, I915_READ(TSC1) | TSE);

	/* 100ms RC evaluation intervals */
	I915_WRITE(RCUPEI, 100000);
	I915_WRITE(RCDNEI, 100000);

	/* Set max/min thresholds to 90ms and 80ms respectively */
	I915_WRITE(RCBMAXAVG, 90000);
	I915_WRITE(RCBMINAVG, 80000);

	I915_WRITE(MEMIHYST, 1);

	/* Set up min, max, and cur for interrupt handling */
	fmax = (rgvmodectl & MEMMODE_FMAX_MASK) >> MEMMODE_FMAX_SHIFT;
	fmin = (rgvmodectl & MEMMODE_FMIN_MASK);
	fstart = (rgvmodectl & MEMMODE_FSTART_MASK) >>
		MEMMODE_FSTART_SHIFT;

	vstart = (I915_READ(PXVFREQ_BASE + (fstart * 4)) & PXVFREQ_PX_MASK) >>
		PXVFREQ_PX_SHIFT;

	dev_priv->ips.fmax = fmax; /* IPS callback will increase this */
	dev_priv->ips.fstart = fstart;

	dev_priv->ips.max_delay = fstart;
	dev_priv->ips.min_delay = fmin;
	dev_priv->ips.cur_delay = fstart;

	DRM_DEBUG_DRIVER("fmax: %d, fmin: %d, fstart: %d\n",
			 fmax, fmin, fstart);

	I915_WRITE(MEMINTREN, MEMINT_CX_SUPR_EN | MEMINT_EVAL_CHG_EN);

	/*
	 * Interrupts will be enabled in ironlake_irq_postinstall
	 */

	I915_WRITE(VIDSTART, vstart);
	POSTING_READ(VIDSTART);

	rgvmodectl |= MEMMODE_SWMODE_EN;
	I915_WRITE(MEMMODECTL, rgvmodectl);

	if (wait_for_atomic((I915_READ(MEMSWCTL) & MEMCTL_CMD_STS) == 0, 10))
		DRM_ERROR("stuck trying to change perf mode\n");
	mdelay(1);

	ironlake_set_drps(dev, fstart);

	dev_priv->ips.last_count1 = I915_READ(0x112e4) + I915_READ(0x112e8) +
		I915_READ(0x112e0);
	dev_priv->ips.last_time1 = jiffies_to_msecs(jiffies);
	dev_priv->ips.last_count2 = I915_READ(0x112f4);
	getrawmonotonic(&dev_priv->ips.last_time2);

	spin_unlock_irq(&mchdev_lock);
}

static void ironlake_disable_drps(struct drm_device *dev)
{
	struct drm_i915_private *dev_priv = dev->dev_private;
	u16 rgvswctl;

	spin_lock_irq(&mchdev_lock);

	rgvswctl = I915_READ16(MEMSWCTL);

	/* Ack interrupts, disable EFC interrupt */
	I915_WRITE(MEMINTREN, I915_READ(MEMINTREN) & ~MEMINT_EVAL_CHG_EN);
	I915_WRITE(MEMINTRSTS, MEMINT_EVAL_CHG);
	I915_WRITE(DEIER, I915_READ(DEIER) & ~DE_PCU_EVENT);
	I915_WRITE(DEIIR, DE_PCU_EVENT);
	I915_WRITE(DEIMR, I915_READ(DEIMR) | DE_PCU_EVENT);

	/* Go back to the starting frequency */
	ironlake_set_drps(dev, dev_priv->ips.fstart);
	mdelay(1);
	rgvswctl |= MEMCTL_CMD_STS;
	I915_WRITE(MEMSWCTL, rgvswctl);
	mdelay(1);

	spin_unlock_irq(&mchdev_lock);
}

/* There's a funny hw issue where the hw returns all 0 when reading from
 * GEN6_RP_INTERRUPT_LIMITS. Hence we always need to compute the desired value
 * ourselves, instead of doing a rmw cycle (which might result in us clearing
 * all limits and the gpu stuck at whatever frequency it is at atm).
 */
static u32 gen6_rps_limits(struct drm_i915_private *dev_priv, u8 *val)
{
	u32 limits;

	limits = 0;

	if (*val >= dev_priv->rps.max_delay)
		*val = dev_priv->rps.max_delay;
	limits |= dev_priv->rps.max_delay << 24;

	/* Only set the down limit when we've reached the lowest level to avoid
	 * getting more interrupts, otherwise leave this clear. This prevents a
	 * race in the hw when coming out of rc6: There's a tiny window where
	 * the hw runs at the minimal clock before selecting the desired
	 * frequency, if the down threshold expires in that window we will not
	 * receive a down interrupt. */
	if (*val <= dev_priv->rps.min_delay) {
		*val = dev_priv->rps.min_delay;
		limits |= dev_priv->rps.min_delay << 16;
	}

	return limits;
}

void gen6_set_rps(struct drm_device *dev, u8 val)
{
	struct drm_i915_private *dev_priv = dev->dev_private;
	u32 limits = gen6_rps_limits(dev_priv, &val);

	WARN_ON(!mutex_is_locked(&dev_priv->rps.hw_lock));
	WARN_ON(val > dev_priv->rps.max_delay);
	WARN_ON(val < dev_priv->rps.min_delay);

	if (val == dev_priv->rps.cur_delay)
		return;

	if (IS_HASWELL(dev))
		I915_WRITE(GEN6_RPNSWREQ,
			   HSW_FREQUENCY(val));
	else
		I915_WRITE(GEN6_RPNSWREQ,
			   GEN6_FREQUENCY(val) |
			   GEN6_OFFSET(0) |
			   GEN6_AGGRESSIVE_TURBO);

	/* Make sure we continue to get interrupts
	 * until we hit the minimum or maximum frequencies.
	 */
	I915_WRITE(GEN6_RP_INTERRUPT_LIMITS, limits);

	POSTING_READ(GEN6_RPNSWREQ);

	dev_priv->rps.cur_delay = val;

	trace_intel_gpu_freq_change(val * 50);
}

/*
 * Wait until the previous freq change has completed,
 * or the timeout elapsed, and then update our notion
 * of the current GPU frequency.
 */
static void vlv_update_rps_cur_delay(struct drm_i915_private *dev_priv)
{
	u32 pval;

	WARN_ON(!mutex_is_locked(&dev_priv->rps.hw_lock));

	if (wait_for(((pval = vlv_punit_read(dev_priv, PUNIT_REG_GPU_FREQ_STS)) & GENFREQSTATUS) == 0, 10))
		DRM_DEBUG_DRIVER("timed out waiting for Punit\n");

	pval >>= 8;

	if (pval != dev_priv->rps.cur_delay)
		DRM_DEBUG_DRIVER("Punit overrode GPU freq: %d MHz (%u) requested, but got %d Mhz (%u)\n",
				 vlv_gpu_freq(dev_priv->mem_freq, dev_priv->rps.cur_delay),
				 dev_priv->rps.cur_delay,
				 vlv_gpu_freq(dev_priv->mem_freq, pval), pval);

	dev_priv->rps.cur_delay = pval;
}

void valleyview_set_rps(struct drm_device *dev, u8 val)
{
	struct drm_i915_private *dev_priv = dev->dev_private;

	gen6_rps_limits(dev_priv, &val);

	WARN_ON(!mutex_is_locked(&dev_priv->rps.hw_lock));
	WARN_ON(val > dev_priv->rps.max_delay);
	WARN_ON(val < dev_priv->rps.min_delay);

	vlv_update_rps_cur_delay(dev_priv);

	DRM_DEBUG_DRIVER("GPU freq request from %d MHz (%u) to %d MHz (%u)\n",
			 vlv_gpu_freq(dev_priv->mem_freq,
				      dev_priv->rps.cur_delay),
			 dev_priv->rps.cur_delay,
			 vlv_gpu_freq(dev_priv->mem_freq, val), val);

	if (val == dev_priv->rps.cur_delay)
		return;

	vlv_punit_write(dev_priv, PUNIT_REG_GPU_FREQ_REQ, val);

	dev_priv->rps.cur_delay = val;

	trace_intel_gpu_freq_change(vlv_gpu_freq(dev_priv->mem_freq, val));
}

static void gen6_disable_rps_interrupts(struct drm_device *dev)
{
	struct drm_i915_private *dev_priv = dev->dev_private;

	I915_WRITE(GEN6_PMINTRMSK, 0xffffffff);
	I915_WRITE(GEN6_PMIER, I915_READ(GEN6_PMIER) & ~GEN6_PM_RPS_EVENTS);
	/* Complete PM interrupt masking here doesn't race with the rps work
	 * item again unmasking PM interrupts because that is using a different
	 * register (PMIMR) to mask PM interrupts. The only risk is in leaving
	 * stale bits in PMIIR and PMIMR which gen6_enable_rps will clean up. */

	spin_lock_irq(&dev_priv->irq_lock);
	dev_priv->rps.pm_iir = 0;
	spin_unlock_irq(&dev_priv->irq_lock);

	I915_WRITE(GEN6_PMIIR, GEN6_PM_RPS_EVENTS);
}

static void gen6_disable_rps(struct drm_device *dev)
{
	struct drm_i915_private *dev_priv = dev->dev_private;

	I915_WRITE(GEN6_RC_CONTROL, 0);
	I915_WRITE(GEN6_RPNSWREQ, 1 << 31);

	gen6_disable_rps_interrupts(dev);
}

static void valleyview_disable_rps(struct drm_device *dev)
{
	struct drm_i915_private *dev_priv = dev->dev_private;

	I915_WRITE(GEN6_RC_CONTROL, 0);

	gen6_disable_rps_interrupts(dev);

	if (dev_priv->vlv_pctx) {
		drm_gem_object_unreference(&dev_priv->vlv_pctx->base);
		dev_priv->vlv_pctx = NULL;
	}
}

int intel_enable_rc6(const struct drm_device *dev)
{
	/* No RC6 before Ironlake */
	if (INTEL_INFO(dev)->gen < 5)
		return 0;

	/* Respect the kernel parameter if it is set */
	if (i915_enable_rc6 >= 0)
		return i915_enable_rc6;

	/* Disable RC6 on Ironlake */
	if (INTEL_INFO(dev)->gen == 5)
		return 0;

	if (IS_HASWELL(dev)) {
		DRM_DEBUG_DRIVER("Haswell: only RC6 available\n");
		return INTEL_RC6_ENABLE;
	}

	/* snb/ivb have more than one rc6 state. */
	if (INTEL_INFO(dev)->gen == 6) {
		DRM_DEBUG_DRIVER("Sandybridge: deep RC6 disabled\n");
		return INTEL_RC6_ENABLE;
	}

	DRM_DEBUG_DRIVER("RC6 and deep RC6 enabled\n");
	return (INTEL_RC6_ENABLE | INTEL_RC6p_ENABLE);
}

static void gen6_enable_rps_interrupts(struct drm_device *dev)
{
	struct drm_i915_private *dev_priv = dev->dev_private;

	spin_lock_irq(&dev_priv->irq_lock);
	WARN_ON(dev_priv->rps.pm_iir);
	snb_enable_pm_irq(dev_priv, GEN6_PM_RPS_EVENTS);
	I915_WRITE(GEN6_PMIIR, GEN6_PM_RPS_EVENTS);
	spin_unlock_irq(&dev_priv->irq_lock);
	/* only unmask PM interrupts we need. Mask all others. */
	I915_WRITE(GEN6_PMINTRMSK, ~GEN6_PM_RPS_EVENTS);
}

static void gen6_enable_rps(struct drm_device *dev)
{
	struct drm_i915_private *dev_priv = dev->dev_private;
	struct intel_ring_buffer *ring;
	u32 rp_state_cap;
	u32 gt_perf_status;
	u32 rc6vids, pcu_mbox, rc6_mask = 0;
	u32 gtfifodbg;
	int rc6_mode;
	int i, ret;

	WARN_ON(!mutex_is_locked(&dev_priv->rps.hw_lock));

	/* Here begins a magic sequence of register writes to enable
	 * auto-downclocking.
	 *
	 * Perhaps there might be some value in exposing these to
	 * userspace...
	 */
	I915_WRITE(GEN6_RC_STATE, 0);

	/* Clear the DBG now so we don't confuse earlier errors */
	if ((gtfifodbg = I915_READ(GTFIFODBG))) {
		DRM_ERROR("GT fifo had a previous error %x\n", gtfifodbg);
		I915_WRITE(GTFIFODBG, gtfifodbg);
	}

	gen6_gt_force_wake_get(dev_priv);

	rp_state_cap = I915_READ(GEN6_RP_STATE_CAP);
	gt_perf_status = I915_READ(GEN6_GT_PERF_STATUS);

	/* In units of 50MHz */
	dev_priv->rps.hw_max = dev_priv->rps.max_delay = rp_state_cap & 0xff;
	dev_priv->rps.min_delay = (rp_state_cap & 0xff0000) >> 16;
	dev_priv->rps.cur_delay = 0;

	/* disable the counters and set deterministic thresholds */
	I915_WRITE(GEN6_RC_CONTROL, 0);

	I915_WRITE(GEN6_RC1_WAKE_RATE_LIMIT, 1000 << 16);
	I915_WRITE(GEN6_RC6_WAKE_RATE_LIMIT, 40 << 16 | 30);
	I915_WRITE(GEN6_RC6pp_WAKE_RATE_LIMIT, 30);
	I915_WRITE(GEN6_RC_EVALUATION_INTERVAL, 125000);
	I915_WRITE(GEN6_RC_IDLE_HYSTERSIS, 25);

	for_each_ring(ring, dev_priv, i)
		I915_WRITE(RING_MAX_IDLE(ring->mmio_base), 10);

	I915_WRITE(GEN6_RC_SLEEP, 0);
	I915_WRITE(GEN6_RC1e_THRESHOLD, 1000);
	if (INTEL_INFO(dev)->gen <= 6 || IS_IVYBRIDGE(dev))
		I915_WRITE(GEN6_RC6_THRESHOLD, 125000);
	else
		I915_WRITE(GEN6_RC6_THRESHOLD, 50000);
	I915_WRITE(GEN6_RC6p_THRESHOLD, 150000);
	I915_WRITE(GEN6_RC6pp_THRESHOLD, 64000); /* unused */

	/* Check if we are enabling RC6 */
	rc6_mode = intel_enable_rc6(dev_priv->dev);
	if (rc6_mode & INTEL_RC6_ENABLE)
		rc6_mask |= GEN6_RC_CTL_RC6_ENABLE;

	/* We don't use those on Haswell */
	if (!IS_HASWELL(dev)) {
		if (rc6_mode & INTEL_RC6p_ENABLE)
			rc6_mask |= GEN6_RC_CTL_RC6p_ENABLE;

		if (rc6_mode & INTEL_RC6pp_ENABLE)
			rc6_mask |= GEN6_RC_CTL_RC6pp_ENABLE;
	}

	DRM_INFO("Enabling RC6 states: RC6 %s, RC6p %s, RC6pp %s\n",
			(rc6_mask & GEN6_RC_CTL_RC6_ENABLE) ? "on" : "off",
			(rc6_mask & GEN6_RC_CTL_RC6p_ENABLE) ? "on" : "off",
			(rc6_mask & GEN6_RC_CTL_RC6pp_ENABLE) ? "on" : "off");

	I915_WRITE(GEN6_RC_CONTROL,
		   rc6_mask |
		   GEN6_RC_CTL_EI_MODE(1) |
		   GEN6_RC_CTL_HW_ENABLE);

	if (IS_HASWELL(dev)) {
		I915_WRITE(GEN6_RPNSWREQ,
			   HSW_FREQUENCY(10));
		I915_WRITE(GEN6_RC_VIDEO_FREQ,
			   HSW_FREQUENCY(12));
	} else {
		I915_WRITE(GEN6_RPNSWREQ,
			   GEN6_FREQUENCY(10) |
			   GEN6_OFFSET(0) |
			   GEN6_AGGRESSIVE_TURBO);
		I915_WRITE(GEN6_RC_VIDEO_FREQ,
			   GEN6_FREQUENCY(12));
	}

	I915_WRITE(GEN6_RP_DOWN_TIMEOUT, 1000000);
	I915_WRITE(GEN6_RP_INTERRUPT_LIMITS,
		   dev_priv->rps.max_delay << 24 |
		   dev_priv->rps.min_delay << 16);

	I915_WRITE(GEN6_RP_UP_THRESHOLD, 59400);
	I915_WRITE(GEN6_RP_DOWN_THRESHOLD, 245000);
	I915_WRITE(GEN6_RP_UP_EI, 66000);
	I915_WRITE(GEN6_RP_DOWN_EI, 350000);

	I915_WRITE(GEN6_RP_IDLE_HYSTERSIS, 10);
	I915_WRITE(GEN6_RP_CONTROL,
		   GEN6_RP_MEDIA_TURBO |
		   GEN6_RP_MEDIA_HW_NORMAL_MODE |
		   GEN6_RP_MEDIA_IS_GFX |
		   GEN6_RP_ENABLE |
		   GEN6_RP_UP_BUSY_AVG |
		   (IS_HASWELL(dev) ? GEN7_RP_DOWN_IDLE_AVG : GEN6_RP_DOWN_IDLE_CONT));

	ret = sandybridge_pcode_write(dev_priv, GEN6_PCODE_WRITE_MIN_FREQ_TABLE, 0);
	if (!ret) {
		pcu_mbox = 0;
		ret = sandybridge_pcode_read(dev_priv, GEN6_READ_OC_PARAMS, &pcu_mbox);
		if (!ret && (pcu_mbox & (1<<31))) { /* OC supported */
			DRM_DEBUG_DRIVER("Overclocking supported. Max: %dMHz, Overclock max: %dMHz\n",
					 (dev_priv->rps.max_delay & 0xff) * 50,
					 (pcu_mbox & 0xff) * 50);
			dev_priv->rps.hw_max = pcu_mbox & 0xff;
		}
	} else {
		DRM_DEBUG_DRIVER("Failed to set the min frequency\n");
	}

	gen6_set_rps(dev_priv->dev, (gt_perf_status & 0xff00) >> 8);

	gen6_enable_rps_interrupts(dev);

	rc6vids = 0;
	ret = sandybridge_pcode_read(dev_priv, GEN6_PCODE_READ_RC6VIDS, &rc6vids);
	if (IS_GEN6(dev) && ret) {
		DRM_DEBUG_DRIVER("Couldn't check for BIOS workaround\n");
	} else if (IS_GEN6(dev) && (GEN6_DECODE_RC6_VID(rc6vids & 0xff) < 450)) {
		DRM_DEBUG_DRIVER("You should update your BIOS. Correcting minimum rc6 voltage (%dmV->%dmV)\n",
			  GEN6_DECODE_RC6_VID(rc6vids & 0xff), 450);
		rc6vids &= 0xffff00;
		rc6vids |= GEN6_ENCODE_RC6_VID(450);
		ret = sandybridge_pcode_write(dev_priv, GEN6_PCODE_WRITE_RC6VIDS, rc6vids);
		if (ret)
			DRM_ERROR("Couldn't fix incorrect rc6 voltage\n");
	}

	gen6_gt_force_wake_put(dev_priv);
}

void gen6_update_ring_freq(struct drm_device *dev)
{
	struct drm_i915_private *dev_priv = dev->dev_private;
	int min_freq = 15;
	unsigned int gpu_freq;
	unsigned int max_ia_freq, min_ring_freq;
	int scaling_factor = 180;

	WARN_ON(!mutex_is_locked(&dev_priv->rps.hw_lock));

	max_ia_freq = cpufreq_quick_get_max(0);
	/*
	 * Default to measured freq if none found, PCU will ensure we don't go
	 * over
	 */
	if (!max_ia_freq)
		max_ia_freq = tsc_khz;

	/* Convert from kHz to MHz */
	max_ia_freq /= 1000;

	min_ring_freq = I915_READ(MCHBAR_MIRROR_BASE_SNB + DCLK);
	/* convert DDR frequency from units of 133.3MHz to bandwidth */
	min_ring_freq = (2 * 4 * min_ring_freq + 2) / 3;

	/*
	 * For each potential GPU frequency, load a ring frequency we'd like
	 * to use for memory access.  We do this by specifying the IA frequency
	 * the PCU should use as a reference to determine the ring frequency.
	 */
	for (gpu_freq = dev_priv->rps.max_delay; gpu_freq >= dev_priv->rps.min_delay;
	     gpu_freq--) {
		int diff = dev_priv->rps.max_delay - gpu_freq;
		unsigned int ia_freq = 0, ring_freq = 0;

		if (IS_HASWELL(dev)) {
			ring_freq = (gpu_freq * 5 + 3) / 4;
			ring_freq = max(min_ring_freq, ring_freq);
			/* leave ia_freq as the default, chosen by cpufreq */
		} else {
			/* On older processors, there is no separate ring
			 * clock domain, so in order to boost the bandwidth
			 * of the ring, we need to upclock the CPU (ia_freq).
			 *
			 * For GPU frequencies less than 750MHz,
			 * just use the lowest ring freq.
			 */
			if (gpu_freq < min_freq)
				ia_freq = 800;
			else
				ia_freq = max_ia_freq - ((diff * scaling_factor) / 2);
			ia_freq = DIV_ROUND_CLOSEST(ia_freq, 100);
		}

		sandybridge_pcode_write(dev_priv,
					GEN6_PCODE_WRITE_MIN_FREQ_TABLE,
					ia_freq << GEN6_PCODE_FREQ_IA_RATIO_SHIFT |
					ring_freq << GEN6_PCODE_FREQ_RING_RATIO_SHIFT |
					gpu_freq);
	}
}

int valleyview_rps_max_freq(struct drm_i915_private *dev_priv)
{
	u32 val, rp0;

	val = vlv_nc_read(dev_priv, IOSF_NC_FB_GFX_FREQ_FUSE);

	rp0 = (val & FB_GFX_MAX_FREQ_FUSE_MASK) >> FB_GFX_MAX_FREQ_FUSE_SHIFT;
	/* Clamp to max */
	rp0 = min_t(u32, rp0, 0xea);

	return rp0;
}

static int valleyview_rps_rpe_freq(struct drm_i915_private *dev_priv)
{
	u32 val, rpe;

	val = vlv_nc_read(dev_priv, IOSF_NC_FB_GFX_FMAX_FUSE_LO);
	rpe = (val & FB_FMAX_VMIN_FREQ_LO_MASK) >> FB_FMAX_VMIN_FREQ_LO_SHIFT;
	val = vlv_nc_read(dev_priv, IOSF_NC_FB_GFX_FMAX_FUSE_HI);
	rpe |= (val & FB_FMAX_VMIN_FREQ_HI_MASK) << 5;

	return rpe;
}

int valleyview_rps_min_freq(struct drm_i915_private *dev_priv)
{
	return vlv_punit_read(dev_priv, PUNIT_REG_GPU_LFM) & 0xff;
}

static void vlv_rps_timer_work(struct work_struct *work)
{
	drm_i915_private_t *dev_priv = container_of(work, drm_i915_private_t,
						    rps.vlv_work.work);

	/*
	 * Timer fired, we must be idle.  Drop to min voltage state.
	 * Note: we use RPe here since it should match the
	 * Vmin we were shooting for.  That should give us better
	 * perf when we come back out of RC6 than if we used the
	 * min freq available.
	 */
	mutex_lock(&dev_priv->rps.hw_lock);
	if (dev_priv->rps.cur_delay > dev_priv->rps.rpe_delay)
		valleyview_set_rps(dev_priv->dev, dev_priv->rps.rpe_delay);
	mutex_unlock(&dev_priv->rps.hw_lock);
}

static void valleyview_setup_pctx(struct drm_device *dev)
{
	struct drm_i915_private *dev_priv = dev->dev_private;
	struct drm_i915_gem_object *pctx;
	unsigned long pctx_paddr;
	u32 pcbr;
	int pctx_size = 24*1024;

	pcbr = I915_READ(VLV_PCBR);
	if (pcbr) {
		/* BIOS set it up already, grab the pre-alloc'd space */
		int pcbr_offset;

		pcbr_offset = (pcbr & (~4095)) - dev_priv->mm.stolen_base;
		pctx = i915_gem_object_create_stolen_for_preallocated(dev_priv->dev,
								      pcbr_offset,
								      I915_GTT_OFFSET_NONE,
								      pctx_size);
		goto out;
	}

	/*
	 * From the Gunit register HAS:
	 * The Gfx driver is expected to program this register and ensure
	 * proper allocation within Gfx stolen memory.  For example, this
	 * register should be programmed such than the PCBR range does not
	 * overlap with other ranges, such as the frame buffer, protected
	 * memory, or any other relevant ranges.
	 */
	pctx = i915_gem_object_create_stolen(dev, pctx_size);
	if (!pctx) {
		DRM_DEBUG("not enough stolen space for PCTX, disabling\n");
		return;
	}

	pctx_paddr = dev_priv->mm.stolen_base + pctx->stolen->start;
	I915_WRITE(VLV_PCBR, pctx_paddr);

out:
	dev_priv->vlv_pctx = pctx;
}

static void valleyview_enable_rps(struct drm_device *dev)
{
	struct drm_i915_private *dev_priv = dev->dev_private;
	struct intel_ring_buffer *ring;
	u32 gtfifodbg, val;
	int i;

	WARN_ON(!mutex_is_locked(&dev_priv->rps.hw_lock));

	if ((gtfifodbg = I915_READ(GTFIFODBG))) {
		DRM_ERROR("GT fifo had a previous error %x\n", gtfifodbg);
		I915_WRITE(GTFIFODBG, gtfifodbg);
	}

	valleyview_setup_pctx(dev);

	gen6_gt_force_wake_get(dev_priv);

	I915_WRITE(GEN6_RP_UP_THRESHOLD, 59400);
	I915_WRITE(GEN6_RP_DOWN_THRESHOLD, 245000);
	I915_WRITE(GEN6_RP_UP_EI, 66000);
	I915_WRITE(GEN6_RP_DOWN_EI, 350000);

	I915_WRITE(GEN6_RP_IDLE_HYSTERSIS, 10);

	I915_WRITE(GEN6_RP_CONTROL,
		   GEN6_RP_MEDIA_TURBO |
		   GEN6_RP_MEDIA_HW_NORMAL_MODE |
		   GEN6_RP_MEDIA_IS_GFX |
		   GEN6_RP_ENABLE |
		   GEN6_RP_UP_BUSY_AVG |
		   GEN6_RP_DOWN_IDLE_CONT);

	I915_WRITE(GEN6_RC6_WAKE_RATE_LIMIT, 0x00280000);
	I915_WRITE(GEN6_RC_EVALUATION_INTERVAL, 125000);
	I915_WRITE(GEN6_RC_IDLE_HYSTERSIS, 25);

	for_each_ring(ring, dev_priv, i)
		I915_WRITE(RING_MAX_IDLE(ring->mmio_base), 10);

	I915_WRITE(GEN6_RC6_THRESHOLD, 0xc350);

	/* allows RC6 residency counter to work */
	I915_WRITE(0x138104, _MASKED_BIT_ENABLE(0x3));
	I915_WRITE(GEN6_RC_CONTROL,
		   GEN7_RC_CTL_TO_MODE);

	val = vlv_punit_read(dev_priv, PUNIT_REG_GPU_FREQ_STS);
	switch ((val >> 6) & 3) {
	case 0:
	case 1:
		dev_priv->mem_freq = 800;
		break;
	case 2:
		dev_priv->mem_freq = 1066;
		break;
	case 3:
		dev_priv->mem_freq = 1333;
		break;
	}
	DRM_DEBUG_DRIVER("DDR speed: %d MHz", dev_priv->mem_freq);

	DRM_DEBUG_DRIVER("GPLL enabled? %s\n", val & 0x10 ? "yes" : "no");
	DRM_DEBUG_DRIVER("GPU status: 0x%08x\n", val);

	dev_priv->rps.cur_delay = (val >> 8) & 0xff;
	DRM_DEBUG_DRIVER("current GPU freq: %d MHz (%u)\n",
			 vlv_gpu_freq(dev_priv->mem_freq,
				      dev_priv->rps.cur_delay),
			 dev_priv->rps.cur_delay);

	dev_priv->rps.max_delay = valleyview_rps_max_freq(dev_priv);
	dev_priv->rps.hw_max = dev_priv->rps.max_delay;
	DRM_DEBUG_DRIVER("max GPU freq: %d MHz (%u)\n",
			 vlv_gpu_freq(dev_priv->mem_freq,
				      dev_priv->rps.max_delay),
			 dev_priv->rps.max_delay);

	dev_priv->rps.rpe_delay = valleyview_rps_rpe_freq(dev_priv);
	DRM_DEBUG_DRIVER("RPe GPU freq: %d MHz (%u)\n",
			 vlv_gpu_freq(dev_priv->mem_freq,
				      dev_priv->rps.rpe_delay),
			 dev_priv->rps.rpe_delay);

	dev_priv->rps.min_delay = valleyview_rps_min_freq(dev_priv);
	DRM_DEBUG_DRIVER("min GPU freq: %d MHz (%u)\n",
			 vlv_gpu_freq(dev_priv->mem_freq,
				      dev_priv->rps.min_delay),
			 dev_priv->rps.min_delay);

	DRM_DEBUG_DRIVER("setting GPU freq to %d MHz (%u)\n",
			 vlv_gpu_freq(dev_priv->mem_freq,
				      dev_priv->rps.rpe_delay),
			 dev_priv->rps.rpe_delay);

	INIT_DELAYED_WORK(&dev_priv->rps.vlv_work, vlv_rps_timer_work);

	valleyview_set_rps(dev_priv->dev, dev_priv->rps.rpe_delay);

	gen6_enable_rps_interrupts(dev);

	gen6_gt_force_wake_put(dev_priv);
}

void ironlake_teardown_rc6(struct drm_device *dev)
{
	struct drm_i915_private *dev_priv = dev->dev_private;

	if (dev_priv->ips.renderctx) {
		i915_gem_object_unpin(dev_priv->ips.renderctx);
		drm_gem_object_unreference(&dev_priv->ips.renderctx->base);
		dev_priv->ips.renderctx = NULL;
	}

	if (dev_priv->ips.pwrctx) {
		i915_gem_object_unpin(dev_priv->ips.pwrctx);
		drm_gem_object_unreference(&dev_priv->ips.pwrctx->base);
		dev_priv->ips.pwrctx = NULL;
	}
}

static void ironlake_disable_rc6(struct drm_device *dev)
{
	struct drm_i915_private *dev_priv = dev->dev_private;

	if (I915_READ(PWRCTXA)) {
		/* Wake the GPU, prevent RC6, then restore RSTDBYCTL */
		I915_WRITE(RSTDBYCTL, I915_READ(RSTDBYCTL) | RCX_SW_EXIT);
		wait_for(((I915_READ(RSTDBYCTL) & RSX_STATUS_MASK) == RSX_STATUS_ON),
			 50);

		I915_WRITE(PWRCTXA, 0);
		POSTING_READ(PWRCTXA);

		I915_WRITE(RSTDBYCTL, I915_READ(RSTDBYCTL) & ~RCX_SW_EXIT);
		POSTING_READ(RSTDBYCTL);
	}
}

static int ironlake_setup_rc6(struct drm_device *dev)
{
	struct drm_i915_private *dev_priv = dev->dev_private;

	if (dev_priv->ips.renderctx == NULL)
		dev_priv->ips.renderctx = intel_alloc_context_page(dev);
	if (!dev_priv->ips.renderctx)
		return -ENOMEM;

	if (dev_priv->ips.pwrctx == NULL)
		dev_priv->ips.pwrctx = intel_alloc_context_page(dev);
	if (!dev_priv->ips.pwrctx) {
		ironlake_teardown_rc6(dev);
		return -ENOMEM;
	}

	return 0;
}

static void ironlake_enable_rc6(struct drm_device *dev)
{
	struct drm_i915_private *dev_priv = dev->dev_private;
	struct intel_ring_buffer *ring = &dev_priv->ring[RCS];
	bool was_interruptible;
	int ret;

	/* rc6 disabled by default due to repeated reports of hanging during
	 * boot and resume.
	 */
	if (!intel_enable_rc6(dev))
		return;

	WARN_ON(!mutex_is_locked(&dev->struct_mutex));

	ret = ironlake_setup_rc6(dev);
	if (ret)
		return;

	was_interruptible = dev_priv->mm.interruptible;
	dev_priv->mm.interruptible = false;

	/*
	 * GPU can automatically power down the render unit if given a page
	 * to save state.
	 */
	ret = intel_ring_begin(ring, 6);
	if (ret) {
		ironlake_teardown_rc6(dev);
		dev_priv->mm.interruptible = was_interruptible;
		return;
	}

	intel_ring_emit(ring, MI_SUSPEND_FLUSH | MI_SUSPEND_FLUSH_EN);
	intel_ring_emit(ring, MI_SET_CONTEXT);
	intel_ring_emit(ring, i915_gem_obj_ggtt_offset(dev_priv->ips.renderctx) |
			MI_MM_SPACE_GTT |
			MI_SAVE_EXT_STATE_EN |
			MI_RESTORE_EXT_STATE_EN |
			MI_RESTORE_INHIBIT);
	intel_ring_emit(ring, MI_SUSPEND_FLUSH);
	intel_ring_emit(ring, MI_NOOP);
	intel_ring_emit(ring, MI_FLUSH);
	intel_ring_advance(ring);

	/*
	 * Wait for the command parser to advance past MI_SET_CONTEXT. The HW
	 * does an implicit flush, combined with MI_FLUSH above, it should be
	 * safe to assume that renderctx is valid
	 */
	ret = intel_ring_idle(ring);
	dev_priv->mm.interruptible = was_interruptible;
	if (ret) {
		DRM_ERROR("failed to enable ironlake power savings\n");
		ironlake_teardown_rc6(dev);
		return;
	}

	I915_WRITE(PWRCTXA, i915_gem_obj_ggtt_offset(dev_priv->ips.pwrctx) | PWRCTX_EN);
	I915_WRITE(RSTDBYCTL, I915_READ(RSTDBYCTL) & ~RCX_SW_EXIT);
}

static unsigned long intel_pxfreq(u32 vidfreq)
{
	unsigned long freq;
	int div = (vidfreq & 0x3f0000) >> 16;
	int post = (vidfreq & 0x3000) >> 12;
	int pre = (vidfreq & 0x7);

	if (!pre)
		return 0;

	freq = ((div * 133333) / ((1<<post) * pre));

	return freq;
}

static const struct cparams {
	u16 i;
	u16 t;
	u16 m;
	u16 c;
} cparams[] = {
	{ 1, 1333, 301, 28664 },
	{ 1, 1066, 294, 24460 },
	{ 1, 800, 294, 25192 },
	{ 0, 1333, 276, 27605 },
	{ 0, 1066, 276, 27605 },
	{ 0, 800, 231, 23784 },
};

static unsigned long __i915_chipset_val(struct drm_i915_private *dev_priv)
{
	u64 total_count, diff, ret;
	u32 count1, count2, count3, m = 0, c = 0;
	unsigned long now = jiffies_to_msecs(jiffies), diff1;
	int i;

	assert_spin_locked(&mchdev_lock);

	diff1 = now - dev_priv->ips.last_time1;

	/* Prevent division-by-zero if we are asking too fast.
	 * Also, we don't get interesting results if we are polling
	 * faster than once in 10ms, so just return the saved value
	 * in such cases.
	 */
	if (diff1 <= 10)
		return dev_priv->ips.chipset_power;

	count1 = I915_READ(DMIEC);
	count2 = I915_READ(DDREC);
	count3 = I915_READ(CSIEC);

	total_count = count1 + count2 + count3;

	/* FIXME: handle per-counter overflow */
	if (total_count < dev_priv->ips.last_count1) {
		diff = ~0UL - dev_priv->ips.last_count1;
		diff += total_count;
	} else {
		diff = total_count - dev_priv->ips.last_count1;
	}

	for (i = 0; i < ARRAY_SIZE(cparams); i++) {
		if (cparams[i].i == dev_priv->ips.c_m &&
		    cparams[i].t == dev_priv->ips.r_t) {
			m = cparams[i].m;
			c = cparams[i].c;
			break;
		}
	}

	diff = div_u64(diff, diff1);
	ret = ((m * diff) + c);
	ret = div_u64(ret, 10);

	dev_priv->ips.last_count1 = total_count;
	dev_priv->ips.last_time1 = now;

	dev_priv->ips.chipset_power = ret;

	return ret;
}

unsigned long i915_chipset_val(struct drm_i915_private *dev_priv)
{
	unsigned long val;

	if (dev_priv->info->gen != 5)
		return 0;

	spin_lock_irq(&mchdev_lock);

	val = __i915_chipset_val(dev_priv);

	spin_unlock_irq(&mchdev_lock);

	return val;
}

unsigned long i915_mch_val(struct drm_i915_private *dev_priv)
{
	unsigned long m, x, b;
	u32 tsfs;

	tsfs = I915_READ(TSFS);

	m = ((tsfs & TSFS_SLOPE_MASK) >> TSFS_SLOPE_SHIFT);
	x = I915_READ8(TR1);

	b = tsfs & TSFS_INTR_MASK;

	return ((m * x) / 127) - b;
}

static u16 pvid_to_extvid(struct drm_i915_private *dev_priv, u8 pxvid)
{
	static const struct v_table {
		u16 vd; /* in .1 mil */
		u16 vm; /* in .1 mil */
	} v_table[] = {
		{ 0, 0, },
		{ 375, 0, },
		{ 500, 0, },
		{ 625, 0, },
		{ 750, 0, },
		{ 875, 0, },
		{ 1000, 0, },
		{ 1125, 0, },
		{ 4125, 3000, },
		{ 4125, 3000, },
		{ 4125, 3000, },
		{ 4125, 3000, },
		{ 4125, 3000, },
		{ 4125, 3000, },
		{ 4125, 3000, },
		{ 4125, 3000, },
		{ 4125, 3000, },
		{ 4125, 3000, },
		{ 4125, 3000, },
		{ 4125, 3000, },
		{ 4125, 3000, },
		{ 4125, 3000, },
		{ 4125, 3000, },
		{ 4125, 3000, },
		{ 4125, 3000, },
		{ 4125, 3000, },
		{ 4125, 3000, },
		{ 4125, 3000, },
		{ 4125, 3000, },
		{ 4125, 3000, },
		{ 4125, 3000, },
		{ 4125, 3000, },
		{ 4250, 3125, },
		{ 4375, 3250, },
		{ 4500, 3375, },
		{ 4625, 3500, },
		{ 4750, 3625, },
		{ 4875, 3750, },
		{ 5000, 3875, },
		{ 5125, 4000, },
		{ 5250, 4125, },
		{ 5375, 4250, },
		{ 5500, 4375, },
		{ 5625, 4500, },
		{ 5750, 4625, },
		{ 5875, 4750, },
		{ 6000, 4875, },
		{ 6125, 5000, },
		{ 6250, 5125, },
		{ 6375, 5250, },
		{ 6500, 5375, },
		{ 6625, 5500, },
		{ 6750, 5625, },
		{ 6875, 5750, },
		{ 7000, 5875, },
		{ 7125, 6000, },
		{ 7250, 6125, },
		{ 7375, 6250, },
		{ 7500, 6375, },
		{ 7625, 6500, },
		{ 7750, 6625, },
		{ 7875, 6750, },
		{ 8000, 6875, },
		{ 8125, 7000, },
		{ 8250, 7125, },
		{ 8375, 7250, },
		{ 8500, 7375, },
		{ 8625, 7500, },
		{ 8750, 7625, },
		{ 8875, 7750, },
		{ 9000, 7875, },
		{ 9125, 8000, },
		{ 9250, 8125, },
		{ 9375, 8250, },
		{ 9500, 8375, },
		{ 9625, 8500, },
		{ 9750, 8625, },
		{ 9875, 8750, },
		{ 10000, 8875, },
		{ 10125, 9000, },
		{ 10250, 9125, },
		{ 10375, 9250, },
		{ 10500, 9375, },
		{ 10625, 9500, },
		{ 10750, 9625, },
		{ 10875, 9750, },
		{ 11000, 9875, },
		{ 11125, 10000, },
		{ 11250, 10125, },
		{ 11375, 10250, },
		{ 11500, 10375, },
		{ 11625, 10500, },
		{ 11750, 10625, },
		{ 11875, 10750, },
		{ 12000, 10875, },
		{ 12125, 11000, },
		{ 12250, 11125, },
		{ 12375, 11250, },
		{ 12500, 11375, },
		{ 12625, 11500, },
		{ 12750, 11625, },
		{ 12875, 11750, },
		{ 13000, 11875, },
		{ 13125, 12000, },
		{ 13250, 12125, },
		{ 13375, 12250, },
		{ 13500, 12375, },
		{ 13625, 12500, },
		{ 13750, 12625, },
		{ 13875, 12750, },
		{ 14000, 12875, },
		{ 14125, 13000, },
		{ 14250, 13125, },
		{ 14375, 13250, },
		{ 14500, 13375, },
		{ 14625, 13500, },
		{ 14750, 13625, },
		{ 14875, 13750, },
		{ 15000, 13875, },
		{ 15125, 14000, },
		{ 15250, 14125, },
		{ 15375, 14250, },
		{ 15500, 14375, },
		{ 15625, 14500, },
		{ 15750, 14625, },
		{ 15875, 14750, },
		{ 16000, 14875, },
		{ 16125, 15000, },
	};
	if (dev_priv->info->is_mobile)
		return v_table[pxvid].vm;
	else
		return v_table[pxvid].vd;
}

static void __i915_update_gfx_val(struct drm_i915_private *dev_priv)
{
	struct timespec now, diff1;
	u64 diff;
	unsigned long diffms;
	u32 count;

	assert_spin_locked(&mchdev_lock);

	getrawmonotonic(&now);
	diff1 = timespec_sub(now, dev_priv->ips.last_time2);

	/* Don't divide by 0 */
	diffms = diff1.tv_sec * 1000 + diff1.tv_nsec / 1000000;
	if (!diffms)
		return;

	count = I915_READ(GFXEC);

	if (count < dev_priv->ips.last_count2) {
		diff = ~0UL - dev_priv->ips.last_count2;
		diff += count;
	} else {
		diff = count - dev_priv->ips.last_count2;
	}

	dev_priv->ips.last_count2 = count;
	dev_priv->ips.last_time2 = now;

	/* More magic constants... */
	diff = diff * 1181;
	diff = div_u64(diff, diffms * 10);
	dev_priv->ips.gfx_power = diff;
}

void i915_update_gfx_val(struct drm_i915_private *dev_priv)
{
	if (dev_priv->info->gen != 5)
		return;

	spin_lock_irq(&mchdev_lock);

	__i915_update_gfx_val(dev_priv);

	spin_unlock_irq(&mchdev_lock);
}

static unsigned long __i915_gfx_val(struct drm_i915_private *dev_priv)
{
	unsigned long t, corr, state1, corr2, state2;
	u32 pxvid, ext_v;

	assert_spin_locked(&mchdev_lock);

	pxvid = I915_READ(PXVFREQ_BASE + (dev_priv->rps.cur_delay * 4));
	pxvid = (pxvid >> 24) & 0x7f;
	ext_v = pvid_to_extvid(dev_priv, pxvid);

	state1 = ext_v;

	t = i915_mch_val(dev_priv);

	/* Revel in the empirically derived constants */

	/* Correction factor in 1/100000 units */
	if (t > 80)
		corr = ((t * 2349) + 135940);
	else if (t >= 50)
		corr = ((t * 964) + 29317);
	else /* < 50 */
		corr = ((t * 301) + 1004);

	corr = corr * ((150142 * state1) / 10000 - 78642);
	corr /= 100000;
	corr2 = (corr * dev_priv->ips.corr);

	state2 = (corr2 * state1) / 10000;
	state2 /= 100; /* convert to mW */

	__i915_update_gfx_val(dev_priv);

	return dev_priv->ips.gfx_power + state2;
}

unsigned long i915_gfx_val(struct drm_i915_private *dev_priv)
{
	unsigned long val;

	if (dev_priv->info->gen != 5)
		return 0;

	spin_lock_irq(&mchdev_lock);

	val = __i915_gfx_val(dev_priv);

	spin_unlock_irq(&mchdev_lock);

	return val;
}

/**
 * i915_read_mch_val - return value for IPS use
 *
 * Calculate and return a value for the IPS driver to use when deciding whether
 * we have thermal and power headroom to increase CPU or GPU power budget.
 */
unsigned long i915_read_mch_val(void)
{
	struct drm_i915_private *dev_priv;
	unsigned long chipset_val, graphics_val, ret = 0;

	spin_lock_irq(&mchdev_lock);
	if (!i915_mch_dev)
		goto out_unlock;
	dev_priv = i915_mch_dev;

	chipset_val = __i915_chipset_val(dev_priv);
	graphics_val = __i915_gfx_val(dev_priv);

	ret = chipset_val + graphics_val;

out_unlock:
	spin_unlock_irq(&mchdev_lock);

	return ret;
}
EXPORT_SYMBOL_GPL(i915_read_mch_val);

/**
 * i915_gpu_raise - raise GPU frequency limit
 *
 * Raise the limit; IPS indicates we have thermal headroom.
 */
bool i915_gpu_raise(void)
{
	struct drm_i915_private *dev_priv;
	bool ret = true;

	spin_lock_irq(&mchdev_lock);
	if (!i915_mch_dev) {
		ret = false;
		goto out_unlock;
	}
	dev_priv = i915_mch_dev;

	if (dev_priv->ips.max_delay > dev_priv->ips.fmax)
		dev_priv->ips.max_delay--;

out_unlock:
	spin_unlock_irq(&mchdev_lock);

	return ret;
}
EXPORT_SYMBOL_GPL(i915_gpu_raise);

/**
 * i915_gpu_lower - lower GPU frequency limit
 *
 * IPS indicates we're close to a thermal limit, so throttle back the GPU
 * frequency maximum.
 */
bool i915_gpu_lower(void)
{
	struct drm_i915_private *dev_priv;
	bool ret = true;

	spin_lock_irq(&mchdev_lock);
	if (!i915_mch_dev) {
		ret = false;
		goto out_unlock;
	}
	dev_priv = i915_mch_dev;

	if (dev_priv->ips.max_delay < dev_priv->ips.min_delay)
		dev_priv->ips.max_delay++;

out_unlock:
	spin_unlock_irq(&mchdev_lock);

	return ret;
}
EXPORT_SYMBOL_GPL(i915_gpu_lower);

/**
 * i915_gpu_busy - indicate GPU business to IPS
 *
 * Tell the IPS driver whether or not the GPU is busy.
 */
bool i915_gpu_busy(void)
{
	struct drm_i915_private *dev_priv;
	struct intel_ring_buffer *ring;
	bool ret = false;
	int i;

	spin_lock_irq(&mchdev_lock);
	if (!i915_mch_dev)
		goto out_unlock;
	dev_priv = i915_mch_dev;

	for_each_ring(ring, dev_priv, i)
		ret |= !list_empty(&ring->request_list);

out_unlock:
	spin_unlock_irq(&mchdev_lock);

	return ret;
}
EXPORT_SYMBOL_GPL(i915_gpu_busy);

/**
 * i915_gpu_turbo_disable - disable graphics turbo
 *
 * Disable graphics turbo by resetting the max frequency and setting the
 * current frequency to the default.
 */
bool i915_gpu_turbo_disable(void)
{
	struct drm_i915_private *dev_priv;
	bool ret = true;

	spin_lock_irq(&mchdev_lock);
	if (!i915_mch_dev) {
		ret = false;
		goto out_unlock;
	}
	dev_priv = i915_mch_dev;

	dev_priv->ips.max_delay = dev_priv->ips.fstart;

	if (!ironlake_set_drps(dev_priv->dev, dev_priv->ips.fstart))
		ret = false;

out_unlock:
	spin_unlock_irq(&mchdev_lock);

	return ret;
}
EXPORT_SYMBOL_GPL(i915_gpu_turbo_disable);

/**
 * Tells the intel_ips driver that the i915 driver is now loaded, if
 * IPS got loaded first.
 *
 * This awkward dance is so that neither module has to depend on the
 * other in order for IPS to do the appropriate communication of
 * GPU turbo limits to i915.
 */
static void
ips_ping_for_i915_load(void)
{
	void (*link)(void);

	link = symbol_get(ips_link_to_i915_driver);
	if (link) {
		link();
		symbol_put(ips_link_to_i915_driver);
	}
}

void intel_gpu_ips_init(struct drm_i915_private *dev_priv)
{
	/* We only register the i915 ips part with intel-ips once everything is
	 * set up, to avoid intel-ips sneaking in and reading bogus values. */
	spin_lock_irq(&mchdev_lock);
	i915_mch_dev = dev_priv;
	spin_unlock_irq(&mchdev_lock);

	ips_ping_for_i915_load();
}

void intel_gpu_ips_teardown(void)
{
	spin_lock_irq(&mchdev_lock);
	i915_mch_dev = NULL;
	spin_unlock_irq(&mchdev_lock);
}
static void intel_init_emon(struct drm_device *dev)
{
	struct drm_i915_private *dev_priv = dev->dev_private;
	u32 lcfuse;
	u8 pxw[16];
	int i;

	/* Disable to program */
	I915_WRITE(ECR, 0);
	POSTING_READ(ECR);

	/* Program energy weights for various events */
	I915_WRITE(SDEW, 0x15040d00);
	I915_WRITE(CSIEW0, 0x007f0000);
	I915_WRITE(CSIEW1, 0x1e220004);
	I915_WRITE(CSIEW2, 0x04000004);

	for (i = 0; i < 5; i++)
		I915_WRITE(PEW + (i * 4), 0);
	for (i = 0; i < 3; i++)
		I915_WRITE(DEW + (i * 4), 0);

	/* Program P-state weights to account for frequency power adjustment */
	for (i = 0; i < 16; i++) {
		u32 pxvidfreq = I915_READ(PXVFREQ_BASE + (i * 4));
		unsigned long freq = intel_pxfreq(pxvidfreq);
		unsigned long vid = (pxvidfreq & PXVFREQ_PX_MASK) >>
			PXVFREQ_PX_SHIFT;
		unsigned long val;

		val = vid * vid;
		val *= (freq / 1000);
		val *= 255;
		val /= (127*127*900);
		if (val > 0xff)
			DRM_ERROR("bad pxval: %ld\n", val);
		pxw[i] = val;
	}
	/* Render standby states get 0 weight */
	pxw[14] = 0;
	pxw[15] = 0;

	for (i = 0; i < 4; i++) {
		u32 val = (pxw[i*4] << 24) | (pxw[(i*4)+1] << 16) |
			(pxw[(i*4)+2] << 8) | (pxw[(i*4)+3]);
		I915_WRITE(PXW + (i * 4), val);
	}

	/* Adjust magic regs to magic values (more experimental results) */
	I915_WRITE(OGW0, 0);
	I915_WRITE(OGW1, 0);
	I915_WRITE(EG0, 0x00007f00);
	I915_WRITE(EG1, 0x0000000e);
	I915_WRITE(EG2, 0x000e0000);
	I915_WRITE(EG3, 0x68000300);
	I915_WRITE(EG4, 0x42000000);
	I915_WRITE(EG5, 0x00140031);
	I915_WRITE(EG6, 0);
	I915_WRITE(EG7, 0);

	for (i = 0; i < 8; i++)
		I915_WRITE(PXWL + (i * 4), 0);

	/* Enable PMON + select events */
	I915_WRITE(ECR, 0x80000019);

	lcfuse = I915_READ(LCFUSE02);

	dev_priv->ips.corr = (lcfuse & LCFUSE_HIV_MASK);
}

void intel_disable_gt_powersave(struct drm_device *dev)
{
	struct drm_i915_private *dev_priv = dev->dev_private;

	/* Interrupts should be disabled already to avoid re-arming. */
	WARN_ON(dev->irq_enabled);

	if (IS_IRONLAKE_M(dev)) {
		ironlake_disable_drps(dev);
		ironlake_disable_rc6(dev);
	} else if (INTEL_INFO(dev)->gen >= 6) {
		cancel_delayed_work_sync(&dev_priv->rps.delayed_resume_work);
		cancel_work_sync(&dev_priv->rps.work);
		if (IS_VALLEYVIEW(dev))
			cancel_delayed_work_sync(&dev_priv->rps.vlv_work);
		mutex_lock(&dev_priv->rps.hw_lock);
		if (IS_VALLEYVIEW(dev))
			valleyview_disable_rps(dev);
		else
			gen6_disable_rps(dev);
		mutex_unlock(&dev_priv->rps.hw_lock);
	}
}

static void intel_gen6_powersave_work(struct work_struct *work)
{
	struct drm_i915_private *dev_priv =
		container_of(work, struct drm_i915_private,
			     rps.delayed_resume_work.work);
	struct drm_device *dev = dev_priv->dev;

	mutex_lock(&dev_priv->rps.hw_lock);

	if (IS_VALLEYVIEW(dev)) {
		valleyview_enable_rps(dev);
	} else {
		gen6_enable_rps(dev);
		gen6_update_ring_freq(dev);
	}
	mutex_unlock(&dev_priv->rps.hw_lock);
}

void intel_enable_gt_powersave(struct drm_device *dev)
{
	struct drm_i915_private *dev_priv = dev->dev_private;

	if (IS_IRONLAKE_M(dev)) {
		ironlake_enable_drps(dev);
		ironlake_enable_rc6(dev);
		intel_init_emon(dev);
	} else if (IS_GEN6(dev) || IS_GEN7(dev)) {
		/*
		 * PCU communication is slow and this doesn't need to be
		 * done at any specific time, so do this out of our fast path
		 * to make resume and init faster.
		 */
		schedule_delayed_work(&dev_priv->rps.delayed_resume_work,
				      round_jiffies_up_relative(HZ));
	}
}

static void ibx_init_clock_gating(struct drm_device *dev)
{
	struct drm_i915_private *dev_priv = dev->dev_private;

	/*
	 * On Ibex Peak and Cougar Point, we need to disable clock
	 * gating for the panel power sequencer or it will fail to
	 * start up when no ports are active.
	 */
	I915_WRITE(SOUTH_DSPCLK_GATE_D, PCH_DPLSUNIT_CLOCK_GATE_DISABLE);
}

static void g4x_disable_trickle_feed(struct drm_device *dev)
{
	struct drm_i915_private *dev_priv = dev->dev_private;
	int pipe;

	for_each_pipe(pipe) {
		I915_WRITE(DSPCNTR(pipe),
			   I915_READ(DSPCNTR(pipe)) |
			   DISPPLANE_TRICKLE_FEED_DISABLE);
		intel_flush_display_plane(dev_priv, pipe);
	}
}

static void ironlake_init_clock_gating(struct drm_device *dev)
{
	struct drm_i915_private *dev_priv = dev->dev_private;
	uint32_t dspclk_gate = ILK_VRHUNIT_CLOCK_GATE_DISABLE;

	/*
	 * Required for FBC
	 * WaFbcDisableDpfcClockGating:ilk
	 */
	dspclk_gate |= ILK_DPFCRUNIT_CLOCK_GATE_DISABLE |
		   ILK_DPFCUNIT_CLOCK_GATE_DISABLE |
		   ILK_DPFDUNIT_CLOCK_GATE_ENABLE;

	I915_WRITE(PCH_3DCGDIS0,
		   MARIUNIT_CLOCK_GATE_DISABLE |
		   SVSMUNIT_CLOCK_GATE_DISABLE);
	I915_WRITE(PCH_3DCGDIS1,
		   VFMUNIT_CLOCK_GATE_DISABLE);

	/*
	 * According to the spec the following bits should be set in
	 * order to enable memory self-refresh
	 * The bit 22/21 of 0x42004
	 * The bit 5 of 0x42020
	 * The bit 15 of 0x45000
	 */
	I915_WRITE(ILK_DISPLAY_CHICKEN2,
		   (I915_READ(ILK_DISPLAY_CHICKEN2) |
		    ILK_DPARB_GATE | ILK_VSDPFD_FULL));
	dspclk_gate |= ILK_DPARBUNIT_CLOCK_GATE_ENABLE;
	I915_WRITE(DISP_ARB_CTL,
		   (I915_READ(DISP_ARB_CTL) |
		    DISP_FBC_WM_DIS));
	I915_WRITE(WM3_LP_ILK, 0);
	I915_WRITE(WM2_LP_ILK, 0);
	I915_WRITE(WM1_LP_ILK, 0);

	/*
	 * Based on the document from hardware guys the following bits
	 * should be set unconditionally in order to enable FBC.
	 * The bit 22 of 0x42000
	 * The bit 22 of 0x42004
	 * The bit 7,8,9 of 0x42020.
	 */
	if (IS_IRONLAKE_M(dev)) {
		/* WaFbcAsynchFlipDisableFbcQueue:ilk */
		I915_WRITE(ILK_DISPLAY_CHICKEN1,
			   I915_READ(ILK_DISPLAY_CHICKEN1) |
			   ILK_FBCQ_DIS);
		I915_WRITE(ILK_DISPLAY_CHICKEN2,
			   I915_READ(ILK_DISPLAY_CHICKEN2) |
			   ILK_DPARB_GATE);
	}

	I915_WRITE(ILK_DSPCLK_GATE_D, dspclk_gate);

	I915_WRITE(ILK_DISPLAY_CHICKEN2,
		   I915_READ(ILK_DISPLAY_CHICKEN2) |
		   ILK_ELPIN_409_SELECT);
	I915_WRITE(_3D_CHICKEN2,
		   _3D_CHICKEN2_WM_READ_PIPELINED << 16 |
		   _3D_CHICKEN2_WM_READ_PIPELINED);

	/* WaDisableRenderCachePipelinedFlush:ilk */
	I915_WRITE(CACHE_MODE_0,
		   _MASKED_BIT_ENABLE(CM0_PIPELINED_RENDER_FLUSH_DISABLE));

	g4x_disable_trickle_feed(dev);

	ibx_init_clock_gating(dev);
}

static void cpt_init_clock_gating(struct drm_device *dev)
{
	struct drm_i915_private *dev_priv = dev->dev_private;
	int pipe;
	uint32_t val;

	/*
	 * On Ibex Peak and Cougar Point, we need to disable clock
	 * gating for the panel power sequencer or it will fail to
	 * start up when no ports are active.
	 */
	I915_WRITE(SOUTH_DSPCLK_GATE_D, PCH_DPLSUNIT_CLOCK_GATE_DISABLE);
	I915_WRITE(SOUTH_CHICKEN2, I915_READ(SOUTH_CHICKEN2) |
		   DPLS_EDP_PPS_FIX_DIS);
	/* The below fixes the weird display corruption, a few pixels shifted
	 * downward, on (only) LVDS of some HP laptops with IVY.
	 */
	for_each_pipe(pipe) {
		val = I915_READ(TRANS_CHICKEN2(pipe));
		val |= TRANS_CHICKEN2_TIMING_OVERRIDE;
		val &= ~TRANS_CHICKEN2_FDI_POLARITY_REVERSED;
		if (dev_priv->vbt.fdi_rx_polarity_inverted)
			val |= TRANS_CHICKEN2_FDI_POLARITY_REVERSED;
		val &= ~TRANS_CHICKEN2_FRAME_START_DELAY_MASK;
		val &= ~TRANS_CHICKEN2_DISABLE_DEEP_COLOR_COUNTER;
		val &= ~TRANS_CHICKEN2_DISABLE_DEEP_COLOR_MODESWITCH;
		I915_WRITE(TRANS_CHICKEN2(pipe), val);
	}
	/* WADP0ClockGatingDisable */
	for_each_pipe(pipe) {
		I915_WRITE(TRANS_CHICKEN1(pipe),
			   TRANS_CHICKEN1_DP0UNIT_GC_DISABLE);
	}
}

static void gen6_check_mch_setup(struct drm_device *dev)
{
	struct drm_i915_private *dev_priv = dev->dev_private;
	uint32_t tmp;

	tmp = I915_READ(MCH_SSKPD);
	if ((tmp & MCH_SSKPD_WM0_MASK) != MCH_SSKPD_WM0_VAL) {
		DRM_INFO("Wrong MCH_SSKPD value: 0x%08x\n", tmp);
		DRM_INFO("This can cause pipe underruns and display issues.\n");
		DRM_INFO("Please upgrade your BIOS to fix this.\n");
	}
}

static void gen6_init_clock_gating(struct drm_device *dev)
{
	struct drm_i915_private *dev_priv = dev->dev_private;
	uint32_t dspclk_gate = ILK_VRHUNIT_CLOCK_GATE_DISABLE;

	I915_WRITE(ILK_DSPCLK_GATE_D, dspclk_gate);

	I915_WRITE(ILK_DISPLAY_CHICKEN2,
		   I915_READ(ILK_DISPLAY_CHICKEN2) |
		   ILK_ELPIN_409_SELECT);

	/* WaDisableHiZPlanesWhenMSAAEnabled:snb */
	I915_WRITE(_3D_CHICKEN,
		   _MASKED_BIT_ENABLE(_3D_CHICKEN_HIZ_PLANE_DISABLE_MSAA_4X_SNB));

	/* WaSetupGtModeTdRowDispatch:snb */
	if (IS_SNB_GT1(dev))
		I915_WRITE(GEN6_GT_MODE,
			   _MASKED_BIT_ENABLE(GEN6_TD_FOUR_ROW_DISPATCH_DISABLE));

	I915_WRITE(WM3_LP_ILK, 0);
	I915_WRITE(WM2_LP_ILK, 0);
	I915_WRITE(WM1_LP_ILK, 0);

	I915_WRITE(CACHE_MODE_0,
		   _MASKED_BIT_DISABLE(CM0_STC_EVICT_DISABLE_LRA_SNB));

	I915_WRITE(GEN6_UCGCTL1,
		   I915_READ(GEN6_UCGCTL1) |
		   GEN6_BLBUNIT_CLOCK_GATE_DISABLE |
		   GEN6_CSUNIT_CLOCK_GATE_DISABLE);

	/* According to the BSpec vol1g, bit 12 (RCPBUNIT) clock
	 * gating disable must be set.  Failure to set it results in
	 * flickering pixels due to Z write ordering failures after
	 * some amount of runtime in the Mesa "fire" demo, and Unigine
	 * Sanctuary and Tropics, and apparently anything else with
	 * alpha test or pixel discard.
	 *
	 * According to the spec, bit 11 (RCCUNIT) must also be set,
	 * but we didn't debug actual testcases to find it out.
	 *
	 * Also apply WaDisableVDSUnitClockGating:snb and
	 * WaDisableRCPBUnitClockGating:snb.
	 */
	I915_WRITE(GEN6_UCGCTL2,
		   GEN7_VDSUNIT_CLOCK_GATE_DISABLE |
		   GEN6_RCPBUNIT_CLOCK_GATE_DISABLE |
		   GEN6_RCCUNIT_CLOCK_GATE_DISABLE);

	/* Bspec says we need to always set all mask bits. */
	I915_WRITE(_3D_CHICKEN3, (0xFFFF << 16) |
		   _3D_CHICKEN3_SF_DISABLE_FASTCLIP_CULL);

	/*
	 * According to the spec the following bits should be
	 * set in order to enable memory self-refresh and fbc:
	 * The bit21 and bit22 of 0x42000
	 * The bit21 and bit22 of 0x42004
	 * The bit5 and bit7 of 0x42020
	 * The bit14 of 0x70180
	 * The bit14 of 0x71180
	 *
	 * WaFbcAsynchFlipDisableFbcQueue:snb
	 */
	I915_WRITE(ILK_DISPLAY_CHICKEN1,
		   I915_READ(ILK_DISPLAY_CHICKEN1) |
		   ILK_FBCQ_DIS | ILK_PABSTRETCH_DIS);
	I915_WRITE(ILK_DISPLAY_CHICKEN2,
		   I915_READ(ILK_DISPLAY_CHICKEN2) |
		   ILK_DPARB_GATE | ILK_VSDPFD_FULL);
	I915_WRITE(ILK_DSPCLK_GATE_D,
		   I915_READ(ILK_DSPCLK_GATE_D) |
		   ILK_DPARBUNIT_CLOCK_GATE_ENABLE  |
		   ILK_DPFDUNIT_CLOCK_GATE_ENABLE);

	g4x_disable_trickle_feed(dev);

	/* The default value should be 0x200 according to docs, but the two
	 * platforms I checked have a 0 for this. (Maybe BIOS overrides?) */
	I915_WRITE(GEN6_GT_MODE, _MASKED_BIT_DISABLE(0xffff));
	I915_WRITE(GEN6_GT_MODE, _MASKED_BIT_ENABLE(GEN6_GT_MODE_HI));

	cpt_init_clock_gating(dev);

	gen6_check_mch_setup(dev);
}

static void gen7_setup_fixed_func_scheduler(struct drm_i915_private *dev_priv)
{
	uint32_t reg = I915_READ(GEN7_FF_THREAD_MODE);

	reg &= ~GEN7_FF_SCHED_MASK;
	reg |= GEN7_FF_TS_SCHED_HW;
	reg |= GEN7_FF_VS_SCHED_HW;
	reg |= GEN7_FF_DS_SCHED_HW;

	if (IS_HASWELL(dev_priv->dev))
		reg &= ~GEN7_FF_VS_REF_CNT_FFME;

	I915_WRITE(GEN7_FF_THREAD_MODE, reg);
}

static void lpt_init_clock_gating(struct drm_device *dev)
{
	struct drm_i915_private *dev_priv = dev->dev_private;

	/*
	 * TODO: this bit should only be enabled when really needed, then
	 * disabled when not needed anymore in order to save power.
	 */
	if (dev_priv->pch_id == INTEL_PCH_LPT_LP_DEVICE_ID_TYPE)
		I915_WRITE(SOUTH_DSPCLK_GATE_D,
			   I915_READ(SOUTH_DSPCLK_GATE_D) |
			   PCH_LP_PARTITION_LEVEL_DISABLE);

	/* WADPOClockGatingDisable:hsw */
	I915_WRITE(_TRANSA_CHICKEN1,
		   I915_READ(_TRANSA_CHICKEN1) |
		   TRANS_CHICKEN1_DP0UNIT_GC_DISABLE);
}

static void lpt_suspend_hw(struct drm_device *dev)
{
	struct drm_i915_private *dev_priv = dev->dev_private;

	if (dev_priv->pch_id == INTEL_PCH_LPT_LP_DEVICE_ID_TYPE) {
		uint32_t val = I915_READ(SOUTH_DSPCLK_GATE_D);

		val &= ~PCH_LP_PARTITION_LEVEL_DISABLE;
		I915_WRITE(SOUTH_DSPCLK_GATE_D, val);
	}
}

static void haswell_init_clock_gating(struct drm_device *dev)
{
	struct drm_i915_private *dev_priv = dev->dev_private;

	I915_WRITE(WM3_LP_ILK, 0);
	I915_WRITE(WM2_LP_ILK, 0);
	I915_WRITE(WM1_LP_ILK, 0);

	/* According to the spec, bit 13 (RCZUNIT) must be set on IVB.
	 * This implements the WaDisableRCZUnitClockGating:hsw workaround.
	 */
	I915_WRITE(GEN6_UCGCTL2, GEN6_RCZUNIT_CLOCK_GATE_DISABLE);

	/* Apply the WaDisableRHWOOptimizationForRenderHang:hsw workaround. */
	I915_WRITE(GEN7_COMMON_SLICE_CHICKEN1,
		   GEN7_CSC1_RHWO_OPT_DISABLE_IN_RCC);

	/* WaApplyL3ControlAndL3ChickenMode:hsw */
	I915_WRITE(GEN7_L3CNTLREG1,
			GEN7_WA_FOR_GEN7_L3_CONTROL);
	I915_WRITE(GEN7_L3_CHICKEN_MODE_REGISTER,
			GEN7_WA_L3_CHICKEN_MODE);

	/* This is required by WaCatErrorRejectionIssue:hsw */
	I915_WRITE(GEN7_SQ_CHICKEN_MBCUNIT_CONFIG,
			I915_READ(GEN7_SQ_CHICKEN_MBCUNIT_CONFIG) |
			GEN7_SQ_CHICKEN_MBCUNIT_SQINTMOB);

	g4x_disable_trickle_feed(dev);

	/* WaVSRefCountFullforceMissDisable:hsw */
	gen7_setup_fixed_func_scheduler(dev_priv);

	/* WaDisable4x2SubspanOptimization:hsw */
	I915_WRITE(CACHE_MODE_1,
		   _MASKED_BIT_ENABLE(PIXEL_SUBSPAN_COLLECT_OPT_DISABLE));

	/* WaSwitchSolVfFArbitrationPriority:hsw */
	I915_WRITE(GAM_ECOCHK, I915_READ(GAM_ECOCHK) | HSW_ECOCHK_ARB_PRIO_SOL);

	/* WaRsPkgCStateDisplayPMReq:hsw */
	I915_WRITE(CHICKEN_PAR1_1,
		   I915_READ(CHICKEN_PAR1_1) | FORCE_ARB_IDLE_PLANES);

	lpt_init_clock_gating(dev);
}

static void ivybridge_init_clock_gating(struct drm_device *dev)
{
	struct drm_i915_private *dev_priv = dev->dev_private;
	uint32_t snpcr;

	I915_WRITE(WM3_LP_ILK, 0);
	I915_WRITE(WM2_LP_ILK, 0);
	I915_WRITE(WM1_LP_ILK, 0);

	I915_WRITE(ILK_DSPCLK_GATE_D, ILK_VRHUNIT_CLOCK_GATE_DISABLE);

	/* WaDisableEarlyCull:ivb */
	I915_WRITE(_3D_CHICKEN3,
		   _MASKED_BIT_ENABLE(_3D_CHICKEN_SF_DISABLE_OBJEND_CULL));

	/* WaDisableBackToBackFlipFix:ivb */
	I915_WRITE(IVB_CHICKEN3,
		   CHICKEN3_DGMG_REQ_OUT_FIX_DISABLE |
		   CHICKEN3_DGMG_DONE_FIX_DISABLE);

	/* WaDisablePSDDualDispatchEnable:ivb */
	if (IS_IVB_GT1(dev))
		I915_WRITE(GEN7_HALF_SLICE_CHICKEN1,
			   _MASKED_BIT_ENABLE(GEN7_PSD_SINGLE_PORT_DISPATCH_ENABLE));
	else
		I915_WRITE(GEN7_HALF_SLICE_CHICKEN1_GT2,
			   _MASKED_BIT_ENABLE(GEN7_PSD_SINGLE_PORT_DISPATCH_ENABLE));

	/* Apply the WaDisableRHWOOptimizationForRenderHang:ivb workaround. */
	I915_WRITE(GEN7_COMMON_SLICE_CHICKEN1,
		   GEN7_CSC1_RHWO_OPT_DISABLE_IN_RCC);

	/* WaApplyL3ControlAndL3ChickenMode:ivb */
	I915_WRITE(GEN7_L3CNTLREG1,
			GEN7_WA_FOR_GEN7_L3_CONTROL);
	I915_WRITE(GEN7_L3_CHICKEN_MODE_REGISTER,
		   GEN7_WA_L3_CHICKEN_MODE);
	if (IS_IVB_GT1(dev))
		I915_WRITE(GEN7_ROW_CHICKEN2,
			   _MASKED_BIT_ENABLE(DOP_CLOCK_GATING_DISABLE));
	else
		I915_WRITE(GEN7_ROW_CHICKEN2_GT2,
			   _MASKED_BIT_ENABLE(DOP_CLOCK_GATING_DISABLE));


	/* WaForceL3Serialization:ivb */
	I915_WRITE(GEN7_L3SQCREG4, I915_READ(GEN7_L3SQCREG4) &
		   ~L3SQ_URB_READ_CAM_MATCH_DISABLE);

	/* According to the BSpec vol1g, bit 12 (RCPBUNIT) clock
	 * gating disable must be set.  Failure to set it results in
	 * flickering pixels due to Z write ordering failures after
	 * some amount of runtime in the Mesa "fire" demo, and Unigine
	 * Sanctuary and Tropics, and apparently anything else with
	 * alpha test or pixel discard.
	 *
	 * According to the spec, bit 11 (RCCUNIT) must also be set,
	 * but we didn't debug actual testcases to find it out.
	 *
	 * According to the spec, bit 13 (RCZUNIT) must be set on IVB.
	 * This implements the WaDisableRCZUnitClockGating:ivb workaround.
	 */
	I915_WRITE(GEN6_UCGCTL2,
		   GEN6_RCZUNIT_CLOCK_GATE_DISABLE |
		   GEN6_RCCUNIT_CLOCK_GATE_DISABLE);

	/* This is required by WaCatErrorRejectionIssue:ivb */
	I915_WRITE(GEN7_SQ_CHICKEN_MBCUNIT_CONFIG,
			I915_READ(GEN7_SQ_CHICKEN_MBCUNIT_CONFIG) |
			GEN7_SQ_CHICKEN_MBCUNIT_SQINTMOB);

	g4x_disable_trickle_feed(dev);

	/* WaVSRefCountFullforceMissDisable:ivb */
	gen7_setup_fixed_func_scheduler(dev_priv);

	/* WaDisable4x2SubspanOptimization:ivb */
	I915_WRITE(CACHE_MODE_1,
		   _MASKED_BIT_ENABLE(PIXEL_SUBSPAN_COLLECT_OPT_DISABLE));

	snpcr = I915_READ(GEN6_MBCUNIT_SNPCR);
	snpcr &= ~GEN6_MBC_SNPCR_MASK;
	snpcr |= GEN6_MBC_SNPCR_MED;
	I915_WRITE(GEN6_MBCUNIT_SNPCR, snpcr);

	if (!HAS_PCH_NOP(dev))
		cpt_init_clock_gating(dev);

	gen6_check_mch_setup(dev);
}

static void valleyview_init_clock_gating(struct drm_device *dev)
{
	struct drm_i915_private *dev_priv = dev->dev_private;

	I915_WRITE(DSPCLK_GATE_D, VRHUNIT_CLOCK_GATE_DISABLE);

	/* WaDisableEarlyCull:vlv */
	I915_WRITE(_3D_CHICKEN3,
		   _MASKED_BIT_ENABLE(_3D_CHICKEN_SF_DISABLE_OBJEND_CULL));

	/* WaDisableBackToBackFlipFix:vlv */
	I915_WRITE(IVB_CHICKEN3,
		   CHICKEN3_DGMG_REQ_OUT_FIX_DISABLE |
		   CHICKEN3_DGMG_DONE_FIX_DISABLE);

	/* WaDisablePSDDualDispatchEnable:vlv */
	I915_WRITE(GEN7_HALF_SLICE_CHICKEN1,
		   _MASKED_BIT_ENABLE(GEN7_MAX_PS_THREAD_DEP |
				      GEN7_PSD_SINGLE_PORT_DISPATCH_ENABLE));

	/* Apply the WaDisableRHWOOptimizationForRenderHang:vlv workaround. */
	I915_WRITE(GEN7_COMMON_SLICE_CHICKEN1,
		   GEN7_CSC1_RHWO_OPT_DISABLE_IN_RCC);

	/* WaApplyL3ControlAndL3ChickenMode:vlv */
	I915_WRITE(GEN7_L3CNTLREG1, I915_READ(GEN7_L3CNTLREG1) | GEN7_L3AGDIS);
	I915_WRITE(GEN7_L3_CHICKEN_MODE_REGISTER, GEN7_WA_L3_CHICKEN_MODE);

	/* WaForceL3Serialization:vlv */
	I915_WRITE(GEN7_L3SQCREG4, I915_READ(GEN7_L3SQCREG4) &
		   ~L3SQ_URB_READ_CAM_MATCH_DISABLE);

	/* WaDisableDopClockGating:vlv */
	I915_WRITE(GEN7_ROW_CHICKEN2,
		   _MASKED_BIT_ENABLE(DOP_CLOCK_GATING_DISABLE));

	/* This is required by WaCatErrorRejectionIssue:vlv */
	I915_WRITE(GEN7_SQ_CHICKEN_MBCUNIT_CONFIG,
		   I915_READ(GEN7_SQ_CHICKEN_MBCUNIT_CONFIG) |
		   GEN7_SQ_CHICKEN_MBCUNIT_SQINTMOB);

	/* According to the BSpec vol1g, bit 12 (RCPBUNIT) clock
	 * gating disable must be set.  Failure to set it results in
	 * flickering pixels due to Z write ordering failures after
	 * some amount of runtime in the Mesa "fire" demo, and Unigine
	 * Sanctuary and Tropics, and apparently anything else with
	 * alpha test or pixel discard.
	 *
	 * According to the spec, bit 11 (RCCUNIT) must also be set,
	 * but we didn't debug actual testcases to find it out.
	 *
	 * According to the spec, bit 13 (RCZUNIT) must be set on IVB.
	 * This implements the WaDisableRCZUnitClockGating:vlv workaround.
	 *
	 * Also apply WaDisableVDSUnitClockGating:vlv and
	 * WaDisableRCPBUnitClockGating:vlv.
	 */
	I915_WRITE(GEN6_UCGCTL2,
		   GEN7_VDSUNIT_CLOCK_GATE_DISABLE |
		   GEN7_TDLUNIT_CLOCK_GATE_DISABLE |
		   GEN6_RCZUNIT_CLOCK_GATE_DISABLE |
		   GEN6_RCPBUNIT_CLOCK_GATE_DISABLE |
		   GEN6_RCCUNIT_CLOCK_GATE_DISABLE);

	I915_WRITE(GEN7_UCGCTL4, GEN7_L3BANK2X_CLOCK_GATE_DISABLE);

	I915_WRITE(MI_ARB_VLV, MI_ARB_DISPLAY_TRICKLE_FEED_DISABLE);

	I915_WRITE(CACHE_MODE_1,
		   _MASKED_BIT_ENABLE(PIXEL_SUBSPAN_COLLECT_OPT_DISABLE));

	/*
	 * WaDisableVLVClockGating_VBIIssue:vlv
	 * Disable clock gating on th GCFG unit to prevent a delay
	 * in the reporting of vblank events.
	 */
	I915_WRITE(VLV_GUNIT_CLOCK_GATE, 0xffffffff);

	/* Conservative clock gating settings for now */
	I915_WRITE(0x9400, 0xffffffff);
	I915_WRITE(0x9404, 0xffffffff);
	I915_WRITE(0x9408, 0xffffffff);
	I915_WRITE(0x940c, 0xffffffff);
	I915_WRITE(0x9410, 0xffffffff);
	I915_WRITE(0x9414, 0xffffffff);
	I915_WRITE(0x9418, 0xffffffff);
}

static void g4x_init_clock_gating(struct drm_device *dev)
{
	struct drm_i915_private *dev_priv = dev->dev_private;
	uint32_t dspclk_gate;

	I915_WRITE(RENCLK_GATE_D1, 0);
	I915_WRITE(RENCLK_GATE_D2, VF_UNIT_CLOCK_GATE_DISABLE |
		   GS_UNIT_CLOCK_GATE_DISABLE |
		   CL_UNIT_CLOCK_GATE_DISABLE);
	I915_WRITE(RAMCLK_GATE_D, 0);
	dspclk_gate = VRHUNIT_CLOCK_GATE_DISABLE |
		OVRUNIT_CLOCK_GATE_DISABLE |
		OVCUNIT_CLOCK_GATE_DISABLE;
	if (IS_GM45(dev))
		dspclk_gate |= DSSUNIT_CLOCK_GATE_DISABLE;
	I915_WRITE(DSPCLK_GATE_D, dspclk_gate);

	/* WaDisableRenderCachePipelinedFlush */
	I915_WRITE(CACHE_MODE_0,
		   _MASKED_BIT_ENABLE(CM0_PIPELINED_RENDER_FLUSH_DISABLE));

	g4x_disable_trickle_feed(dev);
}

static void crestline_init_clock_gating(struct drm_device *dev)
{
	struct drm_i915_private *dev_priv = dev->dev_private;

	I915_WRITE(RENCLK_GATE_D1, I965_RCC_CLOCK_GATE_DISABLE);
	I915_WRITE(RENCLK_GATE_D2, 0);
	I915_WRITE(DSPCLK_GATE_D, 0);
	I915_WRITE(RAMCLK_GATE_D, 0);
	I915_WRITE16(DEUC, 0);
	I915_WRITE(MI_ARB_STATE,
		   _MASKED_BIT_ENABLE(MI_ARB_DISPLAY_TRICKLE_FEED_DISABLE));
}

static void broadwater_init_clock_gating(struct drm_device *dev)
{
	struct drm_i915_private *dev_priv = dev->dev_private;

	I915_WRITE(RENCLK_GATE_D1, I965_RCZ_CLOCK_GATE_DISABLE |
		   I965_RCC_CLOCK_GATE_DISABLE |
		   I965_RCPB_CLOCK_GATE_DISABLE |
		   I965_ISC_CLOCK_GATE_DISABLE |
		   I965_FBC_CLOCK_GATE_DISABLE);
	I915_WRITE(RENCLK_GATE_D2, 0);
	I915_WRITE(MI_ARB_STATE,
		   _MASKED_BIT_ENABLE(MI_ARB_DISPLAY_TRICKLE_FEED_DISABLE));
}

static void gen3_init_clock_gating(struct drm_device *dev)
{
	struct drm_i915_private *dev_priv = dev->dev_private;
	u32 dstate = I915_READ(D_STATE);

	dstate |= DSTATE_PLL_D3_OFF | DSTATE_GFX_CLOCK_GATING |
		DSTATE_DOT_CLOCK_GATING;
	I915_WRITE(D_STATE, dstate);

	if (IS_PINEVIEW(dev))
		I915_WRITE(ECOSKPD, _MASKED_BIT_ENABLE(ECO_GATING_CX_ONLY));

	/* IIR "flip pending" means done if this bit is set */
	I915_WRITE(ECOSKPD, _MASKED_BIT_DISABLE(ECO_FLIP_DONE));
}

static void i85x_init_clock_gating(struct drm_device *dev)
{
	struct drm_i915_private *dev_priv = dev->dev_private;

	I915_WRITE(RENCLK_GATE_D1, SV_CLOCK_GATE_DISABLE);
}

static void i830_init_clock_gating(struct drm_device *dev)
{
	struct drm_i915_private *dev_priv = dev->dev_private;

	I915_WRITE(DSPCLK_GATE_D, OVRUNIT_CLOCK_GATE_DISABLE);
}

void intel_init_clock_gating(struct drm_device *dev)
{
	struct drm_i915_private *dev_priv = dev->dev_private;

	dev_priv->display.init_clock_gating(dev);
}

void intel_suspend_hw(struct drm_device *dev)
{
	if (HAS_PCH_LPT(dev))
		lpt_suspend_hw(dev);
}

/**
 * We should only use the power well if we explicitly asked the hardware to
 * enable it, so check if it's enabled and also check if we've requested it to
 * be enabled.
 */
bool intel_display_power_enabled(struct drm_device *dev,
				 enum intel_display_power_domain domain)
{
	struct drm_i915_private *dev_priv = dev->dev_private;

	if (!HAS_POWER_WELL(dev))
		return true;

	switch (domain) {
	case POWER_DOMAIN_PIPE_A:
	case POWER_DOMAIN_TRANSCODER_EDP:
		return true;
	case POWER_DOMAIN_PIPE_B:
	case POWER_DOMAIN_PIPE_C:
	case POWER_DOMAIN_PIPE_A_PANEL_FITTER:
	case POWER_DOMAIN_PIPE_B_PANEL_FITTER:
	case POWER_DOMAIN_PIPE_C_PANEL_FITTER:
	case POWER_DOMAIN_TRANSCODER_A:
	case POWER_DOMAIN_TRANSCODER_B:
	case POWER_DOMAIN_TRANSCODER_C:
		return I915_READ(HSW_PWR_WELL_DRIVER) ==
		     (HSW_PWR_WELL_ENABLE_REQUEST | HSW_PWR_WELL_STATE_ENABLED);
	default:
		BUG();
	}
}

static void __intel_set_power_well(struct drm_device *dev, bool enable)
{
	struct drm_i915_private *dev_priv = dev->dev_private;
	bool is_enabled, enable_requested;
	uint32_t tmp;

	tmp = I915_READ(HSW_PWR_WELL_DRIVER);
	is_enabled = tmp & HSW_PWR_WELL_STATE_ENABLED;
	enable_requested = tmp & HSW_PWR_WELL_ENABLE_REQUEST;

	if (enable) {
		if (!enable_requested)
			I915_WRITE(HSW_PWR_WELL_DRIVER,
				   HSW_PWR_WELL_ENABLE_REQUEST);

		if (!is_enabled) {
			DRM_DEBUG_KMS("Enabling power well\n");
			if (wait_for((I915_READ(HSW_PWR_WELL_DRIVER) &
				      HSW_PWR_WELL_STATE_ENABLED), 20))
				DRM_ERROR("Timeout enabling power well\n");
		}
	} else {
		if (enable_requested) {
			unsigned long irqflags;
			enum pipe p;

			I915_WRITE(HSW_PWR_WELL_DRIVER, 0);
			POSTING_READ(HSW_PWR_WELL_DRIVER);
			DRM_DEBUG_KMS("Requesting to disable the power well\n");

			/*
			 * After this, the registers on the pipes that are part
			 * of the power well will become zero, so we have to
			 * adjust our counters according to that.
			 *
			 * FIXME: Should we do this in general in
			 * drm_vblank_post_modeset?
			 */
			spin_lock_irqsave(&dev->vbl_lock, irqflags);
			for_each_pipe(p)
				if (p != PIPE_A)
					dev->last_vblank[p] = 0;
			spin_unlock_irqrestore(&dev->vbl_lock, irqflags);
		}
	}
}

static struct i915_power_well *hsw_pwr;

/* Display audio driver power well request */
void i915_request_power_well(void)
{
	if (WARN_ON(!hsw_pwr))
		return;

	spin_lock_irq(&hsw_pwr->lock);
	if (!hsw_pwr->count++ &&
			!hsw_pwr->i915_request)
		__intel_set_power_well(hsw_pwr->device, true);
	spin_unlock_irq(&hsw_pwr->lock);
}
EXPORT_SYMBOL_GPL(i915_request_power_well);

/* Display audio driver power well release */
void i915_release_power_well(void)
{
	if (WARN_ON(!hsw_pwr))
		return;

	spin_lock_irq(&hsw_pwr->lock);
	WARN_ON(!hsw_pwr->count);
	if (!--hsw_pwr->count &&
		       !hsw_pwr->i915_request)
		__intel_set_power_well(hsw_pwr->device, false);
	spin_unlock_irq(&hsw_pwr->lock);
}
EXPORT_SYMBOL_GPL(i915_release_power_well);

int i915_init_power_well(struct drm_device *dev)
{
	struct drm_i915_private *dev_priv = dev->dev_private;

	hsw_pwr = &dev_priv->power_well;

	hsw_pwr->device = dev;
	spin_lock_init(&hsw_pwr->lock);
	hsw_pwr->count = 0;

	return 0;
}

void i915_remove_power_well(struct drm_device *dev)
{
	hsw_pwr = NULL;
}

void intel_set_power_well(struct drm_device *dev, bool enable)
{
	struct drm_i915_private *dev_priv = dev->dev_private;
	struct i915_power_well *power_well = &dev_priv->power_well;

	if (!HAS_POWER_WELL(dev))
		return;

	if (!i915_disable_power_well && !enable)
		return;

	spin_lock_irq(&power_well->lock);
	power_well->i915_request = enable;

	/* only reject "disable" power well request */
	if (power_well->count && !enable) {
		spin_unlock_irq(&power_well->lock);
		return;
	}

	__intel_set_power_well(dev, enable);
	spin_unlock_irq(&power_well->lock);
}

/*
 * Starting with Haswell, we have a "Power Down Well" that can be turned off
 * when not needed anymore. We have 4 registers that can request the power well
 * to be enabled, and it will only be disabled if none of the registers is
 * requesting it to be enabled.
 */
void intel_init_power_well(struct drm_device *dev)
{
	struct drm_i915_private *dev_priv = dev->dev_private;

	if (!HAS_POWER_WELL(dev))
		return;

	/* For now, we need the power well to be always enabled. */
	intel_set_power_well(dev, true);

	/* We're taking over the BIOS, so clear any requests made by it since
	 * the driver is in charge now. */
	if (I915_READ(HSW_PWR_WELL_BIOS) & HSW_PWR_WELL_ENABLE_REQUEST)
		I915_WRITE(HSW_PWR_WELL_BIOS, 0);
}

/* Disables PC8 so we can use the GMBUS and DP AUX interrupts. */
void intel_aux_display_runtime_get(struct drm_i915_private *dev_priv)
{
	hsw_disable_package_c8(dev_priv);
}

void intel_aux_display_runtime_put(struct drm_i915_private *dev_priv)
{
	hsw_enable_package_c8(dev_priv);
}

/* Set up chip specific power management-related functions */
void intel_init_pm(struct drm_device *dev)
{
	struct drm_i915_private *dev_priv = dev->dev_private;

	if (I915_HAS_FBC(dev)) {
		if (HAS_PCH_SPLIT(dev)) {
			dev_priv->display.fbc_enabled = ironlake_fbc_enabled;
			if (IS_IVYBRIDGE(dev) || IS_HASWELL(dev))
				dev_priv->display.enable_fbc =
					gen7_enable_fbc;
			else
				dev_priv->display.enable_fbc =
					ironlake_enable_fbc;
			dev_priv->display.disable_fbc = ironlake_disable_fbc;
		} else if (IS_GM45(dev)) {
			dev_priv->display.fbc_enabled = g4x_fbc_enabled;
			dev_priv->display.enable_fbc = g4x_enable_fbc;
			dev_priv->display.disable_fbc = g4x_disable_fbc;
		} else if (IS_CRESTLINE(dev)) {
			dev_priv->display.fbc_enabled = i8xx_fbc_enabled;
			dev_priv->display.enable_fbc = i8xx_enable_fbc;
			dev_priv->display.disable_fbc = i8xx_disable_fbc;
		}
		/* 855GM needs testing */
	}

	/* For cxsr */
	if (IS_PINEVIEW(dev))
		i915_pineview_get_mem_freq(dev);
	else if (IS_GEN5(dev))
		i915_ironlake_get_mem_freq(dev);

	/* For FIFO watermark updates */
	if (HAS_PCH_SPLIT(dev)) {
		intel_setup_wm_latency(dev);

		if (IS_GEN5(dev)) {
			if (dev_priv->wm.pri_latency[1] &&
			    dev_priv->wm.spr_latency[1] &&
			    dev_priv->wm.cur_latency[1])
				dev_priv->display.update_wm = ironlake_update_wm;
			else {
				DRM_DEBUG_KMS("Failed to get proper latency. "
					      "Disable CxSR\n");
				dev_priv->display.update_wm = NULL;
			}
			dev_priv->display.init_clock_gating = ironlake_init_clock_gating;
		} else if (IS_GEN6(dev)) {
			if (dev_priv->wm.pri_latency[0] &&
			    dev_priv->wm.spr_latency[0] &&
			    dev_priv->wm.cur_latency[0]) {
				dev_priv->display.update_wm = sandybridge_update_wm;
				dev_priv->display.update_sprite_wm = sandybridge_update_sprite_wm;
			} else {
				DRM_DEBUG_KMS("Failed to read display plane latency. "
					      "Disable CxSR\n");
				dev_priv->display.update_wm = NULL;
			}
			dev_priv->display.init_clock_gating = gen6_init_clock_gating;
		} else if (IS_IVYBRIDGE(dev)) {
			if (dev_priv->wm.pri_latency[0] &&
			    dev_priv->wm.spr_latency[0] &&
			    dev_priv->wm.cur_latency[0]) {
				dev_priv->display.update_wm = ivybridge_update_wm;
				dev_priv->display.update_sprite_wm = sandybridge_update_sprite_wm;
			} else {
				DRM_DEBUG_KMS("Failed to read display plane latency. "
					      "Disable CxSR\n");
				dev_priv->display.update_wm = NULL;
			}
			dev_priv->display.init_clock_gating = ivybridge_init_clock_gating;
		} else if (IS_HASWELL(dev)) {
			if (dev_priv->wm.pri_latency[0] &&
			    dev_priv->wm.spr_latency[0] &&
			    dev_priv->wm.cur_latency[0]) {
				dev_priv->display.update_wm = haswell_update_wm;
				dev_priv->display.update_sprite_wm =
					haswell_update_sprite_wm;
			} else {
				DRM_DEBUG_KMS("Failed to read display plane latency. "
					      "Disable CxSR\n");
				dev_priv->display.update_wm = NULL;
			}
			dev_priv->display.init_clock_gating = haswell_init_clock_gating;
		} else
			dev_priv->display.update_wm = NULL;
	} else if (IS_VALLEYVIEW(dev)) {
		dev_priv->display.update_wm = valleyview_update_wm;
		dev_priv->display.init_clock_gating =
			valleyview_init_clock_gating;
	} else if (IS_PINEVIEW(dev)) {
		if (!intel_get_cxsr_latency(IS_PINEVIEW_G(dev),
					    dev_priv->is_ddr3,
					    dev_priv->fsb_freq,
					    dev_priv->mem_freq)) {
			DRM_INFO("failed to find known CxSR latency "
				 "(found ddr%s fsb freq %d, mem freq %d), "
				 "disabling CxSR\n",
				 (dev_priv->is_ddr3 == 1) ? "3" : "2",
				 dev_priv->fsb_freq, dev_priv->mem_freq);
			/* Disable CxSR and never update its watermark again */
			pineview_disable_cxsr(dev);
			dev_priv->display.update_wm = NULL;
		} else
			dev_priv->display.update_wm = pineview_update_wm;
		dev_priv->display.init_clock_gating = gen3_init_clock_gating;
	} else if (IS_G4X(dev)) {
		dev_priv->display.update_wm = g4x_update_wm;
		dev_priv->display.init_clock_gating = g4x_init_clock_gating;
	} else if (IS_GEN4(dev)) {
		dev_priv->display.update_wm = i965_update_wm;
		if (IS_CRESTLINE(dev))
			dev_priv->display.init_clock_gating = crestline_init_clock_gating;
		else if (IS_BROADWATER(dev))
			dev_priv->display.init_clock_gating = broadwater_init_clock_gating;
	} else if (IS_GEN3(dev)) {
		dev_priv->display.update_wm = i9xx_update_wm;
		dev_priv->display.get_fifo_size = i9xx_get_fifo_size;
		dev_priv->display.init_clock_gating = gen3_init_clock_gating;
	} else if (IS_I865G(dev)) {
		dev_priv->display.update_wm = i830_update_wm;
		dev_priv->display.init_clock_gating = i85x_init_clock_gating;
		dev_priv->display.get_fifo_size = i830_get_fifo_size;
	} else if (IS_I85X(dev)) {
		dev_priv->display.update_wm = i9xx_update_wm;
		dev_priv->display.get_fifo_size = i85x_get_fifo_size;
		dev_priv->display.init_clock_gating = i85x_init_clock_gating;
	} else {
		dev_priv->display.update_wm = i830_update_wm;
		dev_priv->display.init_clock_gating = i830_init_clock_gating;
		if (IS_845G(dev))
			dev_priv->display.get_fifo_size = i845_get_fifo_size;
		else
			dev_priv->display.get_fifo_size = i830_get_fifo_size;
	}
}

<<<<<<< HEAD
=======
static void __gen6_gt_wait_for_thread_c0(struct drm_i915_private *dev_priv)
{
	u32 gt_thread_status_mask;

	if (IS_HASWELL(dev_priv->dev))
		gt_thread_status_mask = GEN6_GT_THREAD_STATUS_CORE_MASK_HSW;
	else
		gt_thread_status_mask = GEN6_GT_THREAD_STATUS_CORE_MASK;

	/* w/a for a sporadic read returning 0 by waiting for the GT
	 * thread to wake up.
	 */
	if (wait_for_atomic_us((I915_READ_NOTRACE(GEN6_GT_THREAD_STATUS_REG) & gt_thread_status_mask) == 0, 500))
		DRM_ERROR("GT thread status wait timed out\n");
}

static void __gen6_gt_force_wake_reset(struct drm_i915_private *dev_priv)
{
	I915_WRITE_NOTRACE(FORCEWAKE, 0);
	POSTING_READ(ECOBUS); /* something from same cacheline, but !FORCEWAKE */
}

static void __gen6_gt_force_wake_get(struct drm_i915_private *dev_priv)
{
	if (wait_for_atomic((I915_READ_NOTRACE(FORCEWAKE_ACK) & 1) == 0,
			    FORCEWAKE_ACK_TIMEOUT_MS))
		DRM_ERROR("Timed out waiting for forcewake old ack to clear.\n");

	I915_WRITE_NOTRACE(FORCEWAKE, 1);
	POSTING_READ(ECOBUS); /* something from same cacheline, but !FORCEWAKE */

	if (wait_for_atomic((I915_READ_NOTRACE(FORCEWAKE_ACK) & 1),
			    FORCEWAKE_ACK_TIMEOUT_MS))
		DRM_ERROR("Timed out waiting for forcewake to ack request.\n");

	/* WaRsForcewakeWaitTC0:snb */
	__gen6_gt_wait_for_thread_c0(dev_priv);
}

static void __gen6_gt_force_wake_mt_reset(struct drm_i915_private *dev_priv)
{
	I915_WRITE_NOTRACE(FORCEWAKE_MT, _MASKED_BIT_DISABLE(0xffff));
	/* something from same cacheline, but !FORCEWAKE_MT */
	POSTING_READ(ECOBUS);
}

static void __gen6_gt_force_wake_mt_get(struct drm_i915_private *dev_priv)
{
	u32 forcewake_ack;

	if (IS_HASWELL(dev_priv->dev))
		forcewake_ack = FORCEWAKE_ACK_HSW;
	else
		forcewake_ack = FORCEWAKE_MT_ACK;

	if (wait_for_atomic((I915_READ_NOTRACE(forcewake_ack) & FORCEWAKE_KERNEL) == 0,
			    FORCEWAKE_ACK_TIMEOUT_MS))
		DRM_ERROR("Timed out waiting for forcewake old ack to clear.\n");

	I915_WRITE_NOTRACE(FORCEWAKE_MT, _MASKED_BIT_ENABLE(FORCEWAKE_KERNEL));
	/* something from same cacheline, but !FORCEWAKE_MT */
	POSTING_READ(ECOBUS);

	if (wait_for_atomic((I915_READ_NOTRACE(forcewake_ack) & FORCEWAKE_KERNEL),
			    FORCEWAKE_ACK_TIMEOUT_MS))
		DRM_ERROR("Timed out waiting for forcewake to ack request.\n");

	/* WaRsForcewakeWaitTC0:ivb,hsw */
	__gen6_gt_wait_for_thread_c0(dev_priv);
}

/*
 * Generally this is called implicitly by the register read function. However,
 * if some sequence requires the GT to not power down then this function should
 * be called at the beginning of the sequence followed by a call to
 * gen6_gt_force_wake_put() at the end of the sequence.
 */
void gen6_gt_force_wake_get(struct drm_i915_private *dev_priv)
{
	unsigned long irqflags;

	spin_lock_irqsave(&dev_priv->gt_lock, irqflags);
	if (dev_priv->forcewake_count++ == 0)
		dev_priv->gt.force_wake_get(dev_priv);
	spin_unlock_irqrestore(&dev_priv->gt_lock, irqflags);
}

void gen6_gt_check_fifodbg(struct drm_i915_private *dev_priv)
{
	u32 gtfifodbg;
	gtfifodbg = I915_READ_NOTRACE(GTFIFODBG);
	if (WARN(gtfifodbg & GT_FIFO_CPU_ERROR_MASK,
	     "MMIO read or write has been dropped %x\n", gtfifodbg))
		I915_WRITE_NOTRACE(GTFIFODBG, GT_FIFO_CPU_ERROR_MASK);
}

static void __gen6_gt_force_wake_put(struct drm_i915_private *dev_priv)
{
	I915_WRITE_NOTRACE(FORCEWAKE, 0);
	/* something from same cacheline, but !FORCEWAKE */
	POSTING_READ(ECOBUS);
	gen6_gt_check_fifodbg(dev_priv);
}

static void __gen6_gt_force_wake_mt_put(struct drm_i915_private *dev_priv)
{
	I915_WRITE_NOTRACE(FORCEWAKE_MT, _MASKED_BIT_DISABLE(FORCEWAKE_KERNEL));
	/* something from same cacheline, but !FORCEWAKE_MT */
	POSTING_READ(ECOBUS);
	gen6_gt_check_fifodbg(dev_priv);
}

/*
 * see gen6_gt_force_wake_get()
 */
void gen6_gt_force_wake_put(struct drm_i915_private *dev_priv)
{
	unsigned long irqflags;

	spin_lock_irqsave(&dev_priv->gt_lock, irqflags);
	if (--dev_priv->forcewake_count == 0)
		dev_priv->gt.force_wake_put(dev_priv);
	spin_unlock_irqrestore(&dev_priv->gt_lock, irqflags);
}

int __gen6_gt_wait_for_fifo(struct drm_i915_private *dev_priv)
{
	int ret = 0;

	if (dev_priv->gt_fifo_count < GT_FIFO_NUM_RESERVED_ENTRIES) {
		int loop = 500;
		u32 fifo = I915_READ_NOTRACE(GT_FIFO_FREE_ENTRIES);
		while (fifo <= GT_FIFO_NUM_RESERVED_ENTRIES && loop--) {
			udelay(10);
			fifo = I915_READ_NOTRACE(GT_FIFO_FREE_ENTRIES);
		}
		if (WARN_ON(loop < 0 && fifo <= GT_FIFO_NUM_RESERVED_ENTRIES))
			++ret;
		dev_priv->gt_fifo_count = fifo;
	}
	dev_priv->gt_fifo_count--;

	return ret;
}

static void vlv_force_wake_reset(struct drm_i915_private *dev_priv)
{
	I915_WRITE_NOTRACE(FORCEWAKE_VLV, _MASKED_BIT_DISABLE(0xffff));
	/* something from same cacheline, but !FORCEWAKE_VLV */
	POSTING_READ(FORCEWAKE_ACK_VLV);
}

static void vlv_force_wake_get(struct drm_i915_private *dev_priv)
{
	if (wait_for_atomic((I915_READ_NOTRACE(FORCEWAKE_ACK_VLV) & FORCEWAKE_KERNEL) == 0,
			    FORCEWAKE_ACK_TIMEOUT_MS))
		DRM_ERROR("Timed out waiting for forcewake old ack to clear.\n");

	I915_WRITE_NOTRACE(FORCEWAKE_VLV, _MASKED_BIT_ENABLE(FORCEWAKE_KERNEL));
	I915_WRITE_NOTRACE(FORCEWAKE_MEDIA_VLV,
			   _MASKED_BIT_ENABLE(FORCEWAKE_KERNEL));

	if (wait_for_atomic((I915_READ_NOTRACE(FORCEWAKE_ACK_VLV) & FORCEWAKE_KERNEL),
			    FORCEWAKE_ACK_TIMEOUT_MS))
		DRM_ERROR("Timed out waiting for GT to ack forcewake request.\n");

	if (wait_for_atomic((I915_READ_NOTRACE(FORCEWAKE_ACK_MEDIA_VLV) &
			     FORCEWAKE_KERNEL),
			    FORCEWAKE_ACK_TIMEOUT_MS))
		DRM_ERROR("Timed out waiting for media to ack forcewake request.\n");

	/* WaRsForcewakeWaitTC0:vlv */
	__gen6_gt_wait_for_thread_c0(dev_priv);
}

static void vlv_force_wake_put(struct drm_i915_private *dev_priv)
{
	I915_WRITE_NOTRACE(FORCEWAKE_VLV, _MASKED_BIT_DISABLE(FORCEWAKE_KERNEL));
	I915_WRITE_NOTRACE(FORCEWAKE_MEDIA_VLV,
			   _MASKED_BIT_DISABLE(FORCEWAKE_KERNEL));
	/* The below doubles as a POSTING_READ */
	gen6_gt_check_fifodbg(dev_priv);
}

void intel_gt_sanitize(struct drm_device *dev)
{
	struct drm_i915_private *dev_priv = dev->dev_private;

	if (IS_VALLEYVIEW(dev)) {
		vlv_force_wake_reset(dev_priv);
	} else if (INTEL_INFO(dev)->gen >= 6) {
		__gen6_gt_force_wake_reset(dev_priv);
		if (IS_IVYBRIDGE(dev) || IS_HASWELL(dev))
			__gen6_gt_force_wake_mt_reset(dev_priv);
	}

	/* BIOS often leaves RC6 enabled, but disable it for hw init */
	if (INTEL_INFO(dev)->gen >= 6)
		intel_disable_gt_powersave(dev);
}

void intel_gt_init(struct drm_device *dev)
{
	struct drm_i915_private *dev_priv = dev->dev_private;

	if (IS_VALLEYVIEW(dev)) {
		dev_priv->gt.force_wake_get = vlv_force_wake_get;
		dev_priv->gt.force_wake_put = vlv_force_wake_put;
	} else if (IS_HASWELL(dev)) {
		dev_priv->gt.force_wake_get = __gen6_gt_force_wake_mt_get;
		dev_priv->gt.force_wake_put = __gen6_gt_force_wake_mt_put;
	} else if (IS_IVYBRIDGE(dev)) {
		u32 ecobus;

		/* IVB configs may use multi-threaded forcewake */

		/* A small trick here - if the bios hasn't configured
		 * MT forcewake, and if the device is in RC6, then
		 * force_wake_mt_get will not wake the device and the
		 * ECOBUS read will return zero. Which will be
		 * (correctly) interpreted by the test below as MT
		 * forcewake being disabled.
		 */
		mutex_lock(&dev->struct_mutex);
		__gen6_gt_force_wake_mt_get(dev_priv);
		ecobus = I915_READ_NOTRACE(ECOBUS);
		__gen6_gt_force_wake_mt_put(dev_priv);
		mutex_unlock(&dev->struct_mutex);

		if (ecobus & FORCEWAKE_MT_ENABLE) {
			dev_priv->gt.force_wake_get =
						__gen6_gt_force_wake_mt_get;
			dev_priv->gt.force_wake_put =
						__gen6_gt_force_wake_mt_put;
		} else {
			DRM_INFO("No MT forcewake available on Ivybridge, this can result in issues\n");
			DRM_INFO("when using vblank-synced partial screen updates.\n");
			dev_priv->gt.force_wake_get = __gen6_gt_force_wake_get;
			dev_priv->gt.force_wake_put = __gen6_gt_force_wake_put;
		}
	} else if (IS_GEN6(dev)) {
		dev_priv->gt.force_wake_get = __gen6_gt_force_wake_get;
		dev_priv->gt.force_wake_put = __gen6_gt_force_wake_put;
	}
}

void intel_pm_init(struct drm_device *dev)
{
	struct drm_i915_private *dev_priv = dev->dev_private;

	INIT_DELAYED_WORK(&dev_priv->rps.delayed_resume_work,
			  intel_gen6_powersave_work);
}

>>>>>>> 679fe80f
int sandybridge_pcode_read(struct drm_i915_private *dev_priv, u8 mbox, u32 *val)
{
	WARN_ON(!mutex_is_locked(&dev_priv->rps.hw_lock));

	if (I915_READ(GEN6_PCODE_MAILBOX) & GEN6_PCODE_READY) {
		DRM_DEBUG_DRIVER("warning: pcode (read) mailbox access failed\n");
		return -EAGAIN;
	}

	I915_WRITE(GEN6_PCODE_DATA, *val);
	I915_WRITE(GEN6_PCODE_MAILBOX, GEN6_PCODE_READY | mbox);

	if (wait_for((I915_READ(GEN6_PCODE_MAILBOX) & GEN6_PCODE_READY) == 0,
		     500)) {
		DRM_ERROR("timeout waiting for pcode read (%d) to finish\n", mbox);
		return -ETIMEDOUT;
	}

	*val = I915_READ(GEN6_PCODE_DATA);
	I915_WRITE(GEN6_PCODE_DATA, 0);

	return 0;
}

int sandybridge_pcode_write(struct drm_i915_private *dev_priv, u8 mbox, u32 val)
{
	WARN_ON(!mutex_is_locked(&dev_priv->rps.hw_lock));

	if (I915_READ(GEN6_PCODE_MAILBOX) & GEN6_PCODE_READY) {
		DRM_DEBUG_DRIVER("warning: pcode (write) mailbox access failed\n");
		return -EAGAIN;
	}

	I915_WRITE(GEN6_PCODE_DATA, val);
	I915_WRITE(GEN6_PCODE_MAILBOX, GEN6_PCODE_READY | mbox);

	if (wait_for((I915_READ(GEN6_PCODE_MAILBOX) & GEN6_PCODE_READY) == 0,
		     500)) {
		DRM_ERROR("timeout waiting for pcode write (%d) to finish\n", mbox);
		return -ETIMEDOUT;
	}

	I915_WRITE(GEN6_PCODE_DATA, 0);

	return 0;
}

int vlv_gpu_freq(int ddr_freq, int val)
{
	int mult, base;

	switch (ddr_freq) {
	case 800:
		mult = 20;
		base = 120;
		break;
	case 1066:
		mult = 22;
		base = 133;
		break;
	case 1333:
		mult = 21;
		base = 125;
		break;
	default:
		return -1;
	}

	return ((val - 0xbd) * mult) + base;
}

int vlv_freq_opcode(int ddr_freq, int val)
{
	int mult, base;

	switch (ddr_freq) {
	case 800:
		mult = 20;
		base = 120;
		break;
	case 1066:
		mult = 22;
		base = 133;
		break;
	case 1333:
		mult = 21;
		base = 125;
		break;
	default:
		return -1;
	}

	val /= mult;
	val -= base / mult;
	val += 0xbd;

	if (val > 0xea)
		val = 0xea;

	return val;
}

void intel_pm_init(struct drm_device *dev)
{
	struct drm_i915_private *dev_priv = dev->dev_private;

	INIT_DELAYED_WORK(&dev_priv->rps.delayed_resume_work,
			  intel_gen6_powersave_work);
}
<|MERGE_RESOLUTION|>--- conflicted
+++ resolved
@@ -5565,263 +5565,6 @@
 	}
 }
 
-<<<<<<< HEAD
-=======
-static void __gen6_gt_wait_for_thread_c0(struct drm_i915_private *dev_priv)
-{
-	u32 gt_thread_status_mask;
-
-	if (IS_HASWELL(dev_priv->dev))
-		gt_thread_status_mask = GEN6_GT_THREAD_STATUS_CORE_MASK_HSW;
-	else
-		gt_thread_status_mask = GEN6_GT_THREAD_STATUS_CORE_MASK;
-
-	/* w/a for a sporadic read returning 0 by waiting for the GT
-	 * thread to wake up.
-	 */
-	if (wait_for_atomic_us((I915_READ_NOTRACE(GEN6_GT_THREAD_STATUS_REG) & gt_thread_status_mask) == 0, 500))
-		DRM_ERROR("GT thread status wait timed out\n");
-}
-
-static void __gen6_gt_force_wake_reset(struct drm_i915_private *dev_priv)
-{
-	I915_WRITE_NOTRACE(FORCEWAKE, 0);
-	POSTING_READ(ECOBUS); /* something from same cacheline, but !FORCEWAKE */
-}
-
-static void __gen6_gt_force_wake_get(struct drm_i915_private *dev_priv)
-{
-	if (wait_for_atomic((I915_READ_NOTRACE(FORCEWAKE_ACK) & 1) == 0,
-			    FORCEWAKE_ACK_TIMEOUT_MS))
-		DRM_ERROR("Timed out waiting for forcewake old ack to clear.\n");
-
-	I915_WRITE_NOTRACE(FORCEWAKE, 1);
-	POSTING_READ(ECOBUS); /* something from same cacheline, but !FORCEWAKE */
-
-	if (wait_for_atomic((I915_READ_NOTRACE(FORCEWAKE_ACK) & 1),
-			    FORCEWAKE_ACK_TIMEOUT_MS))
-		DRM_ERROR("Timed out waiting for forcewake to ack request.\n");
-
-	/* WaRsForcewakeWaitTC0:snb */
-	__gen6_gt_wait_for_thread_c0(dev_priv);
-}
-
-static void __gen6_gt_force_wake_mt_reset(struct drm_i915_private *dev_priv)
-{
-	I915_WRITE_NOTRACE(FORCEWAKE_MT, _MASKED_BIT_DISABLE(0xffff));
-	/* something from same cacheline, but !FORCEWAKE_MT */
-	POSTING_READ(ECOBUS);
-}
-
-static void __gen6_gt_force_wake_mt_get(struct drm_i915_private *dev_priv)
-{
-	u32 forcewake_ack;
-
-	if (IS_HASWELL(dev_priv->dev))
-		forcewake_ack = FORCEWAKE_ACK_HSW;
-	else
-		forcewake_ack = FORCEWAKE_MT_ACK;
-
-	if (wait_for_atomic((I915_READ_NOTRACE(forcewake_ack) & FORCEWAKE_KERNEL) == 0,
-			    FORCEWAKE_ACK_TIMEOUT_MS))
-		DRM_ERROR("Timed out waiting for forcewake old ack to clear.\n");
-
-	I915_WRITE_NOTRACE(FORCEWAKE_MT, _MASKED_BIT_ENABLE(FORCEWAKE_KERNEL));
-	/* something from same cacheline, but !FORCEWAKE_MT */
-	POSTING_READ(ECOBUS);
-
-	if (wait_for_atomic((I915_READ_NOTRACE(forcewake_ack) & FORCEWAKE_KERNEL),
-			    FORCEWAKE_ACK_TIMEOUT_MS))
-		DRM_ERROR("Timed out waiting for forcewake to ack request.\n");
-
-	/* WaRsForcewakeWaitTC0:ivb,hsw */
-	__gen6_gt_wait_for_thread_c0(dev_priv);
-}
-
-/*
- * Generally this is called implicitly by the register read function. However,
- * if some sequence requires the GT to not power down then this function should
- * be called at the beginning of the sequence followed by a call to
- * gen6_gt_force_wake_put() at the end of the sequence.
- */
-void gen6_gt_force_wake_get(struct drm_i915_private *dev_priv)
-{
-	unsigned long irqflags;
-
-	spin_lock_irqsave(&dev_priv->gt_lock, irqflags);
-	if (dev_priv->forcewake_count++ == 0)
-		dev_priv->gt.force_wake_get(dev_priv);
-	spin_unlock_irqrestore(&dev_priv->gt_lock, irqflags);
-}
-
-void gen6_gt_check_fifodbg(struct drm_i915_private *dev_priv)
-{
-	u32 gtfifodbg;
-	gtfifodbg = I915_READ_NOTRACE(GTFIFODBG);
-	if (WARN(gtfifodbg & GT_FIFO_CPU_ERROR_MASK,
-	     "MMIO read or write has been dropped %x\n", gtfifodbg))
-		I915_WRITE_NOTRACE(GTFIFODBG, GT_FIFO_CPU_ERROR_MASK);
-}
-
-static void __gen6_gt_force_wake_put(struct drm_i915_private *dev_priv)
-{
-	I915_WRITE_NOTRACE(FORCEWAKE, 0);
-	/* something from same cacheline, but !FORCEWAKE */
-	POSTING_READ(ECOBUS);
-	gen6_gt_check_fifodbg(dev_priv);
-}
-
-static void __gen6_gt_force_wake_mt_put(struct drm_i915_private *dev_priv)
-{
-	I915_WRITE_NOTRACE(FORCEWAKE_MT, _MASKED_BIT_DISABLE(FORCEWAKE_KERNEL));
-	/* something from same cacheline, but !FORCEWAKE_MT */
-	POSTING_READ(ECOBUS);
-	gen6_gt_check_fifodbg(dev_priv);
-}
-
-/*
- * see gen6_gt_force_wake_get()
- */
-void gen6_gt_force_wake_put(struct drm_i915_private *dev_priv)
-{
-	unsigned long irqflags;
-
-	spin_lock_irqsave(&dev_priv->gt_lock, irqflags);
-	if (--dev_priv->forcewake_count == 0)
-		dev_priv->gt.force_wake_put(dev_priv);
-	spin_unlock_irqrestore(&dev_priv->gt_lock, irqflags);
-}
-
-int __gen6_gt_wait_for_fifo(struct drm_i915_private *dev_priv)
-{
-	int ret = 0;
-
-	if (dev_priv->gt_fifo_count < GT_FIFO_NUM_RESERVED_ENTRIES) {
-		int loop = 500;
-		u32 fifo = I915_READ_NOTRACE(GT_FIFO_FREE_ENTRIES);
-		while (fifo <= GT_FIFO_NUM_RESERVED_ENTRIES && loop--) {
-			udelay(10);
-			fifo = I915_READ_NOTRACE(GT_FIFO_FREE_ENTRIES);
-		}
-		if (WARN_ON(loop < 0 && fifo <= GT_FIFO_NUM_RESERVED_ENTRIES))
-			++ret;
-		dev_priv->gt_fifo_count = fifo;
-	}
-	dev_priv->gt_fifo_count--;
-
-	return ret;
-}
-
-static void vlv_force_wake_reset(struct drm_i915_private *dev_priv)
-{
-	I915_WRITE_NOTRACE(FORCEWAKE_VLV, _MASKED_BIT_DISABLE(0xffff));
-	/* something from same cacheline, but !FORCEWAKE_VLV */
-	POSTING_READ(FORCEWAKE_ACK_VLV);
-}
-
-static void vlv_force_wake_get(struct drm_i915_private *dev_priv)
-{
-	if (wait_for_atomic((I915_READ_NOTRACE(FORCEWAKE_ACK_VLV) & FORCEWAKE_KERNEL) == 0,
-			    FORCEWAKE_ACK_TIMEOUT_MS))
-		DRM_ERROR("Timed out waiting for forcewake old ack to clear.\n");
-
-	I915_WRITE_NOTRACE(FORCEWAKE_VLV, _MASKED_BIT_ENABLE(FORCEWAKE_KERNEL));
-	I915_WRITE_NOTRACE(FORCEWAKE_MEDIA_VLV,
-			   _MASKED_BIT_ENABLE(FORCEWAKE_KERNEL));
-
-	if (wait_for_atomic((I915_READ_NOTRACE(FORCEWAKE_ACK_VLV) & FORCEWAKE_KERNEL),
-			    FORCEWAKE_ACK_TIMEOUT_MS))
-		DRM_ERROR("Timed out waiting for GT to ack forcewake request.\n");
-
-	if (wait_for_atomic((I915_READ_NOTRACE(FORCEWAKE_ACK_MEDIA_VLV) &
-			     FORCEWAKE_KERNEL),
-			    FORCEWAKE_ACK_TIMEOUT_MS))
-		DRM_ERROR("Timed out waiting for media to ack forcewake request.\n");
-
-	/* WaRsForcewakeWaitTC0:vlv */
-	__gen6_gt_wait_for_thread_c0(dev_priv);
-}
-
-static void vlv_force_wake_put(struct drm_i915_private *dev_priv)
-{
-	I915_WRITE_NOTRACE(FORCEWAKE_VLV, _MASKED_BIT_DISABLE(FORCEWAKE_KERNEL));
-	I915_WRITE_NOTRACE(FORCEWAKE_MEDIA_VLV,
-			   _MASKED_BIT_DISABLE(FORCEWAKE_KERNEL));
-	/* The below doubles as a POSTING_READ */
-	gen6_gt_check_fifodbg(dev_priv);
-}
-
-void intel_gt_sanitize(struct drm_device *dev)
-{
-	struct drm_i915_private *dev_priv = dev->dev_private;
-
-	if (IS_VALLEYVIEW(dev)) {
-		vlv_force_wake_reset(dev_priv);
-	} else if (INTEL_INFO(dev)->gen >= 6) {
-		__gen6_gt_force_wake_reset(dev_priv);
-		if (IS_IVYBRIDGE(dev) || IS_HASWELL(dev))
-			__gen6_gt_force_wake_mt_reset(dev_priv);
-	}
-
-	/* BIOS often leaves RC6 enabled, but disable it for hw init */
-	if (INTEL_INFO(dev)->gen >= 6)
-		intel_disable_gt_powersave(dev);
-}
-
-void intel_gt_init(struct drm_device *dev)
-{
-	struct drm_i915_private *dev_priv = dev->dev_private;
-
-	if (IS_VALLEYVIEW(dev)) {
-		dev_priv->gt.force_wake_get = vlv_force_wake_get;
-		dev_priv->gt.force_wake_put = vlv_force_wake_put;
-	} else if (IS_HASWELL(dev)) {
-		dev_priv->gt.force_wake_get = __gen6_gt_force_wake_mt_get;
-		dev_priv->gt.force_wake_put = __gen6_gt_force_wake_mt_put;
-	} else if (IS_IVYBRIDGE(dev)) {
-		u32 ecobus;
-
-		/* IVB configs may use multi-threaded forcewake */
-
-		/* A small trick here - if the bios hasn't configured
-		 * MT forcewake, and if the device is in RC6, then
-		 * force_wake_mt_get will not wake the device and the
-		 * ECOBUS read will return zero. Which will be
-		 * (correctly) interpreted by the test below as MT
-		 * forcewake being disabled.
-		 */
-		mutex_lock(&dev->struct_mutex);
-		__gen6_gt_force_wake_mt_get(dev_priv);
-		ecobus = I915_READ_NOTRACE(ECOBUS);
-		__gen6_gt_force_wake_mt_put(dev_priv);
-		mutex_unlock(&dev->struct_mutex);
-
-		if (ecobus & FORCEWAKE_MT_ENABLE) {
-			dev_priv->gt.force_wake_get =
-						__gen6_gt_force_wake_mt_get;
-			dev_priv->gt.force_wake_put =
-						__gen6_gt_force_wake_mt_put;
-		} else {
-			DRM_INFO("No MT forcewake available on Ivybridge, this can result in issues\n");
-			DRM_INFO("when using vblank-synced partial screen updates.\n");
-			dev_priv->gt.force_wake_get = __gen6_gt_force_wake_get;
-			dev_priv->gt.force_wake_put = __gen6_gt_force_wake_put;
-		}
-	} else if (IS_GEN6(dev)) {
-		dev_priv->gt.force_wake_get = __gen6_gt_force_wake_get;
-		dev_priv->gt.force_wake_put = __gen6_gt_force_wake_put;
-	}
-}
-
-void intel_pm_init(struct drm_device *dev)
-{
-	struct drm_i915_private *dev_priv = dev->dev_private;
-
-	INIT_DELAYED_WORK(&dev_priv->rps.delayed_resume_work,
-			  intel_gen6_powersave_work);
-}
-
->>>>>>> 679fe80f
 int sandybridge_pcode_read(struct drm_i915_private *dev_priv, u8 mbox, u32 *val)
 {
 	WARN_ON(!mutex_is_locked(&dev_priv->rps.hw_lock));
