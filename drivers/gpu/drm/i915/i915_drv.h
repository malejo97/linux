/* i915_drv.h -- Private header for the I915 driver -*- linux-c -*-
 */
/*
 *
 * Copyright 2003 Tungsten Graphics, Inc., Cedar Park, Texas.
 * All Rights Reserved.
 *
 * Permission is hereby granted, free of charge, to any person obtaining a
 * copy of this software and associated documentation files (the
 * "Software"), to deal in the Software without restriction, including
 * without limitation the rights to use, copy, modify, merge, publish,
 * distribute, sub license, and/or sell copies of the Software, and to
 * permit persons to whom the Software is furnished to do so, subject to
 * the following conditions:
 *
 * The above copyright notice and this permission notice (including the
 * next paragraph) shall be included in all copies or substantial portions
 * of the Software.
 *
 * THE SOFTWARE IS PROVIDED "AS IS", WITHOUT WARRANTY OF ANY KIND, EXPRESS
 * OR IMPLIED, INCLUDING BUT NOT LIMITED TO THE WARRANTIES OF
 * MERCHANTABILITY, FITNESS FOR A PARTICULAR PURPOSE AND NON-INFRINGEMENT.
 * IN NO EVENT SHALL TUNGSTEN GRAPHICS AND/OR ITS SUPPLIERS BE LIABLE FOR
 * ANY CLAIM, DAMAGES OR OTHER LIABILITY, WHETHER IN AN ACTION OF CONTRACT,
 * TORT OR OTHERWISE, ARISING FROM, OUT OF OR IN CONNECTION WITH THE
 * SOFTWARE OR THE USE OR OTHER DEALINGS IN THE SOFTWARE.
 *
 */

#ifndef _I915_DRV_H_
#define _I915_DRV_H_

#include <uapi/drm/i915_drm.h>
#include <uapi/drm/drm_fourcc.h>

#include <asm/hypervisor.h>

#include <linux/io-mapping.h>
#include <linux/i2c.h>
#include <linux/i2c-algo-bit.h>
#include <linux/backlight.h>
#include <linux/hash.h>
#include <linux/intel-iommu.h>
#include <linux/kref.h>
#include <linux/mm_types.h>
#include <linux/perf_event.h>
#include <linux/pm_qos.h>
#include <linux/dma-resv.h>
#include <linux/shmem_fs.h>
#include <linux/stackdepot.h>
#include <linux/xarray.h>

#include <drm/intel-gtt.h>
#include <drm/drm_legacy.h> /* for struct drm_dma_handle */
#include <drm/drm_gem.h>
#include <drm/drm_auth.h>
#include <drm/drm_cache.h>
#include <drm/drm_util.h>
#include <drm/drm_dsc.h>
#include <drm/drm_atomic.h>
#include <drm/drm_connector.h>
#include <drm/i915_mei_hdcp_interface.h>

#include "i915_params.h"
#include "i915_reg.h"
#include "i915_utils.h"

#include "display/intel_bios.h"
#include "display/intel_display.h"
#include "display/intel_display_power.h"
#include "display/intel_dpll_mgr.h"
#include "display/intel_dsb.h"
#include "display/intel_frontbuffer.h"
#include "display/intel_global_state.h"
#include "display/intel_gmbus.h"
#include "display/intel_opregion.h"

#include "gem/i915_gem_context_types.h"
#include "gem/i915_gem_shrinker.h"
#include "gem/i915_gem_stolen.h"

#include "gt/intel_engine.h"
#include "gt/intel_gt_types.h"
#include "gt/intel_region_lmem.h"
#include "gt/intel_workarounds.h"
#include "gt/uc/intel_uc.h"

#include "intel_device_info.h"
#include "intel_pch.h"
#include "intel_runtime_pm.h"
#include "intel_memory_region.h"
#include "intel_uncore.h"
#include "intel_wakeref.h"
#include "intel_wopcm.h"

#include "i915_gem.h"
#include "i915_gem_gtt.h"
#include "i915_gpu_error.h"
#include "i915_perf_types.h"
#include "i915_request.h"
#include "i915_scheduler.h"
#include "gt/intel_timeline.h"
#include "i915_vma.h"
#include "i915_irq.h"


/* General customization:
 */

#define DRIVER_NAME		"i915"
#define DRIVER_DESC		"Intel Graphics"
#define DRIVER_DATE		"20201103"
#define DRIVER_TIMESTAMP	1604406085

struct drm_i915_gem_object;

enum hpd_pin {
	HPD_NONE = 0,
	HPD_TV = HPD_NONE,     /* TV is known to be unreliable */
	HPD_CRT,
	HPD_SDVO_B,
	HPD_SDVO_C,
	HPD_PORT_A,
	HPD_PORT_B,
	HPD_PORT_C,
	HPD_PORT_D,
	HPD_PORT_E,
	HPD_PORT_TC1,
	HPD_PORT_TC2,
	HPD_PORT_TC3,
	HPD_PORT_TC4,
	HPD_PORT_TC5,
	HPD_PORT_TC6,

	HPD_NUM_PINS
};

#define for_each_hpd_pin(__pin) \
	for ((__pin) = (HPD_NONE + 1); (__pin) < HPD_NUM_PINS; (__pin)++)

/* Threshold == 5 for long IRQs, 50 for short */
#define HPD_STORM_DEFAULT_THRESHOLD 50

struct i915_hotplug {
	struct delayed_work hotplug_work;

	const u32 *hpd, *pch_hpd;

	struct {
		unsigned long last_jiffies;
		int count;
		enum {
			HPD_ENABLED = 0,
			HPD_DISABLED = 1,
			HPD_MARK_DISABLED = 2
		} state;
	} stats[HPD_NUM_PINS];
	u32 event_bits;
	u32 retry_bits;
	struct delayed_work reenable_work;

	u32 long_port_mask;
	u32 short_port_mask;
	struct work_struct dig_port_work;

	struct work_struct poll_init_work;
	bool poll_enabled;

	unsigned int hpd_storm_threshold;
	/* Whether or not to count short HPD IRQs in HPD storms */
	u8 hpd_short_storm_enabled;

	/*
	 * if we get a HPD irq from DP and a HPD irq from non-DP
	 * the non-DP HPD could block the workqueue on a mode config
	 * mutex getting, that userspace may have taken. However
	 * userspace is waiting on the DP workqueue to run which is
	 * blocked behind the non-DP one.
	 */
	struct workqueue_struct *dp_wq;
};

#define I915_GEM_GPU_DOMAINS \
	(I915_GEM_DOMAIN_RENDER | \
	 I915_GEM_DOMAIN_SAMPLER | \
	 I915_GEM_DOMAIN_COMMAND | \
	 I915_GEM_DOMAIN_INSTRUCTION | \
	 I915_GEM_DOMAIN_VERTEX)

struct drm_i915_private;
struct i915_mm_struct;
struct i915_mmu_object;

struct drm_i915_file_private {
	struct drm_i915_private *dev_priv;

	union {
		struct drm_file *file;
		struct rcu_head rcu;
	};

	struct xarray context_xa;
	struct xarray vm_xa;

	unsigned int bsd_engine;

/*
 * Every context ban increments per client ban score. Also
 * hangs in short succession increments ban score. If ban threshold
 * is reached, client is considered banned and submitting more work
 * will fail. This is a stop gap measure to limit the badly behaving
 * clients access to gpu. Note that unbannable contexts never increment
 * the client ban score.
 */
#define I915_CLIENT_SCORE_HANG_FAST	1
#define   I915_CLIENT_FAST_HANG_JIFFIES (60 * HZ)
#define I915_CLIENT_SCORE_CONTEXT_BAN   3
#define I915_CLIENT_SCORE_BANNED	9
	/** ban_score: Accumulated score of all ctx bans and fast hangs. */
	atomic_t ban_score;
	unsigned long hang_timestamp;
};

/* Interface history:
 *
 * 1.1: Original.
 * 1.2: Add Power Management
 * 1.3: Add vblank support
 * 1.4: Fix cmdbuffer path, add heap destroy
 * 1.5: Add vblank pipe configuration
 * 1.6: - New ioctl for scheduling buffer swaps on vertical blank
 *      - Support vertical blank on secondary display pipe
 */
#define DRIVER_MAJOR		1
#define DRIVER_MINOR		6
#define DRIVER_PATCHLEVEL	0

struct intel_overlay;
struct intel_overlay_error_state;

struct sdvo_device_mapping {
	u8 initialized;
	u8 dvo_port;
	u8 slave_addr;
	u8 dvo_wiring;
	u8 i2c_pin;
	u8 ddc_pin;
};

struct intel_connector;
struct intel_encoder;
struct intel_atomic_state;
struct intel_cdclk_config;
struct intel_cdclk_state;
struct intel_cdclk_vals;
struct intel_initial_plane_config;
struct intel_crtc;
struct intel_limit;
struct dpll;

struct drm_i915_display_funcs {
	void (*get_cdclk)(struct drm_i915_private *dev_priv,
			  struct intel_cdclk_config *cdclk_config);
	void (*set_cdclk)(struct drm_i915_private *dev_priv,
			  const struct intel_cdclk_config *cdclk_config,
			  enum pipe pipe);
	int (*bw_calc_min_cdclk)(struct intel_atomic_state *state);
	int (*get_fifo_size)(struct drm_i915_private *dev_priv,
			     enum i9xx_plane_id i9xx_plane);
	int (*compute_pipe_wm)(struct intel_crtc_state *crtc_state);
	int (*compute_intermediate_wm)(struct intel_crtc_state *crtc_state);
	void (*initial_watermarks)(struct intel_atomic_state *state,
				   struct intel_crtc *crtc);
	void (*atomic_update_watermarks)(struct intel_atomic_state *state,
					 struct intel_crtc *crtc);
	void (*optimize_watermarks)(struct intel_atomic_state *state,
				    struct intel_crtc *crtc);
	int (*compute_global_watermarks)(struct intel_atomic_state *state);
	void (*update_wm)(struct intel_crtc *crtc);
	int (*modeset_calc_cdclk)(struct intel_cdclk_state *state);
	u8 (*calc_voltage_level)(int cdclk);
	/* Returns the active state of the crtc, and if the crtc is active,
	 * fills out the pipe-config with the hw state. */
	bool (*get_pipe_config)(struct intel_crtc *,
				struct intel_crtc_state *);
	void (*get_initial_plane_config)(struct intel_crtc *,
					 struct intel_initial_plane_config *);
	int (*crtc_compute_clock)(struct intel_crtc *crtc,
				  struct intel_crtc_state *crtc_state);
	void (*crtc_enable)(struct intel_atomic_state *state,
			    struct intel_crtc *crtc);
	void (*crtc_disable)(struct intel_atomic_state *state,
			     struct intel_crtc *crtc);
	void (*commit_modeset_enables)(struct intel_atomic_state *state);
	void (*commit_modeset_disables)(struct intel_atomic_state *state);
	void (*audio_codec_enable)(struct intel_encoder *encoder,
				   const struct intel_crtc_state *crtc_state,
				   const struct drm_connector_state *conn_state);
	void (*audio_codec_disable)(struct intel_encoder *encoder,
				    const struct intel_crtc_state *old_crtc_state,
				    const struct drm_connector_state *old_conn_state);
	void (*fdi_link_train)(struct intel_crtc *crtc,
			       const struct intel_crtc_state *crtc_state);
	void (*init_clock_gating)(struct drm_i915_private *dev_priv);
	void (*hpd_irq_setup)(struct drm_i915_private *dev_priv);
	/* clock updates for mode set */
	/* cursor updates */
	/* render clock increase/decrease */
	/* display clock increase/decrease */
	/* pll clock increase/decrease */

	int (*color_check)(struct intel_crtc_state *crtc_state);
	/*
	 * Program double buffered color management registers during
	 * vblank evasion. The registers should then latch during the
	 * next vblank start, alongside any other double buffered registers
	 * involved with the same commit.
	 */
	void (*color_commit)(const struct intel_crtc_state *crtc_state);
	/*
	 * Load LUTs (and other single buffered color management
	 * registers). Will (hopefully) be called during the vblank
	 * following the latching of any double buffered registers
	 * involved with the same commit.
	 */
	void (*load_luts)(const struct intel_crtc_state *crtc_state);
	void (*read_luts)(struct intel_crtc_state *crtc_state);
};

struct intel_csr {
	struct work_struct work;
	const char *fw_path;
	u32 required_version;
	u32 max_fw_size; /* bytes */
	u32 *dmc_payload;
	u32 dmc_fw_size; /* dwords */
	u32 version;
	u32 mmio_count;
	i915_reg_t mmioaddr[20];
	u32 mmiodata[20];
	u32 dc_state;
	u32 target_dc_state;
	u32 allowed_dc_mask;
	intel_wakeref_t wakeref;
};

enum i915_cache_level {
	I915_CACHE_NONE = 0,
	I915_CACHE_LLC, /* also used for snoopable memory on non-LLC */
	I915_CACHE_L3_LLC, /* gen7+, L3 sits between the domain specifc
			      caches, eg sampler/render caches, and the
			      large Last-Level-Cache. LLC is coherent with
			      the CPU, but L3 is only visible to the GPU. */
	I915_CACHE_WT, /* hsw:gt3e WriteThrough for scanouts */
};

#define I915_COLOR_UNEVICTABLE (-1) /* a non-vma sharing the address space */

struct intel_fbc {
	/* This is always the inner lock when overlapping with struct_mutex and
	 * it's the outer lock when overlapping with stolen_lock. */
	struct mutex lock;
	unsigned threshold;
	unsigned int possible_framebuffer_bits;
	unsigned int busy_bits;
	struct intel_crtc *crtc;

	struct drm_mm_node compressed_fb;
	struct drm_mm_node *compressed_llb;

	bool false_color;

	bool active;
	bool activated;
	bool flip_pending;

	bool underrun_detected;
	struct work_struct underrun_work;

	/*
	 * Due to the atomic rules we can't access some structures without the
	 * appropriate locking, so we cache information here in order to avoid
	 * these problems.
	 */
	struct intel_fbc_state_cache {
		struct {
			unsigned int mode_flags;
			u32 hsw_bdw_pixel_rate;
		} crtc;

		struct {
			unsigned int rotation;
			int src_w;
			int src_h;
			bool visible;
			/*
			 * Display surface base address adjustement for
			 * pageflips. Note that on gen4+ this only adjusts up
			 * to a tile, offsets within a tile are handled in
			 * the hw itself (with the TILEOFF register).
			 */
			int adjusted_x;
			int adjusted_y;

			u16 pixel_blend_mode;
		} plane;

		struct {
			const struct drm_format_info *format;
			unsigned int stride;
			u64 modifier;
		} fb;

		unsigned int fence_y_offset;
		u16 gen9_wa_cfb_stride;
		u16 interval;
		s8 fence_id;
		bool psr2_active;
	} state_cache;

	/*
	 * This structure contains everything that's relevant to program the
	 * hardware registers. When we want to figure out if we need to disable
	 * and re-enable FBC for a new configuration we just check if there's
	 * something different in the struct. The genx_fbc_activate functions
	 * are supposed to read from it in order to program the registers.
	 */
	struct intel_fbc_reg_params {
		struct {
			enum pipe pipe;
			enum i9xx_plane_id i9xx_plane;
		} crtc;

		struct {
			const struct drm_format_info *format;
			unsigned int stride;
			u64 modifier;
		} fb;

		int cfb_size;
		unsigned int fence_y_offset;
		u16 gen9_wa_cfb_stride;
		u16 interval;
		s8 fence_id;
		bool plane_visible;
	} params;

	const char *no_fbc_reason;
};

/*
 * HIGH_RR is the highest eDP panel refresh rate read from EDID
 * LOW_RR is the lowest eDP panel refresh rate found from EDID
 * parsing for same resolution.
 */
enum drrs_refresh_rate_type {
	DRRS_HIGH_RR,
	DRRS_LOW_RR,
	DRRS_MAX_RR, /* RR count */
};

enum drrs_support_type {
	DRRS_NOT_SUPPORTED = 0,
	STATIC_DRRS_SUPPORT = 1,
	SEAMLESS_DRRS_SUPPORT = 2
};

struct intel_dp;
struct i915_drrs {
	struct mutex mutex;
	struct delayed_work work;
	struct intel_dp *dp;
	unsigned busy_frontbuffer_bits;
	enum drrs_refresh_rate_type refresh_rate_type;
	enum drrs_support_type type;
};

struct i915_psr {
	struct mutex lock;

#define I915_PSR_DEBUG_MODE_MASK	0x0f
#define I915_PSR_DEBUG_DEFAULT		0x00
#define I915_PSR_DEBUG_DISABLE		0x01
#define I915_PSR_DEBUG_ENABLE		0x02
#define I915_PSR_DEBUG_FORCE_PSR1	0x03
#define I915_PSR_DEBUG_IRQ		0x10

	u32 debug;
	bool sink_support;
	bool enabled;
	struct intel_dp *dp;
	enum pipe pipe;
	enum transcoder transcoder;
	bool active;
	struct work_struct work;
	unsigned busy_frontbuffer_bits;
	bool sink_psr2_support;
	bool link_standby;
	bool colorimetry_support;
	bool psr2_enabled;
	bool psr2_sel_fetch_enabled;
	u8 sink_sync_latency;
	ktime_t last_entry_attempt;
	ktime_t last_exit;
	bool sink_not_reliable;
	bool irq_aux_error;
	u16 su_x_granularity;
	bool dc3co_enabled;
	u32 dc3co_exit_delay;
	struct delayed_work dc3co_work;
	struct drm_dp_vsc_sdp vsc;
};

#define QUIRK_LVDS_SSC_DISABLE (1<<1)
#define QUIRK_INVERT_BRIGHTNESS (1<<2)
#define QUIRK_BACKLIGHT_PRESENT (1<<3)
#define QUIRK_PIN_SWIZZLED_PAGES (1<<5)
#define QUIRK_INCREASE_T12_DELAY (1<<6)
#define QUIRK_INCREASE_DDI_DISABLED_TIME (1<<7)

struct intel_fbdev;
struct intel_fbc_work;

struct intel_gmbus {
	struct i2c_adapter adapter;
#define GMBUS_FORCE_BIT_RETRY (1U << 31)
	u32 force_bit;
	u32 reg0;
	i915_reg_t gpio_reg;
	struct i2c_algo_bit_data bit_algo;
	struct drm_i915_private *dev_priv;
};

struct i915_suspend_saved_registers {
	u32 saveDSPARB;
	u32 saveSWF0[16];
	u32 saveSWF1[16];
	u32 saveSWF3[3];
	u16 saveGCDGMBUS;
};

struct vlv_s0ix_state;

#define MAX_L3_SLICES 2
struct intel_l3_parity {
	u32 *remap_info[MAX_L3_SLICES];
	struct work_struct error_work;
	int which_slice;
};

struct i915_gem_mm {
	/** Memory allocator for GTT stolen memory */
	struct drm_mm stolen;
	/** Protects the usage of the GTT stolen memory allocator. This is
	 * always the inner lock when overlapping with struct_mutex. */
	struct mutex stolen_lock;

	/* Protects bound_list/unbound_list and #drm_i915_gem_object.mm.link */
	spinlock_t obj_lock;

	/**
	 * List of objects which are purgeable.
	 */
	struct list_head purge_list;

	/**
	 * List of objects which have allocated pages and are shrinkable.
	 */
	struct list_head shrink_list;

	/**
	 * List of objects which are pending destruction.
	 */
	struct llist_head free_list;
	struct work_struct free_work;
	/**
	 * Count of objects pending destructions. Used to skip needlessly
	 * waiting on an RCU barrier if no objects are waiting to be freed.
	 */
	atomic_t free_count;

	/**
	 * tmpfs instance used for shmem backed objects
	 */
	struct vfsmount *gemfs;

	struct intel_memory_region *regions[INTEL_REGION_UNKNOWN];

	struct notifier_block oom_notifier;
	struct notifier_block vmap_notifier;
	struct shrinker shrinker;

	/**
	 * Workqueue to fault in userptr pages, flushed by the execbuf
	 * when required but otherwise left to userspace to try again
	 * on EAGAIN.
	 */
	struct workqueue_struct *userptr_wq;

	/* shrinker accounting, also useful for userland debugging */
	u64 shrink_memory;
	u32 shrink_count;
};

#define I915_IDLE_ENGINES_TIMEOUT (200) /* in ms */

unsigned long i915_fence_context_timeout(const struct drm_i915_private *i915,
					 u64 context);

static inline unsigned long
i915_fence_timeout(const struct drm_i915_private *i915)
{
	return i915_fence_context_timeout(i915, U64_MAX);
}

/* Amount of SAGV/QGV points, BSpec precisely defines this */
#define I915_NUM_QGV_POINTS 8

struct ddi_vbt_port_info {
	/* Non-NULL if port present. */
	const struct child_device_config *child;

	int max_tmds_clock;

	/* This is an index in the HDMI/DVI DDI buffer translation table. */
	u8 hdmi_level_shift;
	u8 hdmi_level_shift_set:1;

	u8 supports_dvi:1;
	u8 supports_hdmi:1;
	u8 supports_dp:1;
	u8 supports_edp:1;
	u8 supports_typec_usb:1;
	u8 supports_tbt:1;

	u8 alternate_aux_channel;
	u8 alternate_ddc_pin;

	u8 dp_boost_level;
	u8 hdmi_boost_level;
	int dp_max_link_rate;		/* 0 for not limited by VBT */
};

enum psr_lines_to_wait {
	PSR_0_LINES_TO_WAIT = 0,
	PSR_1_LINE_TO_WAIT,
	PSR_4_LINES_TO_WAIT,
	PSR_8_LINES_TO_WAIT
};

struct intel_vbt_data {
	struct drm_display_mode *lfp_lvds_vbt_mode; /* if any */
	struct drm_display_mode *sdvo_lvds_vbt_mode; /* if any */

	/* Feature bits */
	unsigned int int_tv_support:1;
	unsigned int lvds_dither:1;
	unsigned int int_crt_support:1;
	unsigned int lvds_use_ssc:1;
	unsigned int int_lvds_support:1;
	unsigned int display_clock_mode:1;
	unsigned int fdi_rx_polarity_inverted:1;
	unsigned int panel_type:4;
	int lvds_ssc_freq;
	unsigned int bios_lvds_val; /* initial [PCH_]LVDS reg val in VBIOS */
	enum drm_panel_orientation orientation;

	enum drrs_support_type drrs_type;

	struct {
		int rate;
		int lanes;
		int preemphasis;
		int vswing;
		bool low_vswing;
		bool initialized;
		int bpp;
		struct edp_power_seq pps;
		bool hobl;
	} edp;

	struct {
		bool enable;
		bool full_link;
		bool require_aux_wakeup;
		int idle_frames;
		enum psr_lines_to_wait lines_to_wait;
		int tp1_wakeup_time_us;
		int tp2_tp3_wakeup_time_us;
		int psr2_tp2_tp3_wakeup_time_us;
	} psr;

	struct {
		u16 pwm_freq_hz;
		bool present;
		bool active_low_pwm;
		u8 min_brightness;	/* min_brightness/255 of max */
		u8 controller;		/* brightness controller number */
		enum intel_backlight_type type;
	} backlight;

	/* MIPI DSI */
	struct {
		u16 panel_id;
		struct mipi_config *config;
		struct mipi_pps_data *pps;
		u16 bl_ports;
		u16 cabc_ports;
		u8 seq_version;
		u32 size;
		u8 *data;
		const u8 *sequence[MIPI_SEQ_MAX];
		u8 *deassert_seq; /* Used by fixup_mipi_sequences() */
		enum drm_panel_orientation orientation;
	} dsi;

	int crt_ddc_pin;

	struct list_head display_devices;

	struct ddi_vbt_port_info ddi_port_info[I915_MAX_PORTS];
	struct sdvo_device_mapping sdvo_mappings[2];
};

enum intel_ddb_partitioning {
	INTEL_DDB_PART_1_2,
	INTEL_DDB_PART_5_6, /* IVB+ */
};

struct ilk_wm_values {
	u32 wm_pipe[3];
	u32 wm_lp[3];
	u32 wm_lp_spr[3];
	bool enable_fbc_wm;
	enum intel_ddb_partitioning partitioning;
};

struct g4x_pipe_wm {
	u16 plane[I915_MAX_PLANES];
	u16 fbc;
};

struct g4x_sr_wm {
	u16 plane;
	u16 cursor;
	u16 fbc;
};

struct vlv_wm_ddl_values {
	u8 plane[I915_MAX_PLANES];
};

struct vlv_wm_values {
	struct g4x_pipe_wm pipe[3];
	struct g4x_sr_wm sr;
	struct vlv_wm_ddl_values ddl[3];
	u8 level;
	bool cxsr;
};

struct g4x_wm_values {
	struct g4x_pipe_wm pipe[2];
	struct g4x_sr_wm sr;
	struct g4x_sr_wm hpll;
	bool cxsr;
	bool hpll_en;
	bool fbc_en;
};

struct skl_ddb_entry {
	u16 start, end;	/* in number of blocks, 'end' is exclusive */
};

static inline u16 skl_ddb_entry_size(const struct skl_ddb_entry *entry)
{
	return entry->end - entry->start;
}

static inline bool skl_ddb_entry_equal(const struct skl_ddb_entry *e1,
				       const struct skl_ddb_entry *e2)
{
	if (e1->start == e2->start && e1->end == e2->end)
		return true;

	return false;
}

struct i915_frontbuffer_tracking {
	spinlock_t lock;

	/*
	 * Tracking bits for delayed frontbuffer flushing du to gpu activity or
	 * scheduled flips.
	 */
	unsigned busy_bits;
	unsigned flip_bits;
};

struct i915_virtual_gpu {
	struct mutex lock; /* serialises sending of g2v_notify command pkts */
	bool active;
	u32 caps;
};

struct intel_cdclk_config {
	unsigned int cdclk, vco, ref, bypass;
	u8 voltage_level;
};

struct i915_selftest_stash {
	atomic_t counter;
};

struct drm_i915_private {
	struct drm_device drm;

	/* FIXME: Device release actions should all be moved to drmm_ */
	bool do_release;

	/* i915 device parameters */
	struct i915_params params;

	const struct intel_device_info __info; /* Use INTEL_INFO() to access. */
	struct intel_runtime_info __runtime; /* Use RUNTIME_INFO() to access. */
	struct intel_driver_caps caps;

	/**
	 * Data Stolen Memory - aka "i915 stolen memory" gives us the start and
	 * end of stolen which we can optionally use to create GEM objects
	 * backed by stolen memory. Note that stolen_usable_size tells us
	 * exactly how much of this we are actually allowed to use, given that
	 * some portion of it is in fact reserved for use by hardware functions.
	 */
	struct resource dsm;
	/**
	 * Reseved portion of Data Stolen Memory
	 */
	struct resource dsm_reserved;

	/*
	 * Stolen memory is segmented in hardware with different portions
	 * offlimits to certain functions.
	 *
	 * The drm_mm is initialised to the total accessible range, as found
	 * from the PCI config. On Broadwell+, this is further restricted to
	 * avoid the first page! The upper end of stolen memory is reserved for
	 * hardware functions and similarly removed from the accessible range.
	 */
	resource_size_t stolen_usable_size;	/* Total size minus reserved ranges */

	struct intel_uncore uncore;
	struct intel_uncore_mmio_debug mmio_debug;

	struct i915_virtual_gpu vgpu;

	struct intel_gvt *gvt;

	struct intel_wopcm wopcm;

	struct intel_csr csr;

	struct intel_gmbus gmbus[GMBUS_NUM_PINS];

	/** gmbus_mutex protects against concurrent usage of the single hw gmbus
	 * controller on different i2c buses. */
	struct mutex gmbus_mutex;

	/**
	 * Base address of where the gmbus and gpio blocks are located (either
	 * on PCH or on SoC for platforms without PCH).
	 */
	u32 gpio_mmio_base;

	u32 hsw_psr_mmio_adjust;

	/* MMIO base address for MIPI regs */
	u32 mipi_mmio_base;

	u32 pps_mmio_base;

	wait_queue_head_t gmbus_wait_queue;

	struct pci_dev *bridge_dev;

	struct rb_root uabi_engines;

	struct resource mch_res;

	/* protects the irq masks */
	spinlock_t irq_lock;

	bool display_irqs_enabled;

	/* Sideband mailbox protection */
	struct mutex sb_lock;
	struct pm_qos_request sb_qos;

	/** Cached value of IMR to avoid reads in updating the bitfield */
	union {
		u32 irq_mask;
		u32 de_irq_mask[I915_MAX_PIPES];
	};
	u32 pipestat_irq_mask[I915_MAX_PIPES];

	struct i915_hotplug hotplug;
	struct intel_fbc fbc;
	struct i915_drrs drrs;
	struct intel_opregion opregion;
	struct intel_vbt_data vbt;

	bool preserve_bios_swizzle;

	/* overlay */
	struct intel_overlay *overlay;

	/* backlight registers and fields in struct intel_panel */
	struct mutex backlight_lock;

	/* protects panel power sequencer state */
	struct mutex pps_mutex;

	unsigned int fsb_freq, mem_freq, is_ddr3;
	unsigned int skl_preferred_vco_freq;
	unsigned int max_cdclk_freq;

	unsigned int max_dotclk_freq;
	unsigned int hpll_freq;
	unsigned int fdi_pll_freq;
	unsigned int czclk_freq;

	struct {
		/* The current hardware cdclk configuration */
		struct intel_cdclk_config hw;

		/* cdclk, divider, and ratio table from bspec */
		const struct intel_cdclk_vals *table;

		struct intel_global_obj obj;
	} cdclk;

	struct {
		/* The current hardware dbuf configuration */
		u8 enabled_slices;

		struct intel_global_obj obj;
	} dbuf;

	/**
	 * wq - Driver workqueue for GEM.
	 *
	 * NOTE: Work items scheduled here are not allowed to grab any modeset
	 * locks, for otherwise the flushing done in the pageflip code will
	 * result in deadlocks.
	 */
	struct workqueue_struct *wq;

	/* ordered wq for modesets */
	struct workqueue_struct *modeset_wq;
	/* unbound hipri wq for page flips/plane updates */
	struct workqueue_struct *flip_wq;

	/* Display functions */
	struct drm_i915_display_funcs display;

	/* PCH chipset type */
	enum intel_pch pch_type;
	unsigned short pch_id;

	unsigned long quirks;

	struct drm_atomic_state *modeset_restore_state;
	struct drm_modeset_acquire_ctx reset_ctx;

	struct i915_ggtt ggtt; /* VM representing the global address space */

	struct i915_gem_mm mm;
	DECLARE_HASHTABLE(mm_structs, 7);
	spinlock_t mm_lock;

	/* Kernel Modesetting */

	struct intel_crtc *plane_to_crtc_mapping[I915_MAX_PIPES];
	struct intel_crtc *pipe_to_crtc_mapping[I915_MAX_PIPES];

	/**
	 * dpll and cdclk state is protected by connection_mutex
	 * dpll.lock serializes intel_{prepare,enable,disable}_shared_dpll.
	 * Must be global rather than per dpll, because on some platforms plls
	 * share registers.
	 */
	struct {
		struct mutex lock;

		int num_shared_dpll;
		struct intel_shared_dpll shared_dplls[I915_NUM_PLLS];
		const struct intel_dpll_mgr *mgr;

		struct {
			int nssc;
			int ssc;
		} ref_clks;
	} dpll;

	struct list_head global_obj_list;

	/*
	 * For reading active_pipes holding any crtc lock is
	 * sufficient, for writing must hold all of them.
	 */
	u8 active_pipes;

	struct i915_wa_list gt_wa_list;

	struct i915_frontbuffer_tracking fb_tracking;

	struct intel_atomic_helper {
		struct llist_head free_list;
		struct work_struct free_work;
	} atomic_helper;

	bool mchbar_need_disable;

	struct intel_l3_parity l3_parity;

	/*
	 * HTI (aka HDPORT) state read during initial hw readout.  Most
	 * platforms don't have HTI, so this will just stay 0.  Those that do
	 * will use this later to figure out which PLLs and PHYs are unavailable
	 * for driver usage.
	 */
	u32 hti_state;

	/*
	 * edram size in MB.
	 * Cannot be determined by PCIID. You must always read a register.
	 */
	u32 edram_size_mb;

	struct i915_power_domains power_domains;

	struct i915_psr psr;

	struct i915_gpu_error gpu_error;

	struct drm_i915_gem_object *vlv_pctx;

	/* list of fbdev register on this device */
	struct intel_fbdev *fbdev;
	struct work_struct fbdev_suspend_work;

	struct drm_property *broadcast_rgb_property;
	struct drm_property *force_audio_property;

	/* hda/i915 audio component */
	struct i915_audio_component *audio_component;
	bool audio_component_registered;
	/**
	 * av_mutex - mutex for audio/video sync
	 *
	 */
	struct mutex av_mutex;
	int audio_power_refcount;
	u32 audio_freq_cntrl;

	u32 fdi_rx_config;

	/* Shadow for DISPLAY_PHY_CONTROL which can't be safely read */
	u32 chv_phy_control;
	/*
	 * Shadows for CHV DPLL_MD regs to keep the state
	 * checker somewhat working in the presence hardware
	 * crappiness (can't read out DPLL_MD for pipes B & C).
	 */
	u32 chv_dpll_md[I915_MAX_PIPES];
	u32 bxt_phy_grc;

	u32 suspend_count;
	bool power_domains_suspended;
	struct i915_suspend_saved_registers regfile;
	struct vlv_s0ix_state *vlv_s0ix_state;

	enum {
		I915_SAGV_UNKNOWN = 0,
		I915_SAGV_DISABLED,
		I915_SAGV_ENABLED,
		I915_SAGV_NOT_CONTROLLED
	} sagv_status;

	u32 sagv_block_time_us;

	struct {
		/*
		 * Raw watermark latency values:
		 * in 0.1us units for WM0,
		 * in 0.5us units for WM1+.
		 */
		/* primary */
		u16 pri_latency[5];
		/* sprite */
		u16 spr_latency[5];
		/* cursor */
		u16 cur_latency[5];
		/*
		 * Raw watermark memory latency values
		 * for SKL for all 8 levels
		 * in 1us units.
		 */
		u16 skl_latency[8];

		/* current hardware state */
		union {
			struct ilk_wm_values hw;
			struct vlv_wm_values vlv;
			struct g4x_wm_values g4x;
		};

		u8 max_level;

		/*
		 * Should be held around atomic WM register writing; also
		 * protects * intel_crtc->wm.active and
		 * crtc_state->wm.need_postvbl_update.
		 */
		struct mutex wm_mutex;
	} wm;

	struct dram_info {
		bool wm_lv_0_adjust_needed;
		u8 num_channels;
		bool symmetric_memory;
		enum intel_dram_type {
			INTEL_DRAM_UNKNOWN,
			INTEL_DRAM_DDR3,
			INTEL_DRAM_DDR4,
			INTEL_DRAM_LPDDR3,
			INTEL_DRAM_LPDDR4
		} type;
		u8 num_qgv_points;
	} dram_info;

	struct intel_bw_info {
		/* for each QGV point */
		unsigned int deratedbw[I915_NUM_QGV_POINTS];
		u8 num_qgv_points;
		u8 num_planes;
	} max_bw[6];

	struct intel_global_obj bw_obj;

	struct intel_runtime_pm runtime_pm;

	struct i915_perf perf;

	/* Abstract the submission mechanism (legacy ringbuffer or execlists) away */
	struct intel_gt gt;

	struct {
		struct i915_gem_contexts {
			spinlock_t lock; /* locks list */
			struct list_head list;
		} contexts;

		/*
		 * We replace the local file with a global mappings as the
		 * backing storage for the mmap is on the device and not
		 * on the struct file, and we do not want to prolong the
		 * lifetime of the local fd. To minimise the number of
		 * anonymous inodes we create, we use a global singleton to
		 * share the global mapping.
		 */
		struct file *mmap_singleton;
	} gem;

	u8 framestart_delay;

	u8 pch_ssc_use;

	/* For i915gm/i945gm vblank irq workaround */
	u8 vblank_enabled;

	/* perform PHY state sanity checks? */
	bool chv_phy_assert[2];

	bool ipc_enabled;

	/* Used to save the pipe-to-encoder mapping for audio */
	struct intel_encoder *av_enc_map[I915_MAX_PIPES];

	/* necessary resource sharing with HDMI LPE audio driver. */
	struct {
		struct platform_device *platdev;
		int	irq;
	} lpe_audio;

	struct i915_pmu pmu;

	struct i915_hdcp_comp_master *hdcp_master;
	bool hdcp_comp_added;

	/* Mutex to protect the above hdcp component related values. */
	struct mutex hdcp_comp_mutex;

	I915_SELFTEST_DECLARE(struct i915_selftest_stash selftest;)

	/*
	 * NOTE: This is the dri1/ums dungeon, don't add stuff here. Your patch
	 * will be rejected. Instead look for a better place.
	 */
};

static inline struct drm_i915_private *to_i915(const struct drm_device *dev)
{
	return container_of(dev, struct drm_i915_private, drm);
}

static inline struct drm_i915_private *kdev_to_i915(struct device *kdev)
{
	return dev_get_drvdata(kdev);
}

static inline struct drm_i915_private *pdev_to_i915(struct pci_dev *pdev)
{
	return pci_get_drvdata(pdev);
}

/* Simple iterator over all initialised engines */
#define for_each_engine(engine__, dev_priv__, id__) \
	for ((id__) = 0; \
	     (id__) < I915_NUM_ENGINES; \
	     (id__)++) \
		for_each_if ((engine__) = (dev_priv__)->engine[(id__)])

/* Iterator over subset of engines selected by mask */
#define for_each_engine_masked(engine__, gt__, mask__, tmp__) \
	for ((tmp__) = (mask__) & (gt__)->info.engine_mask; \
	     (tmp__) ? \
	     ((engine__) = (gt__)->engine[__mask_next_bit(tmp__)]), 1 : \
	     0;)

#define rb_to_uabi_engine(rb) \
	rb_entry_safe(rb, struct intel_engine_cs, uabi_node)

#define for_each_uabi_engine(engine__, i915__) \
	for ((engine__) = rb_to_uabi_engine(rb_first(&(i915__)->uabi_engines));\
	     (engine__); \
	     (engine__) = rb_to_uabi_engine(rb_next(&(engine__)->uabi_node)))

#define for_each_uabi_class_engine(engine__, class__, i915__) \
	for ((engine__) = intel_engine_lookup_user((i915__), (class__), 0); \
	     (engine__) && (engine__)->uabi_class == (class__); \
	     (engine__) = rb_to_uabi_engine(rb_next(&(engine__)->uabi_node)))

#define I915_GTT_OFFSET_NONE ((u32)-1)

/*
 * Frontbuffer tracking bits. Set in obj->frontbuffer_bits while a gem bo is
 * considered to be the frontbuffer for the given plane interface-wise. This
 * doesn't mean that the hw necessarily already scans it out, but that any
 * rendering (by the cpu or gpu) will land in the frontbuffer eventually.
 *
 * We have one bit per pipe and per scanout plane type.
 */
#define INTEL_FRONTBUFFER_BITS_PER_PIPE 8
#define INTEL_FRONTBUFFER(pipe, plane_id) ({ \
	BUILD_BUG_ON(INTEL_FRONTBUFFER_BITS_PER_PIPE * I915_MAX_PIPES > 32); \
	BUILD_BUG_ON(I915_MAX_PLANES > INTEL_FRONTBUFFER_BITS_PER_PIPE); \
	BIT((plane_id) + INTEL_FRONTBUFFER_BITS_PER_PIPE * (pipe)); \
})
#define INTEL_FRONTBUFFER_OVERLAY(pipe) \
	BIT(INTEL_FRONTBUFFER_BITS_PER_PIPE - 1 + INTEL_FRONTBUFFER_BITS_PER_PIPE * (pipe))
#define INTEL_FRONTBUFFER_ALL_MASK(pipe) \
	GENMASK(INTEL_FRONTBUFFER_BITS_PER_PIPE * ((pipe) + 1) - 1, \
		INTEL_FRONTBUFFER_BITS_PER_PIPE * (pipe))

#define INTEL_INFO(dev_priv)	(&(dev_priv)->__info)
#define RUNTIME_INFO(dev_priv)	(&(dev_priv)->__runtime)
#define DRIVER_CAPS(dev_priv)	(&(dev_priv)->caps)

#define INTEL_GEN(dev_priv)	(INTEL_INFO(dev_priv)->gen)
#define INTEL_DEVID(dev_priv)	(RUNTIME_INFO(dev_priv)->device_id)

#define REVID_FOREVER		0xff
#define INTEL_REVID(dev_priv)	((dev_priv)->drm.pdev->revision)

#define INTEL_GEN_MASK(s, e) ( \
	BUILD_BUG_ON_ZERO(!__builtin_constant_p(s)) + \
	BUILD_BUG_ON_ZERO(!__builtin_constant_p(e)) + \
	GENMASK((e) - 1, (s) - 1))

/* Returns true if Gen is in inclusive range [Start, End] */
#define IS_GEN_RANGE(dev_priv, s, e) \
	(!!(INTEL_INFO(dev_priv)->gen_mask & INTEL_GEN_MASK((s), (e))))

#define IS_GEN(dev_priv, n) \
	(BUILD_BUG_ON_ZERO(!__builtin_constant_p(n)) + \
	 INTEL_INFO(dev_priv)->gen == (n))

#define HAS_DSB(dev_priv)	(INTEL_INFO(dev_priv)->display.has_dsb)

/*
 * Return true if revision is in range [since,until] inclusive.
 *
 * Use 0 for open-ended since, and REVID_FOREVER for open-ended until.
 */
#define IS_REVID(p, since, until) \
	(INTEL_REVID(p) >= (since) && INTEL_REVID(p) <= (until))

static __always_inline unsigned int
__platform_mask_index(const struct intel_runtime_info *info,
		      enum intel_platform p)
{
	const unsigned int pbits =
		BITS_PER_TYPE(info->platform_mask[0]) - INTEL_SUBPLATFORM_BITS;

	/* Expand the platform_mask array if this fails. */
	BUILD_BUG_ON(INTEL_MAX_PLATFORMS >
		     pbits * ARRAY_SIZE(info->platform_mask));

	return p / pbits;
}

static __always_inline unsigned int
__platform_mask_bit(const struct intel_runtime_info *info,
		    enum intel_platform p)
{
	const unsigned int pbits =
		BITS_PER_TYPE(info->platform_mask[0]) - INTEL_SUBPLATFORM_BITS;

	return p % pbits + INTEL_SUBPLATFORM_BITS;
}

static inline u32
intel_subplatform(const struct intel_runtime_info *info, enum intel_platform p)
{
	const unsigned int pi = __platform_mask_index(info, p);

	return info->platform_mask[pi] & INTEL_SUBPLATFORM_BITS;
}

static __always_inline bool
IS_PLATFORM(const struct drm_i915_private *i915, enum intel_platform p)
{
	const struct intel_runtime_info *info = RUNTIME_INFO(i915);
	const unsigned int pi = __platform_mask_index(info, p);
	const unsigned int pb = __platform_mask_bit(info, p);

	BUILD_BUG_ON(!__builtin_constant_p(p));

	return info->platform_mask[pi] & BIT(pb);
}

static __always_inline bool
IS_SUBPLATFORM(const struct drm_i915_private *i915,
	       enum intel_platform p, unsigned int s)
{
	const struct intel_runtime_info *info = RUNTIME_INFO(i915);
	const unsigned int pi = __platform_mask_index(info, p);
	const unsigned int pb = __platform_mask_bit(info, p);
	const unsigned int msb = BITS_PER_TYPE(info->platform_mask[0]) - 1;
	const u32 mask = info->platform_mask[pi];

	BUILD_BUG_ON(!__builtin_constant_p(p));
	BUILD_BUG_ON(!__builtin_constant_p(s));
	BUILD_BUG_ON((s) >= INTEL_SUBPLATFORM_BITS);

	/* Shift and test on the MSB position so sign flag can be used. */
	return ((mask << (msb - pb)) & (mask << (msb - s))) & BIT(msb);
}

#define IS_MOBILE(dev_priv)	(INTEL_INFO(dev_priv)->is_mobile)
#define IS_DGFX(dev_priv)   (INTEL_INFO(dev_priv)->is_dgfx)

#define IS_I830(dev_priv)	IS_PLATFORM(dev_priv, INTEL_I830)
#define IS_I845G(dev_priv)	IS_PLATFORM(dev_priv, INTEL_I845G)
#define IS_I85X(dev_priv)	IS_PLATFORM(dev_priv, INTEL_I85X)
#define IS_I865G(dev_priv)	IS_PLATFORM(dev_priv, INTEL_I865G)
#define IS_I915G(dev_priv)	IS_PLATFORM(dev_priv, INTEL_I915G)
#define IS_I915GM(dev_priv)	IS_PLATFORM(dev_priv, INTEL_I915GM)
#define IS_I945G(dev_priv)	IS_PLATFORM(dev_priv, INTEL_I945G)
#define IS_I945GM(dev_priv)	IS_PLATFORM(dev_priv, INTEL_I945GM)
#define IS_I965G(dev_priv)	IS_PLATFORM(dev_priv, INTEL_I965G)
#define IS_I965GM(dev_priv)	IS_PLATFORM(dev_priv, INTEL_I965GM)
#define IS_G45(dev_priv)	IS_PLATFORM(dev_priv, INTEL_G45)
#define IS_GM45(dev_priv)	IS_PLATFORM(dev_priv, INTEL_GM45)
#define IS_G4X(dev_priv)	(IS_G45(dev_priv) || IS_GM45(dev_priv))
#define IS_PINEVIEW(dev_priv)	IS_PLATFORM(dev_priv, INTEL_PINEVIEW)
#define IS_G33(dev_priv)	IS_PLATFORM(dev_priv, INTEL_G33)
#define IS_IRONLAKE(dev_priv)	IS_PLATFORM(dev_priv, INTEL_IRONLAKE)
#define IS_IRONLAKE_M(dev_priv) \
	(IS_PLATFORM(dev_priv, INTEL_IRONLAKE) && IS_MOBILE(dev_priv))
#define IS_IVYBRIDGE(dev_priv)	IS_PLATFORM(dev_priv, INTEL_IVYBRIDGE)
#define IS_IVB_GT1(dev_priv)	(IS_IVYBRIDGE(dev_priv) && \
				 INTEL_INFO(dev_priv)->gt == 1)
#define IS_VALLEYVIEW(dev_priv)	IS_PLATFORM(dev_priv, INTEL_VALLEYVIEW)
#define IS_CHERRYVIEW(dev_priv)	IS_PLATFORM(dev_priv, INTEL_CHERRYVIEW)
#define IS_HASWELL(dev_priv)	IS_PLATFORM(dev_priv, INTEL_HASWELL)
#define IS_BROADWELL(dev_priv)	IS_PLATFORM(dev_priv, INTEL_BROADWELL)
#define IS_SKYLAKE(dev_priv)	IS_PLATFORM(dev_priv, INTEL_SKYLAKE)
#define IS_BROXTON(dev_priv)	IS_PLATFORM(dev_priv, INTEL_BROXTON)
#define IS_KABYLAKE(dev_priv)	IS_PLATFORM(dev_priv, INTEL_KABYLAKE)
#define IS_GEMINILAKE(dev_priv)	IS_PLATFORM(dev_priv, INTEL_GEMINILAKE)
#define IS_COFFEELAKE(dev_priv)	IS_PLATFORM(dev_priv, INTEL_COFFEELAKE)
#define IS_COMETLAKE(dev_priv)	IS_PLATFORM(dev_priv, INTEL_COMETLAKE)
#define IS_CANNONLAKE(dev_priv)	IS_PLATFORM(dev_priv, INTEL_CANNONLAKE)
#define IS_ICELAKE(dev_priv)	IS_PLATFORM(dev_priv, INTEL_ICELAKE)
#define IS_JSL_EHL(dev_priv)	(IS_PLATFORM(dev_priv, INTEL_JASPERLAKE) || \
				IS_PLATFORM(dev_priv, INTEL_ELKHARTLAKE))
#define IS_TIGERLAKE(dev_priv)	IS_PLATFORM(dev_priv, INTEL_TIGERLAKE)
#define IS_ROCKETLAKE(dev_priv)	IS_PLATFORM(dev_priv, INTEL_ROCKETLAKE)
#define IS_DG1(dev_priv)        IS_PLATFORM(dev_priv, INTEL_DG1)
#define IS_ALDERLAKE_S(dev_priv) IS_PLATFORM(dev_priv, INTEL_ALDERLAKE_S)
#define IS_HSW_EARLY_SDV(dev_priv) (IS_HASWELL(dev_priv) && \
				    (INTEL_DEVID(dev_priv) & 0xFF00) == 0x0C00)
#define IS_BDW_ULT(dev_priv) \
	IS_SUBPLATFORM(dev_priv, INTEL_BROADWELL, INTEL_SUBPLATFORM_ULT)
#define IS_BDW_ULX(dev_priv) \
	IS_SUBPLATFORM(dev_priv, INTEL_BROADWELL, INTEL_SUBPLATFORM_ULX)
#define IS_BDW_GT3(dev_priv)	(IS_BROADWELL(dev_priv) && \
				 INTEL_INFO(dev_priv)->gt == 3)
#define IS_HSW_ULT(dev_priv) \
	IS_SUBPLATFORM(dev_priv, INTEL_HASWELL, INTEL_SUBPLATFORM_ULT)
#define IS_HSW_GT3(dev_priv)	(IS_HASWELL(dev_priv) && \
				 INTEL_INFO(dev_priv)->gt == 3)
#define IS_HSW_GT1(dev_priv)	(IS_HASWELL(dev_priv) && \
				 INTEL_INFO(dev_priv)->gt == 1)
/* ULX machines are also considered ULT. */
#define IS_HSW_ULX(dev_priv) \
	IS_SUBPLATFORM(dev_priv, INTEL_HASWELL, INTEL_SUBPLATFORM_ULX)
#define IS_SKL_ULT(dev_priv) \
	IS_SUBPLATFORM(dev_priv, INTEL_SKYLAKE, INTEL_SUBPLATFORM_ULT)
#define IS_SKL_ULX(dev_priv) \
	IS_SUBPLATFORM(dev_priv, INTEL_SKYLAKE, INTEL_SUBPLATFORM_ULX)
#define IS_KBL_ULT(dev_priv) \
	IS_SUBPLATFORM(dev_priv, INTEL_KABYLAKE, INTEL_SUBPLATFORM_ULT)
#define IS_KBL_ULX(dev_priv) \
	IS_SUBPLATFORM(dev_priv, INTEL_KABYLAKE, INTEL_SUBPLATFORM_ULX)
#define IS_SKL_GT2(dev_priv)	(IS_SKYLAKE(dev_priv) && \
				 INTEL_INFO(dev_priv)->gt == 2)
#define IS_SKL_GT3(dev_priv)	(IS_SKYLAKE(dev_priv) && \
				 INTEL_INFO(dev_priv)->gt == 3)
#define IS_SKL_GT4(dev_priv)	(IS_SKYLAKE(dev_priv) && \
				 INTEL_INFO(dev_priv)->gt == 4)
#define IS_KBL_GT2(dev_priv)	(IS_KABYLAKE(dev_priv) && \
				 INTEL_INFO(dev_priv)->gt == 2)
#define IS_KBL_GT3(dev_priv)	(IS_KABYLAKE(dev_priv) && \
				 INTEL_INFO(dev_priv)->gt == 3)
#define IS_CFL_ULT(dev_priv) \
	IS_SUBPLATFORM(dev_priv, INTEL_COFFEELAKE, INTEL_SUBPLATFORM_ULT)
#define IS_CFL_ULX(dev_priv) \
	IS_SUBPLATFORM(dev_priv, INTEL_COFFEELAKE, INTEL_SUBPLATFORM_ULX)
#define IS_CFL_GT2(dev_priv)	(IS_COFFEELAKE(dev_priv) && \
				 INTEL_INFO(dev_priv)->gt == 2)
#define IS_CFL_GT3(dev_priv)	(IS_COFFEELAKE(dev_priv) && \
				 INTEL_INFO(dev_priv)->gt == 3)

#define IS_CML_ULT(dev_priv) \
	IS_SUBPLATFORM(dev_priv, INTEL_COMETLAKE, INTEL_SUBPLATFORM_ULT)
#define IS_CML_ULX(dev_priv) \
	IS_SUBPLATFORM(dev_priv, INTEL_COMETLAKE, INTEL_SUBPLATFORM_ULX)
#define IS_CML_GT2(dev_priv)	(IS_COMETLAKE(dev_priv) && \
				 INTEL_INFO(dev_priv)->gt == 2)

#define IS_CNL_WITH_PORT_F(dev_priv) \
	IS_SUBPLATFORM(dev_priv, INTEL_CANNONLAKE, INTEL_SUBPLATFORM_PORTF)
#define IS_ICL_WITH_PORT_F(dev_priv) \
	IS_SUBPLATFORM(dev_priv, INTEL_ICELAKE, INTEL_SUBPLATFORM_PORTF)

#define IS_TGL_U(dev_priv) \
	IS_SUBPLATFORM(dev_priv, INTEL_TIGERLAKE, INTEL_SUBPLATFORM_ULT)

#define IS_TGL_Y(dev_priv) \
	IS_SUBPLATFORM(dev_priv, INTEL_TIGERLAKE, INTEL_SUBPLATFORM_ULX)

#define SKL_REVID_A0		0x0
#define SKL_REVID_B0		0x1
#define SKL_REVID_C0		0x2
#define SKL_REVID_D0		0x3
#define SKL_REVID_E0		0x4
#define SKL_REVID_F0		0x5
#define SKL_REVID_G0		0x6
#define SKL_REVID_H0		0x7

#define IS_SKL_REVID(p, since, until) (IS_SKYLAKE(p) && IS_REVID(p, since, until))

#define BXT_REVID_A0		0x0
#define BXT_REVID_A1		0x1
#define BXT_REVID_B0		0x3
#define BXT_REVID_B_LAST	0x8
#define BXT_REVID_C0		0x9

#define IS_BXT_REVID(dev_priv, since, until) \
	(IS_BROXTON(dev_priv) && IS_REVID(dev_priv, since, until))

enum {
	KBL_REVID_A0,
	KBL_REVID_B0,
	KBL_REVID_B1,
	KBL_REVID_C0,
	KBL_REVID_D0,
	KBL_REVID_D1,
	KBL_REVID_E0,
	KBL_REVID_F0,
	KBL_REVID_G0,
};

struct i915_rev_steppings {
	u8 gt_stepping;
	u8 disp_stepping;
};

/* Defined in intel_workarounds.c */
extern const struct i915_rev_steppings kbl_revids[];

#define IS_KBL_GT_REVID(dev_priv, since, until) \
	(IS_KABYLAKE(dev_priv) && \
	 kbl_revids[INTEL_REVID(dev_priv)].gt_stepping >= since && \
	 kbl_revids[INTEL_REVID(dev_priv)].gt_stepping <= until)
#define IS_KBL_DISP_REVID(dev_priv, since, until) \
	(IS_KABYLAKE(dev_priv) && \
	 kbl_revids[INTEL_REVID(dev_priv)].disp_stepping >= since && \
	 kbl_revids[INTEL_REVID(dev_priv)].disp_stepping <= until)

#define GLK_REVID_A0		0x0
#define GLK_REVID_A1		0x1
#define GLK_REVID_A2		0x2
#define GLK_REVID_B0		0x3

#define IS_GLK_REVID(dev_priv, since, until) \
	(IS_GEMINILAKE(dev_priv) && IS_REVID(dev_priv, since, until))

#define CNL_REVID_A0		0x0
#define CNL_REVID_B0		0x1
#define CNL_REVID_C0		0x2

#define IS_CNL_REVID(p, since, until) \
	(IS_CANNONLAKE(p) && IS_REVID(p, since, until))

#define ICL_REVID_A0		0x0
#define ICL_REVID_A2		0x1
#define ICL_REVID_B0		0x3
#define ICL_REVID_B2		0x4
#define ICL_REVID_C0		0x5

#define IS_ICL_REVID(p, since, until) \
	(IS_ICELAKE(p) && IS_REVID(p, since, until))

#define EHL_REVID_A0            0x0
#define EHL_REVID_B0            0x1

#define IS_JSL_EHL_REVID(p, since, until) \
	(IS_JSL_EHL(p) && IS_REVID(p, since, until))

enum {
	STEP_A0,
	STEP_A2,
	STEP_B0,
	STEP_B1,
	STEP_C0,
	STEP_D0,
};

#define TGL_UY_REVID_STEP_TBL_SIZE	4
#define TGL_REVID_STEP_TBL_SIZE		2
#define ADLS_REVID_STEP_TBL_SIZE	13

extern const struct i915_rev_steppings tgl_uy_revid_step_tbl[TGL_UY_REVID_STEP_TBL_SIZE];
extern const struct i915_rev_steppings tgl_revid_step_tbl[TGL_REVID_STEP_TBL_SIZE];
extern const struct i915_rev_steppings adls_revid_step_tbl[ADLS_REVID_STEP_TBL_SIZE];

static inline const struct i915_rev_steppings *
tgl_stepping_get(struct drm_i915_private *dev_priv)
{
	u8 revid = INTEL_REVID(dev_priv);
	u8 size;
	const struct i915_rev_steppings *revid_step_tbl;

	if (IS_ALDERLAKE_S(dev_priv)) {
		revid_step_tbl = adls_revid_step_tbl;
		size = ARRAY_SIZE(adls_revid_step_tbl);
	} else if (IS_TGL_U(dev_priv) || IS_TGL_Y(dev_priv)) {
		revid_step_tbl = tgl_uy_revid_step_tbl;
		size = ARRAY_SIZE(tgl_uy_revid_step_tbl);
	} else {
		revid_step_tbl = tgl_revid_step_tbl;
		size = ARRAY_SIZE(tgl_revid_step_tbl);
	}

	revid = min_t(u8, revid, size - 1);

	return &revid_step_tbl[revid];
}

#define IS_TGL_DISP_STEPPING(p, since, until) \
	(IS_TIGERLAKE(p) && \
	 tgl_stepping_get(p)->disp_stepping >= (since) && \
	 tgl_stepping_get(p)->disp_stepping <= (until))

#define IS_TGL_UY_GT_STEPPING(p, since, until) \
	((IS_TGL_U(p) || IS_TGL_Y(p)) && \
	 tgl_stepping_get(p)->gt_stepping >= (since) && \
	 tgl_stepping_get(p)->gt_stepping <= (until))

#define IS_TGL_GT_STEPPING(p, since, until) \
	(IS_TIGERLAKE(p) && \
	 !(IS_TGL_U(p) || IS_TGL_Y(p)) && \
	 tgl_stepping_get(p)->gt_stepping >= (since) && \
	 tgl_stepping_get(p)->gt_stepping <= (until))

#define RKL_REVID_A0		0x0
#define RKL_REVID_B0		0x1
#define RKL_REVID_C0		0x4

#define IS_RKL_REVID(p, since, until) \
	(IS_ROCKETLAKE(p) && IS_REVID(p, since, until))

#define DG1_REVID_A0		0x0
#define DG1_REVID_B0		0x1

#define IS_DG1_REVID(p, since, until) \
	(IS_DG1(p) && IS_REVID(p, since, until))

#define ADLS_REVID_A0		0x0
#define ADLS_REVID_A2		0x1
#define ADLS_REVID_B0		0x4
#define ADLS_REVID_G0		0x8
#define ADLS_REVID_C0		0xC /*Same as H0 ADLS SOC stepping*/

#define IS_ADLS_DISP_STEPPING(p, since, until) \
	(IS_ALDERLAKE_S(p) && \
	 tgl_stepping_get(p)->disp_stepping >= (since) && \
	 tgl_stepping_get(p)->disp_stepping <= (until))

#define IS_ADLS_GT_STEPPING(p, since, until) \
	(IS_ALDERLAKE_S(p) && \
	 tgl_stepping_get(p)->gt_stepping >= (since) && \
	 tgl_stepping_get(p)->gt_stepping <= (until))

#define IS_LP(dev_priv)	(INTEL_INFO(dev_priv)->is_lp)
#define IS_GEN9_LP(dev_priv)	(IS_GEN(dev_priv, 9) && IS_LP(dev_priv))
#define IS_GEN9_BC(dev_priv)	(IS_GEN(dev_priv, 9) && !IS_LP(dev_priv))

#define __HAS_ENGINE(engine_mask, id) ((engine_mask) & BIT(id))
#define HAS_ENGINE(gt, id) __HAS_ENGINE((gt)->info.engine_mask, id)

#define ENGINE_INSTANCES_MASK(gt, first, count) ({		\
	unsigned int first__ = (first);					\
	unsigned int count__ = (count);					\
	((gt)->info.engine_mask &						\
	 GENMASK(first__ + count__ - 1, first__)) >> first__;		\
})
#define VDBOX_MASK(gt) \
	ENGINE_INSTANCES_MASK(gt, VCS0, I915_MAX_VCS)
#define VEBOX_MASK(gt) \
	ENGINE_INSTANCES_MASK(gt, VECS0, I915_MAX_VECS)

/*
 * The Gen7 cmdparser copies the scanned buffer to the ggtt for execution
 * All later gens can run the final buffer from the ppgtt
 */
#define CMDPARSER_USES_GGTT(dev_priv) IS_GEN(dev_priv, 7)

#define HAS_LLC(dev_priv)	(INTEL_INFO(dev_priv)->has_llc)
#define HAS_SNOOP(dev_priv)	(INTEL_INFO(dev_priv)->has_snoop)
#define HAS_EDRAM(dev_priv)	((dev_priv)->edram_size_mb)
#define HAS_SECURE_BATCHES(dev_priv) (INTEL_GEN(dev_priv) < 6)
#define HAS_WT(dev_priv)	HAS_EDRAM(dev_priv)

#define HWS_NEEDS_PHYSICAL(dev_priv)	(INTEL_INFO(dev_priv)->hws_needs_physical)

#define HAS_LOGICAL_RING_CONTEXTS(dev_priv) \
		(INTEL_INFO(dev_priv)->has_logical_ring_contexts)
#define HAS_LOGICAL_RING_ELSQ(dev_priv) \
		(INTEL_INFO(dev_priv)->has_logical_ring_elsq)

#define HAS_MASTER_UNIT_IRQ(dev_priv) (INTEL_INFO(dev_priv)->has_master_unit_irq)

#define HAS_EXECLISTS(dev_priv) HAS_LOGICAL_RING_CONTEXTS(dev_priv)

#define INTEL_PPGTT(dev_priv) (INTEL_INFO(dev_priv)->ppgtt_type)
#define HAS_PPGTT(dev_priv) \
	(INTEL_PPGTT(dev_priv) != INTEL_PPGTT_NONE)
#define HAS_FULL_PPGTT(dev_priv) \
	(INTEL_PPGTT(dev_priv) >= INTEL_PPGTT_FULL)

#define HAS_PAGE_SIZES(dev_priv, sizes) ({ \
	GEM_BUG_ON((sizes) == 0); \
	((sizes) & ~INTEL_INFO(dev_priv)->page_sizes) == 0; \
})

#define HAS_OVERLAY(dev_priv)		 (INTEL_INFO(dev_priv)->display.has_overlay)
#define OVERLAY_NEEDS_PHYSICAL(dev_priv) \
		(INTEL_INFO(dev_priv)->display.overlay_needs_physical)

/* Early gen2 have a totally busted CS tlb and require pinned batches. */
#define HAS_BROKEN_CS_TLB(dev_priv)	(IS_I830(dev_priv) || IS_I845G(dev_priv))

#define NEEDS_RC6_CTX_CORRUPTION_WA(dev_priv)	\
	(IS_BROADWELL(dev_priv) || IS_GEN(dev_priv, 9))

/* WaRsDisableCoarsePowerGating:skl,cnl */
#define NEEDS_WaRsDisableCoarsePowerGating(dev_priv)			\
	(IS_CANNONLAKE(dev_priv) ||					\
	 IS_SKL_GT3(dev_priv) ||					\
	 IS_SKL_GT4(dev_priv))

#define HAS_GMBUS_IRQ(dev_priv) (INTEL_GEN(dev_priv) >= 4)
#define HAS_GMBUS_BURST_READ(dev_priv) (INTEL_GEN(dev_priv) >= 10 || \
					IS_GEMINILAKE(dev_priv) || \
					IS_KABYLAKE(dev_priv))

/* With the 945 and later, Y tiling got adjusted so that it was 32 128-byte
 * rows, which changed the alignment requirements and fence programming.
 */
#define HAS_128_BYTE_Y_TILING(dev_priv) (!IS_GEN(dev_priv, 2) && \
					 !(IS_I915G(dev_priv) || \
					 IS_I915GM(dev_priv)))
#define SUPPORTS_TV(dev_priv)		(INTEL_INFO(dev_priv)->display.supports_tv)
#define I915_HAS_HOTPLUG(dev_priv)	(INTEL_INFO(dev_priv)->display.has_hotplug)

#define HAS_FW_BLC(dev_priv) 	(INTEL_GEN(dev_priv) > 2)
#define HAS_FBC(dev_priv)	(INTEL_INFO(dev_priv)->display.has_fbc)
#define HAS_CUR_FBC(dev_priv)	(!HAS_GMCH(dev_priv) && INTEL_GEN(dev_priv) >= 7)

#define HAS_IPS(dev_priv)	(IS_HSW_ULT(dev_priv) || IS_BROADWELL(dev_priv))

#define HAS_DP_MST(dev_priv)	(INTEL_INFO(dev_priv)->display.has_dp_mst)

#define HAS_DDI(dev_priv)		 (INTEL_INFO(dev_priv)->display.has_ddi)
#define HAS_FPGA_DBG_UNCLAIMED(dev_priv) (INTEL_INFO(dev_priv)->has_fpga_dbg)
#define HAS_PSR(dev_priv)		 (INTEL_INFO(dev_priv)->display.has_psr)
#define HAS_PSR_HW_TRACKING(dev_priv) \
	(INTEL_INFO(dev_priv)->display.has_psr_hw_tracking)
#define HAS_PSR2_SEL_FETCH(dev_priv)	 (INTEL_GEN(dev_priv) >= 12)
#define HAS_TRANSCODER(dev_priv, trans)	 ((INTEL_INFO(dev_priv)->cpu_transcoder_mask & BIT(trans)) != 0)

#define HAS_RC6(dev_priv)		 (INTEL_INFO(dev_priv)->has_rc6)
#define HAS_RC6p(dev_priv)		 (INTEL_INFO(dev_priv)->has_rc6p)
#define HAS_RC6pp(dev_priv)		 (false) /* HW was never validated */

#define HAS_RPS(dev_priv)	(INTEL_INFO(dev_priv)->has_rps)

#define HAS_CSR(dev_priv)	(INTEL_INFO(dev_priv)->display.has_csr)

#define HAS_RUNTIME_PM(dev_priv) (INTEL_INFO(dev_priv)->has_runtime_pm)
#define HAS_64BIT_RELOC(dev_priv) (INTEL_INFO(dev_priv)->has_64bit_reloc)

#define HAS_IPC(dev_priv)		 (INTEL_INFO(dev_priv)->display.has_ipc)

#define HAS_REGION(i915, i) (INTEL_INFO(i915)->memory_regions & (i))
#define HAS_LMEM(i915) HAS_REGION(i915, REGION_LMEM)

#define HAS_GT_UC(dev_priv)	(INTEL_INFO(dev_priv)->has_gt_uc)

#define HAS_POOLED_EU(dev_priv)	(INTEL_INFO(dev_priv)->has_pooled_eu)

#define HAS_GLOBAL_MOCS_REGISTERS(dev_priv)	(INTEL_INFO(dev_priv)->has_global_mocs)


#define HAS_GMCH(dev_priv) (INTEL_INFO(dev_priv)->display.has_gmch)

#define HAS_LSPCON(dev_priv) (INTEL_GEN(dev_priv) >= 9)

/* DPF == dynamic parity feature */
#define HAS_L3_DPF(dev_priv) (INTEL_INFO(dev_priv)->has_l3_dpf)
#define NUM_L3_SLICES(dev_priv) (IS_HSW_GT3(dev_priv) ? \
				 2 : HAS_L3_DPF(dev_priv))

#define GT_FREQUENCY_MULTIPLIER 50
#define GEN9_FREQ_SCALER 3

#define INTEL_NUM_PIPES(dev_priv) (hweight8(INTEL_INFO(dev_priv)->pipe_mask))

#define HAS_DISPLAY(dev_priv) (INTEL_INFO(dev_priv)->pipe_mask != 0)

#define HAS_VRR(i915)	(INTEL_GEN(i915) >= 12)

/* Only valid when HAS_DISPLAY() is true */
#define INTEL_DISPLAY_ENABLED(dev_priv) \
	(drm_WARN_ON(&(dev_priv)->drm, !HAS_DISPLAY(dev_priv)), !(dev_priv)->params.disable_display)

<<<<<<< HEAD
static inline bool run_as_guest(void)
{
	return !hypervisor_is_type(X86_HYPER_NATIVE);
}
=======
#define HAS_D12_PLANE_MINIMIZATION(dev_priv) (IS_ROCKETLAKE(dev_priv) || \
					      IS_ALDERLAKE_S(dev_priv))
>>>>>>> 4043277a

static inline bool intel_vtd_active(void)
{
#ifdef CONFIG_INTEL_IOMMU
	if (intel_iommu_gfx_mapped)
		return true;
#endif

	/* Running as a guest, we assume the host is enforcing VT'd */
	return run_as_guest();
}

static inline bool intel_scanout_needs_vtd_wa(struct drm_i915_private *dev_priv)
{
	return INTEL_GEN(dev_priv) >= 6 && intel_vtd_active();
}

static inline bool
intel_ggtt_update_needs_vtd_wa(struct drm_i915_private *dev_priv)
{
	return IS_BROXTON(dev_priv) && intel_vtd_active();
}

/* i915_drv.c */
extern const struct dev_pm_ops i915_pm_ops;

int i915_driver_probe(struct pci_dev *pdev, const struct pci_device_id *ent);
void i915_driver_remove(struct drm_i915_private *i915);
void i915_driver_shutdown(struct drm_i915_private *i915);

int i915_resume_switcheroo(struct drm_i915_private *i915);
int i915_suspend_switcheroo(struct drm_i915_private *i915, pm_message_t state);

int i915_getparam_ioctl(struct drm_device *dev, void *data,
			struct drm_file *file_priv);

/* i915_gem.c */
int i915_gem_init_userptr(struct drm_i915_private *dev_priv);
void i915_gem_cleanup_userptr(struct drm_i915_private *dev_priv);
void i915_gem_init_early(struct drm_i915_private *dev_priv);
void i915_gem_cleanup_early(struct drm_i915_private *dev_priv);
int i915_gem_freeze(struct drm_i915_private *dev_priv);
int i915_gem_freeze_late(struct drm_i915_private *dev_priv);

struct intel_memory_region *i915_gem_shmem_setup(struct drm_i915_private *i915);

static inline void i915_gem_drain_freed_objects(struct drm_i915_private *i915)
{
	/*
	 * A single pass should suffice to release all the freed objects (along
	 * most call paths) , but be a little more paranoid in that freeing
	 * the objects does take a little amount of time, during which the rcu
	 * callbacks could have added new objects into the freed list, and
	 * armed the work again.
	 */
	while (atomic_read(&i915->mm.free_count)) {
		flush_work(&i915->mm.free_work);
		rcu_barrier();
	}
}

static inline void i915_gem_drain_workqueue(struct drm_i915_private *i915)
{
	/*
	 * Similar to objects above (see i915_gem_drain_freed-objects), in
	 * general we have workers that are armed by RCU and then rearm
	 * themselves in their callbacks. To be paranoid, we need to
	 * drain the workqueue a second time after waiting for the RCU
	 * grace period so that we catch work queued via RCU from the first
	 * pass. As neither drain_workqueue() nor flush_workqueue() report
	 * a result, we make an assumption that we only don't require more
	 * than 3 passes to catch all _recursive_ RCU delayed work.
	 *
	 */
	int pass = 3;
	do {
		flush_workqueue(i915->wq);
		rcu_barrier();
		i915_gem_drain_freed_objects(i915);
	} while (--pass);
	drain_workqueue(i915->wq);
}

struct i915_vma * __must_check
i915_gem_object_ggtt_pin_ww(struct drm_i915_gem_object *obj,
			    struct i915_gem_ww_ctx *ww,
			    const struct i915_ggtt_view *view,
			    u64 size, u64 alignment, u64 flags);

static inline struct i915_vma * __must_check
i915_gem_object_ggtt_pin(struct drm_i915_gem_object *obj,
			 const struct i915_ggtt_view *view,
			 u64 size, u64 alignment, u64 flags)
{
	return i915_gem_object_ggtt_pin_ww(obj, NULL, view, size, alignment, flags);
}

int i915_gem_object_unbind(struct drm_i915_gem_object *obj,
			   unsigned long flags);
#define I915_GEM_OBJECT_UNBIND_ACTIVE BIT(0)
#define I915_GEM_OBJECT_UNBIND_BARRIER BIT(1)
#define I915_GEM_OBJECT_UNBIND_TEST BIT(2)

void i915_gem_runtime_suspend(struct drm_i915_private *dev_priv);

int i915_gem_dumb_create(struct drm_file *file_priv,
			 struct drm_device *dev,
			 struct drm_mode_create_dumb *args);

int __must_check i915_gem_set_global_seqno(struct drm_device *dev, u32 seqno);

static inline u32 i915_reset_count(struct i915_gpu_error *error)
{
	return atomic_read(&error->reset_count);
}

static inline u32 i915_reset_engine_count(struct i915_gpu_error *error,
					  const struct intel_engine_cs *engine)
{
	return atomic_read(&error->reset_engine_count[engine->uabi_class]);
}

int __must_check i915_gem_init(struct drm_i915_private *dev_priv);
void i915_gem_driver_register(struct drm_i915_private *i915);
void i915_gem_driver_unregister(struct drm_i915_private *i915);
void i915_gem_driver_remove(struct drm_i915_private *dev_priv);
void i915_gem_driver_release(struct drm_i915_private *dev_priv);
void i915_gem_suspend(struct drm_i915_private *dev_priv);
void i915_gem_suspend_late(struct drm_i915_private *dev_priv);
void i915_gem_resume(struct drm_i915_private *dev_priv);

int i915_gem_open(struct drm_i915_private *i915, struct drm_file *file);

int i915_gem_object_set_cache_level(struct drm_i915_gem_object *obj,
				    enum i915_cache_level cache_level);

struct drm_gem_object *i915_gem_prime_import(struct drm_device *dev,
				struct dma_buf *dma_buf);

struct dma_buf *i915_gem_prime_export(struct drm_gem_object *gem_obj, int flags);

static inline struct i915_gem_context *
__i915_gem_context_lookup_rcu(struct drm_i915_file_private *file_priv, u32 id)
{
	return xa_load(&file_priv->context_xa, id);
}

static inline struct i915_gem_context *
i915_gem_context_lookup(struct drm_i915_file_private *file_priv, u32 id)
{
	struct i915_gem_context *ctx;

	rcu_read_lock();
	ctx = __i915_gem_context_lookup_rcu(file_priv, id);
	if (ctx && !kref_get_unless_zero(&ctx->ref))
		ctx = NULL;
	rcu_read_unlock();

	return ctx;
}

/* i915_gem_evict.c */
int __must_check i915_gem_evict_something(struct i915_address_space *vm,
					  u64 min_size, u64 alignment,
					  unsigned long color,
					  u64 start, u64 end,
					  unsigned flags);
int __must_check i915_gem_evict_for_node(struct i915_address_space *vm,
					 struct drm_mm_node *node,
					 unsigned int flags);
int i915_gem_evict_vm(struct i915_address_space *vm);

/* i915_gem_internal.c */
struct drm_i915_gem_object *
i915_gem_object_create_internal(struct drm_i915_private *dev_priv,
				phys_addr_t size);

/* i915_gem_tiling.c */
static inline bool i915_gem_object_needs_bit17_swizzle(struct drm_i915_gem_object *obj)
{
	struct drm_i915_private *i915 = to_i915(obj->base.dev);

	return i915->ggtt.bit_6_swizzle_x == I915_BIT_6_SWIZZLE_9_10_17 &&
		i915_gem_object_is_tiled(obj);
}

u32 i915_gem_fence_size(struct drm_i915_private *dev_priv, u32 size,
			unsigned int tiling, unsigned int stride);
u32 i915_gem_fence_alignment(struct drm_i915_private *dev_priv, u32 size,
			     unsigned int tiling, unsigned int stride);

const char *i915_cache_level_str(struct drm_i915_private *i915, int type);

/* i915_cmd_parser.c */
int i915_cmd_parser_get_version(struct drm_i915_private *dev_priv);
void intel_engine_init_cmd_parser(struct intel_engine_cs *engine);
void intel_engine_cleanup_cmd_parser(struct intel_engine_cs *engine);
int intel_engine_cmd_parser(struct intel_engine_cs *engine,
			    struct i915_vma *batch,
			    unsigned long batch_offset,
			    unsigned long batch_length,
			    struct i915_vma *shadow,
			    bool trampoline);
#define I915_CMD_PARSER_TRAMPOLINE_SIZE 8

/* intel_device_info.c */
static inline struct intel_device_info *
mkwrite_device_info(struct drm_i915_private *dev_priv)
{
	return (struct intel_device_info *)INTEL_INFO(dev_priv);
}

int i915_reg_read_ioctl(struct drm_device *dev, void *data,
			struct drm_file *file);

/* i915_mm.c */
int remap_io_mapping(struct vm_area_struct *vma,
		     unsigned long addr, unsigned long pfn, unsigned long size,
		     struct io_mapping *iomap);
int remap_io_sg(struct vm_area_struct *vma,
		unsigned long addr, unsigned long size,
		struct scatterlist *sgl, resource_size_t iobase);

static inline int intel_hws_csb_write_index(struct drm_i915_private *i915)
{
	if (INTEL_GEN(i915) >= 10)
		return CNL_HWS_CSB_WRITE_INDEX;
	else
		return I915_HWS_CSB_WRITE_INDEX;
}

static inline enum i915_map_type
i915_coherent_map_type(struct drm_i915_private *i915)
{
	return HAS_LLC(i915) ? I915_MAP_WB : I915_MAP_WC;
}

#endif<|MERGE_RESOLUTION|>--- conflicted
+++ resolved
@@ -1778,15 +1778,13 @@
 #define INTEL_DISPLAY_ENABLED(dev_priv) \
 	(drm_WARN_ON(&(dev_priv)->drm, !HAS_DISPLAY(dev_priv)), !(dev_priv)->params.disable_display)
 
-<<<<<<< HEAD
 static inline bool run_as_guest(void)
 {
 	return !hypervisor_is_type(X86_HYPER_NATIVE);
 }
-=======
+
 #define HAS_D12_PLANE_MINIMIZATION(dev_priv) (IS_ROCKETLAKE(dev_priv) || \
 					      IS_ALDERLAKE_S(dev_priv))
->>>>>>> 4043277a
 
 static inline bool intel_vtd_active(void)
 {
