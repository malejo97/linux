--- conflicted
+++ resolved
@@ -1180,8 +1180,6 @@
 	u8 padding1[2];
 } __packed;
 
-<<<<<<< HEAD
-=======
 struct acx_ap_beacon_filter {
 	struct acx_header header;
 
@@ -1248,7 +1246,6 @@
 	u8 swallow_clk_diff;
 } __packed;
 
->>>>>>> d762f438
 enum {
 	ACX_WAKE_UP_CONDITIONS      = 0x0002,
 	ACX_MEM_CFG                 = 0x0003,
@@ -1390,10 +1387,7 @@
 int wl1271_acx_max_tx_retry(struct wl1271 *wl);
 int wl1271_acx_config_ps(struct wl1271 *wl);
 int wl1271_acx_set_inconnection_sta(struct wl1271 *wl, u8 *addr);
-<<<<<<< HEAD
-=======
 int wl1271_acx_set_ap_beacon_filter(struct wl1271 *wl, bool enable);
 int wl1271_acx_fm_coex(struct wl1271 *wl);
->>>>>>> d762f438
 
 #endif /* __WL1271_ACX_H__ */