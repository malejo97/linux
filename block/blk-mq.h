--- conflicted
+++ resolved
@@ -271,9 +271,6 @@
 	__blk_mq_put_driver_tag(rq->mq_hctx, rq);
 }
 
-<<<<<<< HEAD
-bool blk_mq_get_driver_tag(struct request *rq);
-=======
 bool __blk_mq_get_driver_tag(struct blk_mq_hw_ctx *hctx, struct request *rq);
 
 static inline bool blk_mq_get_driver_tag(struct request *rq)
@@ -288,7 +285,6 @@
 
 	return __blk_mq_get_driver_tag(hctx, rq);
 }
->>>>>>> df0cc57e
 
 static inline void blk_mq_clear_mq_map(struct blk_mq_queue_map *qmap)
 {
