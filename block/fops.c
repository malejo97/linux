--- conflicted
+++ resolved
@@ -568,27 +568,13 @@
 	loff_t size = bdev_nr_bytes(bdev);
 	loff_t pos = iocb->ki_pos;
 	size_t shorted = 0;
-<<<<<<< HEAD
-	ssize_t ret;
-=======
 	ssize_t ret = 0;
 	size_t count;
->>>>>>> 754e0b0e
 
 	if (unlikely(pos + iov_iter_count(to) > size)) {
 		if (pos >= size)
 			return 0;
 		size -= pos;
-<<<<<<< HEAD
-		if (iov_iter_count(to) > size) {
-			shorted = iov_iter_count(to) - size;
-			iov_iter_truncate(to, size);
-		}
-	}
-
-	ret = generic_file_read_iter(iocb, to);
-
-=======
 		shorted = iov_iter_count(to) - size;
 		iov_iter_truncate(to, size);
 	}
@@ -628,7 +614,6 @@
 	ret = filemap_read(iocb, to, ret);
 
 reexpand:
->>>>>>> 754e0b0e
 	if (unlikely(shorted))
 		iov_iter_reexpand(to, iov_iter_count(to) + shorted);
 	return ret;
