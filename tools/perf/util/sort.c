#include "sort.h"
#include "hist.h"
#include "comm.h"
#include "symbol.h"

regex_t		parent_regex;
const char	default_parent_pattern[] = "^sys_|^do_page_fault";
const char	*parent_pattern = default_parent_pattern;
const char	default_sort_order[] = "comm,dso,symbol";
const char	*sort_order = default_sort_order;
regex_t		ignore_callees_regex;
int		have_ignore_callees = 0;
int		sort__need_collapse = 0;
int		sort__has_parent = 0;
int		sort__has_sym = 0;
enum sort_mode	sort__mode = SORT_MODE__NORMAL;

enum sort_type	sort__first_dimension;

LIST_HEAD(hist_entry__sort_list);

static int repsep_snprintf(char *bf, size_t size, const char *fmt, ...)
{
	int n;
	va_list ap;

	va_start(ap, fmt);
	n = vsnprintf(bf, size, fmt, ap);
	if (symbol_conf.field_sep && n > 0) {
		char *sep = bf;

		while (1) {
			sep = strchr(sep, *symbol_conf.field_sep);
			if (sep == NULL)
				break;
			*sep = '.';
		}
	}
	va_end(ap);

	if (n >= (int)size)
		return size - 1;
	return n;
}

static int64_t cmp_null(const void *l, const void *r)
{
	if (!l && !r)
		return 0;
	else if (!l)
		return -1;
	else
		return 1;
}

/* --sort pid */

static int64_t
sort__thread_cmp(struct hist_entry *left, struct hist_entry *right)
{
	return right->thread->tid - left->thread->tid;
}

static int hist_entry__thread_snprintf(struct hist_entry *he, char *bf,
				       size_t size, unsigned int width)
{
	const char *comm = thread__comm_str(he->thread);
	return repsep_snprintf(bf, size, "%*s:%5d", width - 6,
<<<<<<< HEAD
			      self->thread->comm ?: "", self->thread->tid);
=======
			       comm ?: "", he->thread->tid);
>>>>>>> d8ec26d7
}

struct sort_entry sort_thread = {
	.se_header	= "Command:  Pid",
	.se_cmp		= sort__thread_cmp,
	.se_snprintf	= hist_entry__thread_snprintf,
	.se_width_idx	= HISTC_THREAD,
};

/* --sort comm */

static int64_t
sort__comm_cmp(struct hist_entry *left, struct hist_entry *right)
{
<<<<<<< HEAD
	return right->thread->tid - left->thread->tid;
=======
	/* Compare the addr that should be unique among comm */
	return comm__str(right->comm) - comm__str(left->comm);
>>>>>>> d8ec26d7
}

static int64_t
sort__comm_collapse(struct hist_entry *left, struct hist_entry *right)
{
	/* Compare the addr that should be unique among comm */
	return comm__str(right->comm) - comm__str(left->comm);
}

static int hist_entry__comm_snprintf(struct hist_entry *he, char *bf,
				     size_t size, unsigned int width)
{
	return repsep_snprintf(bf, size, "%*s", width, comm__str(he->comm));
}

struct sort_entry sort_comm = {
	.se_header	= "Command",
	.se_cmp		= sort__comm_cmp,
	.se_collapse	= sort__comm_collapse,
	.se_snprintf	= hist_entry__comm_snprintf,
	.se_width_idx	= HISTC_COMM,
};

/* --sort dso */

static int64_t _sort__dso_cmp(struct map *map_l, struct map *map_r)
{
	struct dso *dso_l = map_l ? map_l->dso : NULL;
	struct dso *dso_r = map_r ? map_r->dso : NULL;
	const char *dso_name_l, *dso_name_r;

	if (!dso_l || !dso_r)
		return cmp_null(dso_l, dso_r);

	if (verbose) {
		dso_name_l = dso_l->long_name;
		dso_name_r = dso_r->long_name;
	} else {
		dso_name_l = dso_l->short_name;
		dso_name_r = dso_r->short_name;
	}

	return strcmp(dso_name_l, dso_name_r);
}

static int64_t
sort__dso_cmp(struct hist_entry *left, struct hist_entry *right)
{
	return _sort__dso_cmp(left->ms.map, right->ms.map);
}

static int _hist_entry__dso_snprintf(struct map *map, char *bf,
				     size_t size, unsigned int width)
{
	if (map && map->dso) {
		const char *dso_name = !verbose ? map->dso->short_name :
			map->dso->long_name;
		return repsep_snprintf(bf, size, "%-*s", width, dso_name);
	}

	return repsep_snprintf(bf, size, "%-*s", width, "[unknown]");
}

static int hist_entry__dso_snprintf(struct hist_entry *he, char *bf,
				    size_t size, unsigned int width)
{
	return _hist_entry__dso_snprintf(he->ms.map, bf, size, width);
}

struct sort_entry sort_dso = {
	.se_header	= "Shared Object",
	.se_cmp		= sort__dso_cmp,
	.se_snprintf	= hist_entry__dso_snprintf,
	.se_width_idx	= HISTC_DSO,
};

/* --sort symbol */

static int64_t _sort__sym_cmp(struct symbol *sym_l, struct symbol *sym_r)
{
	u64 ip_l, ip_r;

	if (!sym_l || !sym_r)
		return cmp_null(sym_l, sym_r);

	if (sym_l == sym_r)
		return 0;

	ip_l = sym_l->start;
	ip_r = sym_r->start;

	return (int64_t)(ip_r - ip_l);
}

static int64_t
sort__sym_cmp(struct hist_entry *left, struct hist_entry *right)
{
	int64_t ret;

	if (!left->ms.sym && !right->ms.sym)
		return right->level - left->level;

	/*
	 * comparing symbol address alone is not enough since it's a
	 * relative address within a dso.
	 */
	ret = sort__dso_cmp(left, right);
	if (ret != 0)
		return ret;

	return _sort__sym_cmp(left->ms.sym, right->ms.sym);
}

static int _hist_entry__sym_snprintf(struct map *map, struct symbol *sym,
				     u64 ip, char level, char *bf, size_t size,
				     unsigned int width)
{
	size_t ret = 0;

	if (verbose) {
		char o = map ? dso__symtab_origin(map->dso) : '!';
		ret += repsep_snprintf(bf, size, "%-#*llx %c ",
				       BITS_PER_LONG / 4 + 2, ip, o);
	}

	ret += repsep_snprintf(bf + ret, size - ret, "[%c] ", level);
	if (sym && map) {
		if (map->type == MAP__VARIABLE) {
			ret += repsep_snprintf(bf + ret, size - ret, "%s", sym->name);
			ret += repsep_snprintf(bf + ret, size - ret, "+0x%llx",
					ip - map->unmap_ip(map, sym->start));
			ret += repsep_snprintf(bf + ret, size - ret, "%-*s",
				       width - ret, "");
		} else {
			ret += repsep_snprintf(bf + ret, size - ret, "%-*s",
					       width - ret,
					       sym->name);
		}
	} else {
		size_t len = BITS_PER_LONG / 4;
		ret += repsep_snprintf(bf + ret, size - ret, "%-#.*llx",
				       len, ip);
		ret += repsep_snprintf(bf + ret, size - ret, "%-*s",
				       width - ret, "");
	}

	return ret;
}

static int hist_entry__sym_snprintf(struct hist_entry *he, char *bf,
				    size_t size, unsigned int width)
{
	return _hist_entry__sym_snprintf(he->ms.map, he->ms.sym, he->ip,
					 he->level, bf, size, width);
}

struct sort_entry sort_sym = {
	.se_header	= "Symbol",
	.se_cmp		= sort__sym_cmp,
	.se_snprintf	= hist_entry__sym_snprintf,
	.se_width_idx	= HISTC_SYMBOL,
};

/* --sort srcline */

static int64_t
sort__srcline_cmp(struct hist_entry *left, struct hist_entry *right)
{
	if (!left->srcline) {
		if (!left->ms.map)
			left->srcline = SRCLINE_UNKNOWN;
		else {
			struct map *map = left->ms.map;
			left->srcline = get_srcline(map->dso,
					    map__rip_2objdump(map, left->ip));
		}
	}
	if (!right->srcline) {
		if (!right->ms.map)
			right->srcline = SRCLINE_UNKNOWN;
		else {
			struct map *map = right->ms.map;
			right->srcline = get_srcline(map->dso,
					    map__rip_2objdump(map, right->ip));
		}
	}
	return strcmp(left->srcline, right->srcline);
}

static int hist_entry__srcline_snprintf(struct hist_entry *he, char *bf,
					size_t size,
					unsigned int width __maybe_unused)
{
	return repsep_snprintf(bf, size, "%s", he->srcline);
}

struct sort_entry sort_srcline = {
	.se_header	= "Source:Line",
	.se_cmp		= sort__srcline_cmp,
	.se_snprintf	= hist_entry__srcline_snprintf,
	.se_width_idx	= HISTC_SRCLINE,
};

/* --sort parent */

static int64_t
sort__parent_cmp(struct hist_entry *left, struct hist_entry *right)
{
	struct symbol *sym_l = left->parent;
	struct symbol *sym_r = right->parent;

	if (!sym_l || !sym_r)
		return cmp_null(sym_l, sym_r);

	return strcmp(sym_l->name, sym_r->name);
}

static int hist_entry__parent_snprintf(struct hist_entry *he, char *bf,
				       size_t size, unsigned int width)
{
	return repsep_snprintf(bf, size, "%-*s", width,
			      he->parent ? he->parent->name : "[other]");
}

struct sort_entry sort_parent = {
	.se_header	= "Parent symbol",
	.se_cmp		= sort__parent_cmp,
	.se_snprintf	= hist_entry__parent_snprintf,
	.se_width_idx	= HISTC_PARENT,
};

/* --sort cpu */

static int64_t
sort__cpu_cmp(struct hist_entry *left, struct hist_entry *right)
{
	return right->cpu - left->cpu;
}

static int hist_entry__cpu_snprintf(struct hist_entry *he, char *bf,
				    size_t size, unsigned int width)
{
	return repsep_snprintf(bf, size, "%*d", width, he->cpu);
}

struct sort_entry sort_cpu = {
	.se_header      = "CPU",
	.se_cmp	        = sort__cpu_cmp,
	.se_snprintf    = hist_entry__cpu_snprintf,
	.se_width_idx	= HISTC_CPU,
};

/* sort keys for branch stacks */

static int64_t
sort__dso_from_cmp(struct hist_entry *left, struct hist_entry *right)
{
	return _sort__dso_cmp(left->branch_info->from.map,
			      right->branch_info->from.map);
}

static int hist_entry__dso_from_snprintf(struct hist_entry *he, char *bf,
				    size_t size, unsigned int width)
{
	return _hist_entry__dso_snprintf(he->branch_info->from.map,
					 bf, size, width);
}

static int64_t
sort__dso_to_cmp(struct hist_entry *left, struct hist_entry *right)
{
	return _sort__dso_cmp(left->branch_info->to.map,
			      right->branch_info->to.map);
}

static int hist_entry__dso_to_snprintf(struct hist_entry *he, char *bf,
				       size_t size, unsigned int width)
{
	return _hist_entry__dso_snprintf(he->branch_info->to.map,
					 bf, size, width);
}

static int64_t
sort__sym_from_cmp(struct hist_entry *left, struct hist_entry *right)
{
	struct addr_map_symbol *from_l = &left->branch_info->from;
	struct addr_map_symbol *from_r = &right->branch_info->from;

	if (!from_l->sym && !from_r->sym)
		return right->level - left->level;

	return _sort__sym_cmp(from_l->sym, from_r->sym);
}

static int64_t
sort__sym_to_cmp(struct hist_entry *left, struct hist_entry *right)
{
	struct addr_map_symbol *to_l = &left->branch_info->to;
	struct addr_map_symbol *to_r = &right->branch_info->to;

	if (!to_l->sym && !to_r->sym)
		return right->level - left->level;

	return _sort__sym_cmp(to_l->sym, to_r->sym);
}

static int hist_entry__sym_from_snprintf(struct hist_entry *he, char *bf,
					 size_t size, unsigned int width)
{
	struct addr_map_symbol *from = &he->branch_info->from;
	return _hist_entry__sym_snprintf(from->map, from->sym, from->addr,
					 he->level, bf, size, width);

}

static int hist_entry__sym_to_snprintf(struct hist_entry *he, char *bf,
				       size_t size, unsigned int width)
{
	struct addr_map_symbol *to = &he->branch_info->to;
	return _hist_entry__sym_snprintf(to->map, to->sym, to->addr,
					 he->level, bf, size, width);

}

struct sort_entry sort_dso_from = {
	.se_header	= "Source Shared Object",
	.se_cmp		= sort__dso_from_cmp,
	.se_snprintf	= hist_entry__dso_from_snprintf,
	.se_width_idx	= HISTC_DSO_FROM,
};

struct sort_entry sort_dso_to = {
	.se_header	= "Target Shared Object",
	.se_cmp		= sort__dso_to_cmp,
	.se_snprintf	= hist_entry__dso_to_snprintf,
	.se_width_idx	= HISTC_DSO_TO,
};

struct sort_entry sort_sym_from = {
	.se_header	= "Source Symbol",
	.se_cmp		= sort__sym_from_cmp,
	.se_snprintf	= hist_entry__sym_from_snprintf,
	.se_width_idx	= HISTC_SYMBOL_FROM,
};

struct sort_entry sort_sym_to = {
	.se_header	= "Target Symbol",
	.se_cmp		= sort__sym_to_cmp,
	.se_snprintf	= hist_entry__sym_to_snprintf,
	.se_width_idx	= HISTC_SYMBOL_TO,
};

static int64_t
sort__mispredict_cmp(struct hist_entry *left, struct hist_entry *right)
{
	const unsigned char mp = left->branch_info->flags.mispred !=
					right->branch_info->flags.mispred;
	const unsigned char p = left->branch_info->flags.predicted !=
					right->branch_info->flags.predicted;

	return mp || p;
}

static int hist_entry__mispredict_snprintf(struct hist_entry *he, char *bf,
				    size_t size, unsigned int width){
	static const char *out = "N/A";

	if (he->branch_info->flags.predicted)
		out = "N";
	else if (he->branch_info->flags.mispred)
		out = "Y";

	return repsep_snprintf(bf, size, "%-*s", width, out);
}

/* --sort daddr_sym */
static int64_t
sort__daddr_cmp(struct hist_entry *left, struct hist_entry *right)
{
	uint64_t l = 0, r = 0;

	if (left->mem_info)
		l = left->mem_info->daddr.addr;
	if (right->mem_info)
		r = right->mem_info->daddr.addr;

	return (int64_t)(r - l);
}

static int hist_entry__daddr_snprintf(struct hist_entry *he, char *bf,
				    size_t size, unsigned int width)
{
	uint64_t addr = 0;
	struct map *map = NULL;
	struct symbol *sym = NULL;

	if (he->mem_info) {
		addr = he->mem_info->daddr.addr;
		map = he->mem_info->daddr.map;
		sym = he->mem_info->daddr.sym;
	}
	return _hist_entry__sym_snprintf(map, sym, addr, he->level, bf, size,
					 width);
}

static int64_t
sort__dso_daddr_cmp(struct hist_entry *left, struct hist_entry *right)
{
	struct map *map_l = NULL;
	struct map *map_r = NULL;

	if (left->mem_info)
		map_l = left->mem_info->daddr.map;
	if (right->mem_info)
		map_r = right->mem_info->daddr.map;

	return _sort__dso_cmp(map_l, map_r);
}

static int hist_entry__dso_daddr_snprintf(struct hist_entry *he, char *bf,
				    size_t size, unsigned int width)
{
	struct map *map = NULL;

	if (he->mem_info)
		map = he->mem_info->daddr.map;

	return _hist_entry__dso_snprintf(map, bf, size, width);
}

static int64_t
sort__locked_cmp(struct hist_entry *left, struct hist_entry *right)
{
	union perf_mem_data_src data_src_l;
	union perf_mem_data_src data_src_r;

	if (left->mem_info)
		data_src_l = left->mem_info->data_src;
	else
		data_src_l.mem_lock = PERF_MEM_LOCK_NA;

	if (right->mem_info)
		data_src_r = right->mem_info->data_src;
	else
		data_src_r.mem_lock = PERF_MEM_LOCK_NA;

	return (int64_t)(data_src_r.mem_lock - data_src_l.mem_lock);
}

static int hist_entry__locked_snprintf(struct hist_entry *he, char *bf,
				    size_t size, unsigned int width)
{
	const char *out;
	u64 mask = PERF_MEM_LOCK_NA;

	if (he->mem_info)
		mask = he->mem_info->data_src.mem_lock;

	if (mask & PERF_MEM_LOCK_NA)
		out = "N/A";
	else if (mask & PERF_MEM_LOCK_LOCKED)
		out = "Yes";
	else
		out = "No";

	return repsep_snprintf(bf, size, "%-*s", width, out);
}

static int64_t
sort__tlb_cmp(struct hist_entry *left, struct hist_entry *right)
{
	union perf_mem_data_src data_src_l;
	union perf_mem_data_src data_src_r;

	if (left->mem_info)
		data_src_l = left->mem_info->data_src;
	else
		data_src_l.mem_dtlb = PERF_MEM_TLB_NA;

	if (right->mem_info)
		data_src_r = right->mem_info->data_src;
	else
		data_src_r.mem_dtlb = PERF_MEM_TLB_NA;

	return (int64_t)(data_src_r.mem_dtlb - data_src_l.mem_dtlb);
}

static const char * const tlb_access[] = {
	"N/A",
	"HIT",
	"MISS",
	"L1",
	"L2",
	"Walker",
	"Fault",
};
#define NUM_TLB_ACCESS (sizeof(tlb_access)/sizeof(const char *))

static int hist_entry__tlb_snprintf(struct hist_entry *he, char *bf,
				    size_t size, unsigned int width)
{
	char out[64];
	size_t sz = sizeof(out) - 1; /* -1 for null termination */
	size_t l = 0, i;
	u64 m = PERF_MEM_TLB_NA;
	u64 hit, miss;

	out[0] = '\0';

	if (he->mem_info)
		m = he->mem_info->data_src.mem_dtlb;

	hit = m & PERF_MEM_TLB_HIT;
	miss = m & PERF_MEM_TLB_MISS;

	/* already taken care of */
	m &= ~(PERF_MEM_TLB_HIT|PERF_MEM_TLB_MISS);

	for (i = 0; m && i < NUM_TLB_ACCESS; i++, m >>= 1) {
		if (!(m & 0x1))
			continue;
		if (l) {
			strcat(out, " or ");
			l += 4;
		}
		strncat(out, tlb_access[i], sz - l);
		l += strlen(tlb_access[i]);
	}
	if (*out == '\0')
		strcpy(out, "N/A");
	if (hit)
		strncat(out, " hit", sz - l);
	if (miss)
		strncat(out, " miss", sz - l);

	return repsep_snprintf(bf, size, "%-*s", width, out);
}

static int64_t
sort__lvl_cmp(struct hist_entry *left, struct hist_entry *right)
{
	union perf_mem_data_src data_src_l;
	union perf_mem_data_src data_src_r;

	if (left->mem_info)
		data_src_l = left->mem_info->data_src;
	else
		data_src_l.mem_lvl = PERF_MEM_LVL_NA;

	if (right->mem_info)
		data_src_r = right->mem_info->data_src;
	else
		data_src_r.mem_lvl = PERF_MEM_LVL_NA;

	return (int64_t)(data_src_r.mem_lvl - data_src_l.mem_lvl);
}

static const char * const mem_lvl[] = {
	"N/A",
	"HIT",
	"MISS",
	"L1",
	"LFB",
	"L2",
	"L3",
	"Local RAM",
	"Remote RAM (1 hop)",
	"Remote RAM (2 hops)",
	"Remote Cache (1 hop)",
	"Remote Cache (2 hops)",
	"I/O",
	"Uncached",
};
#define NUM_MEM_LVL (sizeof(mem_lvl)/sizeof(const char *))

static int hist_entry__lvl_snprintf(struct hist_entry *he, char *bf,
				    size_t size, unsigned int width)
{
	char out[64];
	size_t sz = sizeof(out) - 1; /* -1 for null termination */
	size_t i, l = 0;
	u64 m =  PERF_MEM_LVL_NA;
	u64 hit, miss;

	if (he->mem_info)
		m  = he->mem_info->data_src.mem_lvl;

	out[0] = '\0';

	hit = m & PERF_MEM_LVL_HIT;
	miss = m & PERF_MEM_LVL_MISS;

	/* already taken care of */
	m &= ~(PERF_MEM_LVL_HIT|PERF_MEM_LVL_MISS);

	for (i = 0; m && i < NUM_MEM_LVL; i++, m >>= 1) {
		if (!(m & 0x1))
			continue;
		if (l) {
			strcat(out, " or ");
			l += 4;
		}
		strncat(out, mem_lvl[i], sz - l);
		l += strlen(mem_lvl[i]);
	}
	if (*out == '\0')
		strcpy(out, "N/A");
	if (hit)
		strncat(out, " hit", sz - l);
	if (miss)
		strncat(out, " miss", sz - l);

	return repsep_snprintf(bf, size, "%-*s", width, out);
}

static int64_t
sort__snoop_cmp(struct hist_entry *left, struct hist_entry *right)
{
	union perf_mem_data_src data_src_l;
	union perf_mem_data_src data_src_r;

	if (left->mem_info)
		data_src_l = left->mem_info->data_src;
	else
		data_src_l.mem_snoop = PERF_MEM_SNOOP_NA;

	if (right->mem_info)
		data_src_r = right->mem_info->data_src;
	else
		data_src_r.mem_snoop = PERF_MEM_SNOOP_NA;

	return (int64_t)(data_src_r.mem_snoop - data_src_l.mem_snoop);
}

static const char * const snoop_access[] = {
	"N/A",
	"None",
	"Miss",
	"Hit",
	"HitM",
};
#define NUM_SNOOP_ACCESS (sizeof(snoop_access)/sizeof(const char *))

static int hist_entry__snoop_snprintf(struct hist_entry *he, char *bf,
				    size_t size, unsigned int width)
{
	char out[64];
	size_t sz = sizeof(out) - 1; /* -1 for null termination */
	size_t i, l = 0;
	u64 m = PERF_MEM_SNOOP_NA;

	out[0] = '\0';

	if (he->mem_info)
		m = he->mem_info->data_src.mem_snoop;

	for (i = 0; m && i < NUM_SNOOP_ACCESS; i++, m >>= 1) {
		if (!(m & 0x1))
			continue;
		if (l) {
			strcat(out, " or ");
			l += 4;
		}
		strncat(out, snoop_access[i], sz - l);
		l += strlen(snoop_access[i]);
	}

	if (*out == '\0')
		strcpy(out, "N/A");

	return repsep_snprintf(bf, size, "%-*s", width, out);
}

struct sort_entry sort_mispredict = {
	.se_header	= "Branch Mispredicted",
	.se_cmp		= sort__mispredict_cmp,
	.se_snprintf	= hist_entry__mispredict_snprintf,
	.se_width_idx	= HISTC_MISPREDICT,
};

static u64 he_weight(struct hist_entry *he)
{
	return he->stat.nr_events ? he->stat.weight / he->stat.nr_events : 0;
}

static int64_t
sort__local_weight_cmp(struct hist_entry *left, struct hist_entry *right)
{
	return he_weight(left) - he_weight(right);
}

static int hist_entry__local_weight_snprintf(struct hist_entry *he, char *bf,
				    size_t size, unsigned int width)
{
	return repsep_snprintf(bf, size, "%-*llu", width, he_weight(he));
}

struct sort_entry sort_local_weight = {
	.se_header	= "Local Weight",
	.se_cmp		= sort__local_weight_cmp,
	.se_snprintf	= hist_entry__local_weight_snprintf,
	.se_width_idx	= HISTC_LOCAL_WEIGHT,
};

static int64_t
sort__global_weight_cmp(struct hist_entry *left, struct hist_entry *right)
{
	return left->stat.weight - right->stat.weight;
}

static int hist_entry__global_weight_snprintf(struct hist_entry *he, char *bf,
					      size_t size, unsigned int width)
{
	return repsep_snprintf(bf, size, "%-*llu", width, he->stat.weight);
}

struct sort_entry sort_global_weight = {
	.se_header	= "Weight",
	.se_cmp		= sort__global_weight_cmp,
	.se_snprintf	= hist_entry__global_weight_snprintf,
	.se_width_idx	= HISTC_GLOBAL_WEIGHT,
};

struct sort_entry sort_mem_daddr_sym = {
	.se_header	= "Data Symbol",
	.se_cmp		= sort__daddr_cmp,
	.se_snprintf	= hist_entry__daddr_snprintf,
	.se_width_idx	= HISTC_MEM_DADDR_SYMBOL,
};

struct sort_entry sort_mem_daddr_dso = {
	.se_header	= "Data Object",
	.se_cmp		= sort__dso_daddr_cmp,
	.se_snprintf	= hist_entry__dso_daddr_snprintf,
	.se_width_idx	= HISTC_MEM_DADDR_SYMBOL,
};

struct sort_entry sort_mem_locked = {
	.se_header	= "Locked",
	.se_cmp		= sort__locked_cmp,
	.se_snprintf	= hist_entry__locked_snprintf,
	.se_width_idx	= HISTC_MEM_LOCKED,
};

struct sort_entry sort_mem_tlb = {
	.se_header	= "TLB access",
	.se_cmp		= sort__tlb_cmp,
	.se_snprintf	= hist_entry__tlb_snprintf,
	.se_width_idx	= HISTC_MEM_TLB,
};

struct sort_entry sort_mem_lvl = {
	.se_header	= "Memory access",
	.se_cmp		= sort__lvl_cmp,
	.se_snprintf	= hist_entry__lvl_snprintf,
	.se_width_idx	= HISTC_MEM_LVL,
};

struct sort_entry sort_mem_snoop = {
	.se_header	= "Snoop",
	.se_cmp		= sort__snoop_cmp,
	.se_snprintf	= hist_entry__snoop_snprintf,
	.se_width_idx	= HISTC_MEM_SNOOP,
};

static int64_t
sort__abort_cmp(struct hist_entry *left, struct hist_entry *right)
{
	return left->branch_info->flags.abort !=
		right->branch_info->flags.abort;
}

static int hist_entry__abort_snprintf(struct hist_entry *he, char *bf,
				    size_t size, unsigned int width)
{
	static const char *out = ".";

	if (he->branch_info->flags.abort)
		out = "A";
	return repsep_snprintf(bf, size, "%-*s", width, out);
}

struct sort_entry sort_abort = {
	.se_header	= "Transaction abort",
	.se_cmp		= sort__abort_cmp,
	.se_snprintf	= hist_entry__abort_snprintf,
	.se_width_idx	= HISTC_ABORT,
};

static int64_t
sort__in_tx_cmp(struct hist_entry *left, struct hist_entry *right)
{
	return left->branch_info->flags.in_tx !=
		right->branch_info->flags.in_tx;
}

static int hist_entry__in_tx_snprintf(struct hist_entry *he, char *bf,
				    size_t size, unsigned int width)
{
	static const char *out = ".";

	if (he->branch_info->flags.in_tx)
		out = "T";

	return repsep_snprintf(bf, size, "%-*s", width, out);
}

struct sort_entry sort_in_tx = {
	.se_header	= "Branch in transaction",
	.se_cmp		= sort__in_tx_cmp,
	.se_snprintf	= hist_entry__in_tx_snprintf,
	.se_width_idx	= HISTC_IN_TX,
};

static int64_t
sort__transaction_cmp(struct hist_entry *left, struct hist_entry *right)
{
	return left->transaction - right->transaction;
}

static inline char *add_str(char *p, const char *str)
{
	strcpy(p, str);
	return p + strlen(str);
}

static struct txbit {
	unsigned flag;
	const char *name;
	int skip_for_len;
} txbits[] = {
	{ PERF_TXN_ELISION,        "EL ",        0 },
	{ PERF_TXN_TRANSACTION,    "TX ",        1 },
	{ PERF_TXN_SYNC,           "SYNC ",      1 },
	{ PERF_TXN_ASYNC,          "ASYNC ",     0 },
	{ PERF_TXN_RETRY,          "RETRY ",     0 },
	{ PERF_TXN_CONFLICT,       "CON ",       0 },
	{ PERF_TXN_CAPACITY_WRITE, "CAP-WRITE ", 1 },
	{ PERF_TXN_CAPACITY_READ,  "CAP-READ ",  0 },
	{ 0, NULL, 0 }
};

int hist_entry__transaction_len(void)
{
	int i;
	int len = 0;

	for (i = 0; txbits[i].name; i++) {
		if (!txbits[i].skip_for_len)
			len += strlen(txbits[i].name);
	}
	len += 4; /* :XX<space> */
	return len;
}

static int hist_entry__transaction_snprintf(struct hist_entry *he, char *bf,
					    size_t size, unsigned int width)
{
	u64 t = he->transaction;
	char buf[128];
	char *p = buf;
	int i;

	buf[0] = 0;
	for (i = 0; txbits[i].name; i++)
		if (txbits[i].flag & t)
			p = add_str(p, txbits[i].name);
	if (t && !(t & (PERF_TXN_SYNC|PERF_TXN_ASYNC)))
		p = add_str(p, "NEITHER ");
	if (t & PERF_TXN_ABORT_MASK) {
		sprintf(p, ":%" PRIx64,
			(t & PERF_TXN_ABORT_MASK) >>
			PERF_TXN_ABORT_SHIFT);
		p += strlen(p);
	}

	return repsep_snprintf(bf, size, "%-*s", width, buf);
}

struct sort_entry sort_transaction = {
	.se_header	= "Transaction                ",
	.se_cmp		= sort__transaction_cmp,
	.se_snprintf	= hist_entry__transaction_snprintf,
	.se_width_idx	= HISTC_TRANSACTION,
};

struct sort_dimension {
	const char		*name;
	struct sort_entry	*entry;
	int			taken;
};

#define DIM(d, n, func) [d] = { .name = n, .entry = &(func) }

static struct sort_dimension common_sort_dimensions[] = {
	DIM(SORT_PID, "pid", sort_thread),
	DIM(SORT_COMM, "comm", sort_comm),
	DIM(SORT_DSO, "dso", sort_dso),
	DIM(SORT_SYM, "symbol", sort_sym),
	DIM(SORT_PARENT, "parent", sort_parent),
	DIM(SORT_CPU, "cpu", sort_cpu),
	DIM(SORT_SRCLINE, "srcline", sort_srcline),
	DIM(SORT_LOCAL_WEIGHT, "local_weight", sort_local_weight),
	DIM(SORT_GLOBAL_WEIGHT, "weight", sort_global_weight),
<<<<<<< HEAD
=======
	DIM(SORT_TRANSACTION, "transaction", sort_transaction),
>>>>>>> d8ec26d7
};

#undef DIM

#define DIM(d, n, func) [d - __SORT_BRANCH_STACK] = { .name = n, .entry = &(func) }

static struct sort_dimension bstack_sort_dimensions[] = {
	DIM(SORT_DSO_FROM, "dso_from", sort_dso_from),
	DIM(SORT_DSO_TO, "dso_to", sort_dso_to),
	DIM(SORT_SYM_FROM, "symbol_from", sort_sym_from),
	DIM(SORT_SYM_TO, "symbol_to", sort_sym_to),
	DIM(SORT_MISPREDICT, "mispredict", sort_mispredict),
	DIM(SORT_IN_TX, "in_tx", sort_in_tx),
	DIM(SORT_ABORT, "abort", sort_abort),
};

#undef DIM

#define DIM(d, n, func) [d - __SORT_MEMORY_MODE] = { .name = n, .entry = &(func) }

static struct sort_dimension memory_sort_dimensions[] = {
	DIM(SORT_MEM_DADDR_SYMBOL, "symbol_daddr", sort_mem_daddr_sym),
	DIM(SORT_MEM_DADDR_DSO, "dso_daddr", sort_mem_daddr_dso),
	DIM(SORT_MEM_LOCKED, "locked", sort_mem_locked),
	DIM(SORT_MEM_TLB, "tlb", sort_mem_tlb),
	DIM(SORT_MEM_LVL, "mem", sort_mem_lvl),
	DIM(SORT_MEM_SNOOP, "snoop", sort_mem_snoop),
};

#undef DIM

static void __sort_dimension__add(struct sort_dimension *sd, enum sort_type idx)
{
	if (sd->taken)
		return;

	if (sd->entry->se_collapse)
		sort__need_collapse = 1;

	if (list_empty(&hist_entry__sort_list))
		sort__first_dimension = idx;

	list_add_tail(&sd->entry->list, &hist_entry__sort_list);
	sd->taken = 1;
}

int sort_dimension__add(const char *tok)
{
	unsigned int i;

	for (i = 0; i < ARRAY_SIZE(common_sort_dimensions); i++) {
		struct sort_dimension *sd = &common_sort_dimensions[i];

		if (strncasecmp(tok, sd->name, strlen(tok)))
			continue;

		if (sd->entry == &sort_parent) {
			int ret = regcomp(&parent_regex, parent_pattern, REG_EXTENDED);
			if (ret) {
				char err[BUFSIZ];

				regerror(ret, &parent_regex, err, sizeof(err));
				pr_err("Invalid regex: %s\n%s", parent_pattern, err);
				return -EINVAL;
			}
			sort__has_parent = 1;
		} else if (sd->entry == &sort_sym) {
			sort__has_sym = 1;
		}

		__sort_dimension__add(sd, i);
		return 0;
	}

	for (i = 0; i < ARRAY_SIZE(bstack_sort_dimensions); i++) {
		struct sort_dimension *sd = &bstack_sort_dimensions[i];

		if (strncasecmp(tok, sd->name, strlen(tok)))
			continue;

		if (sort__mode != SORT_MODE__BRANCH)
			return -EINVAL;

		if (sd->entry == &sort_sym_from || sd->entry == &sort_sym_to)
			sort__has_sym = 1;

		__sort_dimension__add(sd, i + __SORT_BRANCH_STACK);
		return 0;
	}

	for (i = 0; i < ARRAY_SIZE(memory_sort_dimensions); i++) {
		struct sort_dimension *sd = &memory_sort_dimensions[i];

		if (strncasecmp(tok, sd->name, strlen(tok)))
			continue;

		if (sort__mode != SORT_MODE__MEMORY)
			return -EINVAL;

		if (sd->entry == &sort_mem_daddr_sym)
			sort__has_sym = 1;

		__sort_dimension__add(sd, i + __SORT_MEMORY_MODE);
		return 0;
	}

	return -ESRCH;
}

int setup_sorting(void)
{
	char *tmp, *tok, *str = strdup(sort_order);
	int ret = 0;

	if (str == NULL) {
		error("Not enough memory to setup sort keys");
		return -ENOMEM;
	}

	for (tok = strtok_r(str, ", ", &tmp);
			tok; tok = strtok_r(NULL, ", ", &tmp)) {
		ret = sort_dimension__add(tok);
		if (ret == -EINVAL) {
			error("Invalid --sort key: `%s'", tok);
			break;
		} else if (ret == -ESRCH) {
			error("Unknown --sort key: `%s'", tok);
			break;
		}
	}

	free(str);
	return ret;
}

static void sort_entry__setup_elide(struct sort_entry *se,
				    struct strlist *list,
				    const char *list_name, FILE *fp)
{
	if (list && strlist__nr_entries(list) == 1) {
		if (fp != NULL)
			fprintf(fp, "# %s: %s\n", list_name,
				strlist__entry(list, 0)->s);
		se->elide = true;
	}
}

void sort__setup_elide(FILE *output)
{
	struct sort_entry *se;

	sort_entry__setup_elide(&sort_dso, symbol_conf.dso_list,
				"dso", output);
	sort_entry__setup_elide(&sort_comm, symbol_conf.comm_list,
				"comm", output);
	sort_entry__setup_elide(&sort_sym, symbol_conf.sym_list,
				"symbol", output);

	if (sort__mode == SORT_MODE__BRANCH) {
		sort_entry__setup_elide(&sort_dso_from,
					symbol_conf.dso_from_list,
					"dso_from", output);
		sort_entry__setup_elide(&sort_dso_to,
					symbol_conf.dso_to_list,
					"dso_to", output);
		sort_entry__setup_elide(&sort_sym_from,
					symbol_conf.sym_from_list,
					"sym_from", output);
		sort_entry__setup_elide(&sort_sym_to,
					symbol_conf.sym_to_list,
					"sym_to", output);
	} else if (sort__mode == SORT_MODE__MEMORY) {
		sort_entry__setup_elide(&sort_dso, symbol_conf.dso_list,
					"symbol_daddr", output);
		sort_entry__setup_elide(&sort_dso, symbol_conf.dso_list,
					"dso_daddr", output);
		sort_entry__setup_elide(&sort_dso, symbol_conf.dso_list,
					"mem", output);
		sort_entry__setup_elide(&sort_dso, symbol_conf.dso_list,
					"local_weight", output);
		sort_entry__setup_elide(&sort_dso, symbol_conf.dso_list,
					"tlb", output);
		sort_entry__setup_elide(&sort_dso, symbol_conf.dso_list,
					"snoop", output);
	}

	/*
	 * It makes no sense to elide all of sort entries.
	 * Just revert them to show up again.
	 */
	list_for_each_entry(se, &hist_entry__sort_list, list) {
		if (!se->elide)
			return;
	}

	list_for_each_entry(se, &hist_entry__sort_list, list)
		se->elide = false;
}<|MERGE_RESOLUTION|>--- conflicted
+++ resolved
@@ -66,11 +66,7 @@
 {
 	const char *comm = thread__comm_str(he->thread);
 	return repsep_snprintf(bf, size, "%*s:%5d", width - 6,
-<<<<<<< HEAD
-			      self->thread->comm ?: "", self->thread->tid);
-=======
 			       comm ?: "", he->thread->tid);
->>>>>>> d8ec26d7
 }
 
 struct sort_entry sort_thread = {
@@ -85,12 +81,8 @@
 static int64_t
 sort__comm_cmp(struct hist_entry *left, struct hist_entry *right)
 {
-<<<<<<< HEAD
-	return right->thread->tid - left->thread->tid;
-=======
 	/* Compare the addr that should be unique among comm */
 	return comm__str(right->comm) - comm__str(left->comm);
->>>>>>> d8ec26d7
 }
 
 static int64_t
@@ -995,10 +987,7 @@
 	DIM(SORT_SRCLINE, "srcline", sort_srcline),
 	DIM(SORT_LOCAL_WEIGHT, "local_weight", sort_local_weight),
 	DIM(SORT_GLOBAL_WEIGHT, "weight", sort_global_weight),
-<<<<<<< HEAD
-=======
 	DIM(SORT_TRANSACTION, "transaction", sort_transaction),
->>>>>>> d8ec26d7
 };
 
 #undef DIM
