config SYMBOL_PREFIX
	string
	default "_"

config MMU
	def_bool n

config FPU
	def_bool n

config RWSEM_GENERIC_SPINLOCK
	def_bool y

config RWSEM_XCHGADD_ALGORITHM
	def_bool n

config BLACKFIN
	def_bool y
	select HAVE_ARCH_KGDB
	select HAVE_ARCH_TRACEHOOK
	select HAVE_DYNAMIC_FTRACE
	select HAVE_FTRACE_MCOUNT_RECORD
	select HAVE_FUNCTION_GRAPH_TRACER
	select HAVE_FUNCTION_TRACER
	select HAVE_FUNCTION_TRACE_MCOUNT_TEST
	select HAVE_IDE
	select HAVE_IRQ_WORK
	select HAVE_KERNEL_GZIP if RAMKERNEL
	select HAVE_KERNEL_BZIP2 if RAMKERNEL
	select HAVE_KERNEL_LZMA if RAMKERNEL
	select HAVE_KERNEL_LZO if RAMKERNEL
	select HAVE_OPROFILE
	select HAVE_PERF_EVENTS
	select ARCH_HAVE_CUSTOM_GPIO_H
	select ARCH_WANT_OPTIONAL_GPIOLIB
<<<<<<< HEAD
=======
	select HAVE_UID16
>>>>>>> 4a8e43fe
	select ARCH_WANT_IPC_PARSE_VERSION
	select HAVE_GENERIC_HARDIRQS
	select GENERIC_ATOMIC64
	select GENERIC_IRQ_PROBE
	select IRQ_PER_CPU if SMP
	select USE_GENERIC_SMP_HELPERS if SMP
	select HAVE_NMI_WATCHDOG if NMI_WATCHDOG
	select GENERIC_SMP_IDLE_THREAD
	select ARCH_USES_GETTIMEOFFSET if !GENERIC_CLOCKEVENTS

config GENERIC_CSUM
	def_bool y

config GENERIC_BUG
	def_bool y
	depends on BUG

config ZONE_DMA
	def_bool y

config GENERIC_GPIO
	def_bool y

config FORCE_MAX_ZONEORDER
	int
	default "14"

config GENERIC_CALIBRATE_DELAY
	def_bool y

config LOCKDEP_SUPPORT
	def_bool y

config STACKTRACE_SUPPORT
	def_bool y

config TRACE_IRQFLAGS_SUPPORT
	def_bool y

source "init/Kconfig"

source "kernel/Kconfig.preempt"

source "kernel/Kconfig.freezer"

menu "Blackfin Processor Options"

comment "Processor and Board Settings"

choice
	prompt "CPU"
	default BF533

config BF512
	bool "BF512"
	help
	  BF512 Processor Support.

config BF514
	bool "BF514"
	help
	  BF514 Processor Support.

config BF516
	bool "BF516"
	help
	  BF516 Processor Support.

config BF518
	bool "BF518"
	help
	  BF518 Processor Support.

config BF522
	bool "BF522"
	help
	  BF522 Processor Support.

config BF523
	bool "BF523"
	help
	  BF523 Processor Support.

config BF524
	bool "BF524"
	help
	  BF524 Processor Support.

config BF525
	bool "BF525"
	help
	  BF525 Processor Support.

config BF526
	bool "BF526"
	help
	  BF526 Processor Support.

config BF527
	bool "BF527"
	help
	  BF527 Processor Support.

config BF531
	bool "BF531"
	help
	  BF531 Processor Support.

config BF532
	bool "BF532"
	help
	  BF532 Processor Support.

config BF533
	bool "BF533"
	help
	  BF533 Processor Support.

config BF534
	bool "BF534"
	help
	  BF534 Processor Support.

config BF536
	bool "BF536"
	help
	  BF536 Processor Support.

config BF537
	bool "BF537"
	help
	  BF537 Processor Support.

config BF538
	bool "BF538"
	help
	  BF538 Processor Support.

config BF539
	bool "BF539"
	help
	  BF539 Processor Support.

config BF542_std
	bool "BF542"
	help
	  BF542 Processor Support.

config BF542M
	bool "BF542m"
	help
	  BF542 Processor Support.

config BF544_std
	bool "BF544"
	help
	  BF544 Processor Support.

config BF544M
	bool "BF544m"
	help
	  BF544 Processor Support.

config BF547_std
	bool "BF547"
	help
	  BF547 Processor Support.

config BF547M
	bool "BF547m"
	help
	  BF547 Processor Support.

config BF548_std
	bool "BF548"
	help
	  BF548 Processor Support.

config BF548M
	bool "BF548m"
	help
	  BF548 Processor Support.

config BF549_std
	bool "BF549"
	help
	  BF549 Processor Support.

config BF549M
	bool "BF549m"
	help
	  BF549 Processor Support.

config BF561
	bool "BF561"
	help
	  BF561 Processor Support.

config BF609
	bool "BF609"
	select CLKDEV_LOOKUP
	help
	  BF609 Processor Support.

endchoice

config SMP
	depends on BF561
	select TICKSOURCE_CORETMR
	bool "Symmetric multi-processing support"
	---help---
	  This enables support for systems with more than one CPU,
	  like the dual core BF561. If you have a system with only one
	  CPU, say N. If you have a system with more than one CPU, say Y.

	  If you don't know what to do here, say N.

config NR_CPUS
	int
	depends on SMP
	default 2 if BF561

config HOTPLUG_CPU
	bool "Support for hot-pluggable CPUs"
	depends on SMP && HOTPLUG
	default y

config BF_REV_MIN
	int
	default 0 if (BF51x || BF52x || (BF54x && !BF54xM)) || BF60x
	default 2 if (BF537 || BF536 || BF534)
	default 3 if (BF561 || BF533 || BF532 || BF531 || BF54xM)
	default 4 if (BF538 || BF539)

config BF_REV_MAX
	int
	default 2 if (BF51x || BF52x || (BF54x && !BF54xM)) || BF60x
	default 3 if (BF537 || BF536 || BF534 || BF54xM)
	default 5 if (BF561 || BF538 || BF539)
	default 6 if (BF533 || BF532 || BF531)

choice
	prompt "Silicon Rev"
	default BF_REV_0_0 if (BF51x || BF52x || BF60x)
	default BF_REV_0_2 if (BF534 || BF536 || BF537 || (BF54x && !BF54xM))
	default BF_REV_0_3 if (BF531 || BF532 || BF533 || BF54xM || BF561)

config BF_REV_0_0
	bool "0.0"
	depends on (BF51x || BF52x || (BF54x && !BF54xM) || BF60x)

config BF_REV_0_1
	bool "0.1"
	depends on (BF51x || BF52x || (BF54x && !BF54xM))

config BF_REV_0_2
	bool "0.2"
	depends on (BF51x || BF52x || BF537 || BF536 || BF534 || (BF54x && !BF54xM))

config BF_REV_0_3
	bool "0.3"
	depends on (BF54xM || BF561 || BF537 || BF536 || BF534 || BF533 || BF532 || BF531)

config BF_REV_0_4
	bool "0.4"
	depends on (BF561 || BF533 || BF532 || BF531 || BF538 || BF539 || BF54x)

config BF_REV_0_5
	bool "0.5"
	depends on (BF561 || BF533 || BF532 || BF531 || BF538 || BF539)

config BF_REV_0_6
	bool "0.6"
	depends on (BF533 || BF532 || BF531)

config BF_REV_ANY
	bool "any"

config BF_REV_NONE
	bool "none"

endchoice

config BF53x
	bool
	depends on (BF531 || BF532 || BF533 || BF534 || BF536 || BF537)
	default y

config MEM_MT48LC64M4A2FB_7E
	bool
	depends on (BFIN533_STAMP)
	default y

config MEM_MT48LC16M16A2TG_75
	bool
	depends on (BFIN533_EZKIT || BFIN561_EZKIT \
		|| BFIN533_BLUETECHNIX_CM || BFIN537_BLUETECHNIX_CM_E \
		|| BFIN537_BLUETECHNIX_CM_U || H8606_HVSISTEMAS \
		|| BFIN527_BLUETECHNIX_CM)
	default y

config MEM_MT48LC32M8A2_75
	bool
	depends on (BFIN518F_EZBRD || BFIN537_STAMP || PNAV10 || BFIN538_EZKIT)
	default y

config MEM_MT48LC8M32B2B5_7
	bool
	depends on (BFIN561_BLUETECHNIX_CM)
	default y

config MEM_MT48LC32M16A2TG_75
	bool
	depends on (BFIN527_EZKIT || BFIN527_EZKIT_V2 || BFIN532_IP0X || BLACKSTAMP || BFIN527_AD7160EVAL)
	default y

config MEM_MT48H32M16LFCJ_75
	bool
	depends on (BFIN526_EZBRD)
	default y

config MEM_MT47H64M16
	bool
	depends on (BFIN609_EZKIT)
	default y

source "arch/blackfin/mach-bf518/Kconfig"
source "arch/blackfin/mach-bf527/Kconfig"
source "arch/blackfin/mach-bf533/Kconfig"
source "arch/blackfin/mach-bf561/Kconfig"
source "arch/blackfin/mach-bf537/Kconfig"
source "arch/blackfin/mach-bf538/Kconfig"
source "arch/blackfin/mach-bf548/Kconfig"
source "arch/blackfin/mach-bf609/Kconfig"

menu "Board customizations"

config CMDLINE_BOOL
	bool "Default bootloader kernel arguments"

config CMDLINE
	string "Initial kernel command string"
	depends on CMDLINE_BOOL
	default "console=ttyBF0,57600"
	help
	  If you don't have a boot loader capable of passing a command line string
	  to the kernel, you may specify one here. As a minimum, you should specify
	  the memory size and the root device (e.g., mem=8M, root=/dev/nfs).

config BOOT_LOAD
	hex "Kernel load address for booting"
	default "0x1000"
	range 0x1000 0x20000000
	help
	  This option allows you to set the load address of the kernel.
	  This can be useful if you are on a board which has a small amount
	  of memory or you wish to reserve some memory at the beginning of
	  the address space.

	  Note that you need to keep this value above 4k (0x1000) as this
	  memory region is used to capture NULL pointer references as well
	  as some core kernel functions.

config PHY_RAM_BASE_ADDRESS
	hex "Physical RAM Base"
	default 0x0
	help
	  set BF609 FPGA physical SRAM base address

config ROM_BASE
	hex "Kernel ROM Base"
	depends on ROMKERNEL
	default "0x20040040"
	range 0x20000000 0x20400000 if !(BF54x || BF561 || BF60x)
	range 0x20000000 0x30000000 if (BF54x || BF561)
	range 0xB0000000 0xC0000000 if (BF60x)
	help
	  Make sure your ROM base does not include any file-header
	  information that is prepended to the kernel.

	  For example, the bootable U-Boot format (created with
	  mkimage) has a 64 byte header (0x40).  So while the image
	  you write to flash might start at say 0x20080000, you have
	  to add 0x40 to get the kernel's ROM base as it will come
	  after the header.

comment "Clock/PLL Setup"

config CLKIN_HZ
	int "Frequency of the crystal on the board in Hz"
	default "10000000" if BFIN532_IP0X
	default "11059200" if BFIN533_STAMP
	default "24576000" if PNAV10
	default "25000000" # most people use this
	default "27000000" if BFIN533_EZKIT
	default "30000000" if BFIN561_EZKIT
	default "24000000" if BFIN527_AD7160EVAL
	help
	  The frequency of CLKIN crystal oscillator on the board in Hz.
	  Warning: This value should match the crystal on the board. Otherwise,
	  peripherals won't work properly.

config BFIN_KERNEL_CLOCK
	bool "Re-program Clocks while Kernel boots?"
	default n
	help
	  This option decides if kernel clocks are re-programed from the
	  bootloader settings. If the clocks are not set, the SDRAM settings
	  are also not changed, and the Bootloader does 100% of the hardware
	  configuration.

config PLL_BYPASS
	bool "Bypass PLL"
	depends on BFIN_KERNEL_CLOCK && (!BF60x)
	default n

config CLKIN_HALF
	bool "Half Clock In"
	depends on BFIN_KERNEL_CLOCK && (! PLL_BYPASS)
	default n
	help
	  If this is set the clock will be divided by 2, before it goes to the PLL.

config VCO_MULT
	int "VCO Multiplier"
	depends on BFIN_KERNEL_CLOCK && (! PLL_BYPASS)
	range 1 64
	default "22" if BFIN533_EZKIT
	default "45" if BFIN533_STAMP
	default "20" if (BFIN537_STAMP || BFIN527_EZKIT || BFIN527_EZKIT_V2 || BFIN548_EZKIT || BFIN548_BLUETECHNIX_CM || BFIN538_EZKIT)
	default "22" if BFIN533_BLUETECHNIX_CM
	default "20" if (BFIN537_BLUETECHNIX_CM_E || BFIN537_BLUETECHNIX_CM_U || BFIN527_BLUETECHNIX_CM || BFIN561_BLUETECHNIX_CM)
	default "20" if (BFIN561_EZKIT || BF609)
	default "16" if (H8606_HVSISTEMAS || BLACKSTAMP || BFIN526_EZBRD || BFIN518F_EZBRD)
	default "25" if BFIN527_AD7160EVAL
	help
	  This controls the frequency of the on-chip PLL. This can be between 1 and 64.
	  PLL Frequency = (Crystal Frequency) * (this setting)

choice
	prompt "Core Clock Divider"
	depends on BFIN_KERNEL_CLOCK
	default CCLK_DIV_1
	help
	  This sets the frequency of the core. It can be 1, 2, 4 or 8
	  Core Frequency = (PLL frequency) / (this setting)

config CCLK_DIV_1
	bool "1"

config CCLK_DIV_2
	bool "2"

config CCLK_DIV_4
	bool "4"

config CCLK_DIV_8
	bool "8"
endchoice

config SCLK_DIV
	int "System Clock Divider"
	depends on BFIN_KERNEL_CLOCK
	range 1 15
	default 4
	help
	  This sets the frequency of the system clock (including SDRAM or DDR) on
	  !BF60x else it set the clock for system buses and provides the
	  source from which SCLK0 and SCLK1 are derived.
	  This can be between 1 and 15
	  System Clock = (PLL frequency) / (this setting)

config SCLK0_DIV
	int "System Clock0 Divider"
	depends on BFIN_KERNEL_CLOCK && BF60x
	range 1 15
	default 1
	help
	  This sets the frequency of the system clock0 for PVP and all other
	  peripherals not clocked by SCLK1.
	  This can be between 1 and 15
	  System Clock0 = (System Clock) / (this setting)

config SCLK1_DIV
	int "System Clock1 Divider"
	depends on BFIN_KERNEL_CLOCK && BF60x
	range 1 15
	default 1
	help
	  This sets the frequency of the system clock1 (including SPORT, SPI and ACM).
	  This can be between 1 and 15
	  System Clock1 = (System Clock) / (this setting)

config DCLK_DIV
	int "DDR Clock Divider"
	depends on BFIN_KERNEL_CLOCK && BF60x
	range 1 15
	default 2
	help
	  This sets the frequency of the DDR memory.
	  This can be between 1 and 15
	  DDR Clock = (PLL frequency) / (this setting)

choice
	prompt "DDR SDRAM Chip Type"
	depends on BFIN_KERNEL_CLOCK
	depends on BF54x
	default MEM_MT46V32M16_5B

config MEM_MT46V32M16_6T
	bool "MT46V32M16_6T"

config MEM_MT46V32M16_5B
	bool "MT46V32M16_5B"
endchoice

choice
	prompt "DDR/SDRAM Timing"
	depends on BFIN_KERNEL_CLOCK && !BF60x
	default BFIN_KERNEL_CLOCK_MEMINIT_CALC
	help
	  This option allows you to specify Blackfin SDRAM/DDR Timing parameters
	  The calculated SDRAM timing parameters may not be 100%
	  accurate - This option is therefore marked experimental.

config BFIN_KERNEL_CLOCK_MEMINIT_CALC
	bool "Calculate Timings (EXPERIMENTAL)"
	depends on EXPERIMENTAL

config BFIN_KERNEL_CLOCK_MEMINIT_SPEC
	bool "Provide accurate Timings based on target SCLK"
	help
	  Please consult the Blackfin Hardware Reference Manuals as well
	  as the memory device datasheet.
	  http://docs.blackfin.uclinux.org/doku.php?id=bfin:sdram
endchoice

menu "Memory Init Control"
	depends on BFIN_KERNEL_CLOCK_MEMINIT_SPEC

config MEM_DDRCTL0
	depends on BF54x
	hex "DDRCTL0"
	default 0x0

config MEM_DDRCTL1
	depends on BF54x
	hex "DDRCTL1"
	default 0x0

config MEM_DDRCTL2
	depends on BF54x
	hex "DDRCTL2"
	default 0x0

config MEM_EBIU_DDRQUE
	depends on BF54x
	hex "DDRQUE"
	default 0x0

config MEM_SDRRC
	depends on !BF54x
	hex "SDRRC"
	default 0x0

config MEM_SDGCTL
	depends on !BF54x
	hex "SDGCTL"
	default 0x0
endmenu

#
# Max & Min Speeds for various Chips
#
config MAX_VCO_HZ
	int
	default 400000000 if BF512
	default 400000000 if BF514
	default 400000000 if BF516
	default 400000000 if BF518
	default 400000000 if BF522
	default 600000000 if BF523
	default 400000000 if BF524
	default 600000000 if BF525
	default 400000000 if BF526
	default 600000000 if BF527
	default 400000000 if BF531
	default 400000000 if BF532
	default 750000000 if BF533
	default 500000000 if BF534
	default 400000000 if BF536
	default 600000000 if BF537
	default 533333333 if BF538
	default 533333333 if BF539
	default 600000000 if BF542
	default 533333333 if BF544
	default 600000000 if BF547
	default 600000000 if BF548
	default 533333333 if BF549
	default 600000000 if BF561
	default 800000000 if BF609

config MIN_VCO_HZ
	int
	default 50000000

config MAX_SCLK_HZ
	int
	default 200000000 if BF609
	default 133333333

config MIN_SCLK_HZ
	int
	default 27000000

comment "Kernel Timer/Scheduler"

source kernel/Kconfig.hz

config SET_GENERIC_CLOCKEVENTS
	bool "Generic clock events"
	default y
	select GENERIC_CLOCKEVENTS

menu "Clock event device"
	depends on GENERIC_CLOCKEVENTS
config TICKSOURCE_GPTMR0
	bool "GPTimer0"
	depends on !SMP
	select BFIN_GPTIMERS

config TICKSOURCE_CORETMR
	bool "Core timer"
	default y
endmenu

menu "Clock souce"
	depends on GENERIC_CLOCKEVENTS
config CYCLES_CLOCKSOURCE
	bool "CYCLES"
	default y
	depends on !BFIN_SCRATCH_REG_CYCLES
	depends on !SMP
	help
	  If you say Y here, you will enable support for using the 'cycles'
	  registers as a clock source.  Doing so means you will be unable to
	  safely write to the 'cycles' register during runtime.  You will
	  still be able to read it (such as for performance monitoring), but
	  writing the registers will most likely crash the kernel.

config GPTMR0_CLOCKSOURCE
	bool "GPTimer0"
	select BFIN_GPTIMERS
	depends on !TICKSOURCE_GPTMR0
endmenu

comment "Misc"

choice
	prompt "Blackfin Exception Scratch Register"
	default BFIN_SCRATCH_REG_RETN
	help
	  Select the resource to reserve for the Exception handler:
	    - RETN: Non-Maskable Interrupt (NMI)
	    - RETE: Exception Return (JTAG/ICE)
	    - CYCLES: Performance counter

	  If you are unsure, please select "RETN".

config BFIN_SCRATCH_REG_RETN
	bool "RETN"
	help
	  Use the RETN register in the Blackfin exception handler
	  as a stack scratch register.  This means you cannot
	  safely use NMI on the Blackfin while running Linux, but
	  you can debug the system with a JTAG ICE and use the
	  CYCLES performance registers.

	  If you are unsure, please select "RETN".

config BFIN_SCRATCH_REG_RETE
	bool "RETE"
	help
	  Use the RETE register in the Blackfin exception handler
	  as a stack scratch register.  This means you cannot
	  safely use a JTAG ICE while debugging a Blackfin board,
	  but you can safely use the CYCLES performance registers
	  and the NMI.

	  If you are unsure, please select "RETN".

config BFIN_SCRATCH_REG_CYCLES
	bool "CYCLES"
	help
	  Use the CYCLES register in the Blackfin exception handler
	  as a stack scratch register.  This means you cannot
	  safely use the CYCLES performance registers on a Blackfin
	  board at anytime, but you can debug the system with a JTAG
	  ICE and use the NMI.

	  If you are unsure, please select "RETN".

endchoice

endmenu


menu "Blackfin Kernel Optimizations"

comment "Memory Optimizations"

config I_ENTRY_L1
	bool "Locate interrupt entry code in L1 Memory"
	default y
	depends on !SMP
	help
	  If enabled, interrupt entry code (STORE/RESTORE CONTEXT) is linked
	  into L1 instruction memory. (less latency)

config EXCPT_IRQ_SYSC_L1
	bool "Locate entire ASM lowlevel exception / interrupt - Syscall and CPLB handler code in L1 Memory"
	default y
	depends on !SMP
	help
	  If enabled, the entire ASM lowlevel exception and interrupt entry code
	  (STORE/RESTORE CONTEXT) is linked into L1 instruction memory.
	  (less latency)

config DO_IRQ_L1
	bool "Locate frequently called do_irq dispatcher function in L1 Memory"
	default y
	depends on !SMP
	help
	  If enabled, the frequently called do_irq dispatcher function is linked
	  into L1 instruction memory. (less latency)

config CORE_TIMER_IRQ_L1
	bool "Locate frequently called timer_interrupt() function in L1 Memory"
	default y
	depends on !SMP
	help
	  If enabled, the frequently called timer_interrupt() function is linked
	  into L1 instruction memory. (less latency)

config IDLE_L1
	bool "Locate frequently idle function in L1 Memory"
	default y
	depends on !SMP
	help
	  If enabled, the frequently called idle function is linked
	  into L1 instruction memory. (less latency)

config SCHEDULE_L1
	bool "Locate kernel schedule function in L1 Memory"
	default y
	depends on !SMP
	help
	  If enabled, the frequently called kernel schedule is linked
	  into L1 instruction memory. (less latency)

config ARITHMETIC_OPS_L1
	bool "Locate kernel owned arithmetic functions in L1 Memory"
	default y
	depends on !SMP
	help
	  If enabled, arithmetic functions are linked
	  into L1 instruction memory. (less latency)

config ACCESS_OK_L1
	bool "Locate access_ok function in L1 Memory"
	default y
	depends on !SMP
	help
	  If enabled, the access_ok function is linked
	  into L1 instruction memory. (less latency)

config MEMSET_L1
	bool "Locate memset function in L1 Memory"
	default y
	depends on !SMP
	help
	  If enabled, the memset function is linked
	  into L1 instruction memory. (less latency)

config MEMCPY_L1
	bool "Locate memcpy function in L1 Memory"
	default y
	depends on !SMP
	help
	  If enabled, the memcpy function is linked
	  into L1 instruction memory. (less latency)

config STRCMP_L1
	bool "locate strcmp function in L1 Memory"
	default y
	depends on !SMP
	help
	  If enabled, the strcmp function is linked
	  into L1 instruction memory (less latency).

config STRNCMP_L1
	bool "locate strncmp function in L1 Memory"
	default y
	depends on !SMP
	help
	  If enabled, the strncmp function is linked
	  into L1 instruction memory (less latency).

config STRCPY_L1
	bool "locate strcpy function in L1 Memory"
	default y
	depends on !SMP
	help
	  If enabled, the strcpy function is linked
	  into L1 instruction memory (less latency).

config STRNCPY_L1
	bool "locate strncpy function in L1 Memory"
	default y
	depends on !SMP
	help
	  If enabled, the strncpy function is linked
	  into L1 instruction memory (less latency).

config SYS_BFIN_SPINLOCK_L1
	bool "Locate sys_bfin_spinlock function in L1 Memory"
	default y
	depends on !SMP
	help
	  If enabled, sys_bfin_spinlock function is linked
	  into L1 instruction memory. (less latency)

config IP_CHECKSUM_L1
	bool "Locate IP Checksum function in L1 Memory"
	default n
	depends on !SMP
	help
	  If enabled, the IP Checksum function is linked
	  into L1 instruction memory. (less latency)

config CACHELINE_ALIGNED_L1
	bool "Locate cacheline_aligned data to L1 Data Memory"
	default y if !BF54x
	default n if BF54x
	depends on !SMP && !BF531 && !CRC32
	help
	  If enabled, cacheline_aligned data is linked
	  into L1 data memory. (less latency)

config SYSCALL_TAB_L1
	bool "Locate Syscall Table L1 Data Memory"
	default n
	depends on !SMP && !BF531
	help
	  If enabled, the Syscall LUT is linked
	  into L1 data memory. (less latency)

config CPLB_SWITCH_TAB_L1
	bool "Locate CPLB Switch Tables L1 Data Memory"
	default n
	depends on !SMP && !BF531
	help
	  If enabled, the CPLB Switch Tables are linked
	  into L1 data memory. (less latency)

config ICACHE_FLUSH_L1
	bool "Locate icache flush funcs in L1 Inst Memory"
	default y
	help
	  If enabled, the Blackfin icache flushing functions are linked
	  into L1 instruction memory.

	  Note that this might be required to address anomalies, but
	  these functions are pretty small, so it shouldn't be too bad.
	  If you are using a processor affected by an anomaly, the build
	  system will double check for you and prevent it.

config DCACHE_FLUSH_L1
	bool "Locate dcache flush funcs in L1 Inst Memory"
	default y
	depends on !SMP
	help
	  If enabled, the Blackfin dcache flushing functions are linked
	  into L1 instruction memory.

config APP_STACK_L1
	bool "Support locating application stack in L1 Scratch Memory"
	default y
	depends on !SMP
	help
	  If enabled the application stack can be located in L1
	  scratch memory (less latency).

	  Currently only works with FLAT binaries.

config EXCEPTION_L1_SCRATCH
	bool "Locate exception stack in L1 Scratch Memory"
	default n
	depends on !SMP && !APP_STACK_L1
	help
	  Whenever an exception occurs, use the L1 Scratch memory for
	  stack storage.  You cannot place the stacks of FLAT binaries
	  in L1 when using this option.

	  If you don't use L1 Scratch, then you should say Y here.

comment "Speed Optimizations"
config BFIN_INS_LOWOVERHEAD
	bool "ins[bwl] low overhead, higher interrupt latency"
	default y
	depends on !SMP
	help
	  Reads on the Blackfin are speculative. In Blackfin terms, this means
	  they can be interrupted at any time (even after they have been issued
	  on to the external bus), and re-issued after the interrupt occurs.
	  For memory - this is not a big deal, since memory does not change if
	  it sees a read.

	  If a FIFO is sitting on the end of the read, it will see two reads,
	  when the core only sees one since the FIFO receives both the read
	  which is cancelled (and not delivered to the core) and the one which
	  is re-issued (which is delivered to the core).

	  To solve this, interrupts are turned off before reads occur to
	  I/O space. This option controls which the overhead/latency of
	  controlling interrupts during this time
	   "n" turns interrupts off every read
		(higher overhead, but lower interrupt latency)
	   "y" turns interrupts off every loop
		(low overhead, but longer interrupt latency)

	  default behavior is to leave this set to on (type "Y"). If you are experiencing
	  interrupt latency issues, it is safe and OK to turn this off.

endmenu

choice
	prompt "Kernel executes from"
	help
	  Choose the memory type that the kernel will be running in.

config RAMKERNEL
	bool "RAM"
	help
	  The kernel will be resident in RAM when running.

config ROMKERNEL
	bool "ROM"
	help
	  The kernel will be resident in FLASH/ROM when running.

endchoice

# Common code uses "ROMKERNEL" or "XIP_KERNEL", so define both
config XIP_KERNEL
	bool
	default y
	depends on ROMKERNEL

source "mm/Kconfig"

config BFIN_GPTIMERS
	tristate "Enable Blackfin General Purpose Timers API"
	default n
	help
	  Enable support for the General Purpose Timers API.  If you
	  are unsure, say N.

	  To compile this driver as a module, choose M here: the module
	  will be called gptimers.

choice
	prompt "Uncached DMA region"
	default DMA_UNCACHED_1M
config DMA_UNCACHED_32M
	bool "Enable 32M DMA region"
config DMA_UNCACHED_16M
	bool "Enable 16M DMA region"
config DMA_UNCACHED_8M
	bool "Enable 8M DMA region"
config DMA_UNCACHED_4M
	bool "Enable 4M DMA region"
config DMA_UNCACHED_2M
	bool "Enable 2M DMA region"
config DMA_UNCACHED_1M
	bool "Enable 1M DMA region"
config DMA_UNCACHED_512K
	bool "Enable 512K DMA region"
config DMA_UNCACHED_256K
	bool "Enable 256K DMA region"
config DMA_UNCACHED_128K
	bool "Enable 128K DMA region"
config DMA_UNCACHED_NONE
	bool "Disable DMA region"
endchoice


comment "Cache Support"

config BFIN_ICACHE
	bool "Enable ICACHE"
	default y
config BFIN_EXTMEM_ICACHEABLE
	bool "Enable ICACHE for external memory"
	depends on BFIN_ICACHE
	default y
config BFIN_L2_ICACHEABLE
	bool "Enable ICACHE for L2 SRAM"
	depends on BFIN_ICACHE
	depends on (BF54x || BF561 || BF60x) && !SMP
	default n

config BFIN_DCACHE
	bool "Enable DCACHE"
	default y
config BFIN_DCACHE_BANKA
	bool "Enable only 16k BankA DCACHE - BankB is SRAM"
	depends on BFIN_DCACHE && !BF531
	default n
config BFIN_EXTMEM_DCACHEABLE
	bool "Enable DCACHE for external memory"
	depends on BFIN_DCACHE
	default y
choice
	prompt "External memory DCACHE policy"
	depends on BFIN_EXTMEM_DCACHEABLE
	default BFIN_EXTMEM_WRITEBACK if !SMP
	default BFIN_EXTMEM_WRITETHROUGH if SMP
config BFIN_EXTMEM_WRITEBACK
	bool "Write back"
	depends on !SMP
	help
	  Write Back Policy:
	    Cached data will be written back to SDRAM only when needed.
	    This can give a nice increase in performance, but beware of
	    broken drivers that do not properly invalidate/flush their
	    cache.

	  Write Through Policy:
	    Cached data will always be written back to SDRAM when the
	    cache is updated.  This is a completely safe setting, but
	    performance is worse than Write Back.

	  If you are unsure of the options and you want to be safe,
	  then go with Write Through.

config BFIN_EXTMEM_WRITETHROUGH
	bool "Write through"
	help
	  Write Back Policy:
	    Cached data will be written back to SDRAM only when needed.
	    This can give a nice increase in performance, but beware of
	    broken drivers that do not properly invalidate/flush their
	    cache.

	  Write Through Policy:
	    Cached data will always be written back to SDRAM when the
	    cache is updated.  This is a completely safe setting, but
	    performance is worse than Write Back.

	  If you are unsure of the options and you want to be safe,
	  then go with Write Through.

endchoice

config BFIN_L2_DCACHEABLE
	bool "Enable DCACHE for L2 SRAM"
	depends on BFIN_DCACHE
	depends on (BF54x || BF561 || BF60x) && !SMP
	default n
choice
	prompt "L2 SRAM DCACHE policy"
	depends on BFIN_L2_DCACHEABLE
	default BFIN_L2_WRITEBACK
config BFIN_L2_WRITEBACK
	bool "Write back"

config BFIN_L2_WRITETHROUGH
	bool "Write through"
endchoice


comment "Memory Protection Unit"
config MPU
	bool "Enable the memory protection unit (EXPERIMENTAL)"
	default n
	help
	  Use the processor's MPU to protect applications from accessing
	  memory they do not own.  This comes at a performance penalty
	  and is recommended only for debugging.

comment "Asynchronous Memory Configuration"

menu "EBIU_AMGCTL Global Control"
	depends on !BF60x
config C_AMCKEN
	bool "Enable CLKOUT"
	default y

config C_CDPRIO
	bool "DMA has priority over core for ext. accesses"
	default n

config C_B0PEN
	depends on BF561
	bool "Bank 0 16 bit packing enable"
	default y

config C_B1PEN
	depends on BF561
	bool "Bank 1 16 bit packing enable"
	default y

config C_B2PEN
	depends on BF561
	bool "Bank 2 16 bit packing enable"
	default y

config C_B3PEN
	depends on BF561
	bool "Bank 3 16 bit packing enable"
	default n

choice
	prompt "Enable Asynchronous Memory Banks"
	default C_AMBEN_ALL

config C_AMBEN
	bool "Disable All Banks"

config C_AMBEN_B0
	bool "Enable Bank 0"

config C_AMBEN_B0_B1
	bool "Enable Bank 0 & 1"

config C_AMBEN_B0_B1_B2
	bool "Enable Bank 0 & 1 & 2"

config C_AMBEN_ALL
	bool "Enable All Banks"
endchoice
endmenu

menu "EBIU_AMBCTL Control"
	depends on !BF60x
config BANK_0
	hex "Bank 0 (AMBCTL0.L)"
	default 0x7BB0
	help
	  These are the low 16 bits of the EBIU_AMBCTL0 MMR which are
	  used to control the Asynchronous Memory Bank 0 settings.

config BANK_1
	hex "Bank 1 (AMBCTL0.H)"
	default 0x7BB0
	default 0x5558 if BF54x
	help
	  These are the high 16 bits of the EBIU_AMBCTL0 MMR which are
	  used to control the Asynchronous Memory Bank 1 settings.

config BANK_2
	hex "Bank 2 (AMBCTL1.L)"
	default 0x7BB0
	help
	  These are the low 16 bits of the EBIU_AMBCTL1 MMR which are
	  used to control the Asynchronous Memory Bank 2 settings.

config BANK_3
	hex "Bank 3 (AMBCTL1.H)"
	default 0x99B3
	help
	  These are the high 16 bits of the EBIU_AMBCTL1 MMR which are
	  used to control the Asynchronous Memory Bank 3 settings.

endmenu

config EBIU_MBSCTLVAL
	hex "EBIU Bank Select Control Register"
	depends on BF54x
	default 0

config EBIU_MODEVAL
	hex "Flash Memory Mode Control Register"
	depends on BF54x
	default 1

config EBIU_FCTLVAL
	hex "Flash Memory Bank Control Register"
	depends on BF54x
	default 6
endmenu

#############################################################################
menu "Bus options (PCI, PCMCIA, EISA, MCA, ISA)"

config PCI
	bool "PCI support"
	depends on BROKEN
	help
	  Support for PCI bus.

source "drivers/pci/Kconfig"

source "drivers/pcmcia/Kconfig"

source "drivers/pci/hotplug/Kconfig"

endmenu

menu "Executable file formats"

source "fs/Kconfig.binfmt"

endmenu

menu "Power management options"

source "kernel/power/Kconfig"

config ARCH_SUSPEND_POSSIBLE
	def_bool y

choice
	prompt "Standby Power Saving Mode"
	depends on PM && !BF60x
	default PM_BFIN_SLEEP_DEEPER
config  PM_BFIN_SLEEP_DEEPER
	bool "Sleep Deeper"
	help
	  Sleep "Deeper" Mode (High Power Savings) - This mode reduces dynamic
	  power dissipation by disabling the clock to the processor core (CCLK).
	  Furthermore, Standby sets the internal power supply voltage (VDDINT)
	  to 0.85 V to provide the greatest power savings, while preserving the
	  processor state.
	  The PLL and system clock (SCLK) continue to operate at a very low
	  frequency of about 3.3 MHz. To preserve data integrity in the SDRAM,
	  the SDRAM is put into Self Refresh Mode. Typically an external event
	  such as GPIO interrupt or RTC activity wakes up the processor.
	  Various Peripherals such as UART, SPORT, PPI may not function as
	  normal during Sleep Deeper, due to the reduced SCLK frequency.
	  When in the sleep mode, system DMA access to L1 memory is not supported.

	  If unsure, select "Sleep Deeper".

config  PM_BFIN_SLEEP
	bool "Sleep"
	help
	  Sleep Mode (High Power Savings) - The sleep mode reduces power
	  dissipation by disabling the clock to the processor core (CCLK).
	  The PLL and system clock (SCLK), however, continue to operate in
	  this mode. Typically an external event or RTC activity will wake
	  up the processor. When in the sleep mode, system DMA access to L1
	  memory is not supported.

	  If unsure, select "Sleep Deeper".
endchoice

comment "Possible Suspend Mem / Hibernate Wake-Up Sources"
	depends on PM

config PM_BFIN_WAKE_PH6
	bool "Allow Wake-Up from on-chip PHY or PH6 GP"
	depends on PM && (BF51x || BF52x || BF534 || BF536 || BF537)
	default n
	help
	  Enable PHY and PH6 GP Wake-Up (Voltage Regulator Power-Up)

config PM_BFIN_WAKE_GP
	bool "Allow Wake-Up from GPIOs"
	depends on PM && BF54x
	default n
	help
	  Enable General-Purpose Wake-Up (Voltage Regulator Power-Up)
	  (all processors, except ADSP-BF549). This option sets
	  the general-purpose wake-up enable (GPWE) control bit to enable
	  wake-up upon detection of an active low signal on the /GPW (PH7) pin.
	  On ADSP-BF549 this option enables the same functionality on the
	  /MRXON pin also PH7.

config PM_BFIN_WAKE_PA15
	bool "Allow Wake-Up from PA15"
	depends on PM && BF60x
	default n
	help
	  Enable PA15 Wake-Up

config PM_BFIN_WAKE_PA15_POL
	int "Wake-up priority"
	depends on PM_BFIN_WAKE_PA15
	default 0
	help
	  Wake-Up priority 0(low) 1(high)

config PM_BFIN_WAKE_PB15
	bool "Allow Wake-Up from PB15"
	depends on PM && BF60x
	default n
	help
	  Enable PB15 Wake-Up

config PM_BFIN_WAKE_PB15_POL
	int "Wake-up priority"
	depends on PM_BFIN_WAKE_PB15
	default 0
	help
	  Wake-Up priority 0(low) 1(high)

config PM_BFIN_WAKE_PC15
	bool "Allow Wake-Up from PC15"
	depends on PM && BF60x
	default n
	help
	  Enable PC15 Wake-Up

config PM_BFIN_WAKE_PC15_POL
	int "Wake-up priority"
	depends on PM_BFIN_WAKE_PC15
	default 0
	help
	  Wake-Up priority 0(low) 1(high)

config PM_BFIN_WAKE_PD06
	bool "Allow Wake-Up from PD06(ETH0_PHYINT)"
	depends on PM && BF60x
	default n
	help
	  Enable PD06(ETH0_PHYINT) Wake-up

config PM_BFIN_WAKE_PD06_POL
	int "Wake-up priority"
	depends on PM_BFIN_WAKE_PD06
	default 0
	help
	  Wake-Up priority 0(low) 1(high)

config PM_BFIN_WAKE_PE12
	bool "Allow Wake-Up from PE12(ETH1_PHYINT, PUSH BUTTON)"
	depends on PM && BF60x
	default n
	help
	  Enable PE12(ETH1_PHYINT, PUSH BUTTON) Wake-up

config PM_BFIN_WAKE_PE12_POL
	int "Wake-up priority"
	depends on PM_BFIN_WAKE_PE12
	default 0
	help
	  Wake-Up priority 0(low) 1(high)

config PM_BFIN_WAKE_PG04
	bool "Allow Wake-Up from PG04(CAN0_RX)"
	depends on PM && BF60x
	default n
	help
	  Enable PG04(CAN0_RX) Wake-up

config PM_BFIN_WAKE_PG04_POL
	int "Wake-up priority"
	depends on PM_BFIN_WAKE_PG04
	default 0
	help
	  Wake-Up priority 0(low) 1(high)

config PM_BFIN_WAKE_PG13
	bool "Allow Wake-Up from PG13"
	depends on PM && BF60x
	default n
	help
	  Enable PG13 Wake-Up

config PM_BFIN_WAKE_PG13_POL
	int "Wake-up priority"
	depends on PM_BFIN_WAKE_PG13
	default 0
	help
	  Wake-Up priority 0(low) 1(high)

config PM_BFIN_WAKE_USB
	bool "Allow Wake-Up from (USB)"
	depends on PM && BF60x
	default n
	help
	  Enable (USB) Wake-up

config PM_BFIN_WAKE_USB_POL
	int "Wake-up priority"
	depends on PM_BFIN_WAKE_USB
	default 0
	help
	  Wake-Up priority 0(low) 1(high)

endmenu

menu "CPU Frequency scaling"

source "drivers/cpufreq/Kconfig"

config BFIN_CPU_FREQ
	bool
	depends on CPU_FREQ
	select CPU_FREQ_TABLE
	default y

config CPU_VOLTAGE
	bool "CPU Voltage scaling"
	depends on EXPERIMENTAL
	depends on CPU_FREQ
	default n
	help
	  Say Y here if you want CPU voltage scaling according to the CPU frequency.
	  This option violates the PLL BYPASS recommendation in the Blackfin Processor
	  manuals. There is a theoretical risk that during VDDINT transitions
	  the PLL may unlock.

endmenu

source "net/Kconfig"

source "drivers/Kconfig"

source "drivers/firmware/Kconfig"

source "fs/Kconfig"

source "arch/blackfin/Kconfig.debug"

source "security/Kconfig"

source "crypto/Kconfig"

source "lib/Kconfig"<|MERGE_RESOLUTION|>--- conflicted
+++ resolved
@@ -33,10 +33,7 @@
 	select HAVE_PERF_EVENTS
 	select ARCH_HAVE_CUSTOM_GPIO_H
 	select ARCH_WANT_OPTIONAL_GPIOLIB
-<<<<<<< HEAD
-=======
 	select HAVE_UID16
->>>>>>> 4a8e43fe
 	select ARCH_WANT_IPC_PARSE_VERSION
 	select HAVE_GENERIC_HARDIRQS
 	select GENERIC_ATOMIC64
