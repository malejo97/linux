/* SPDX-License-Identifier: GPL-2.0 */
#ifndef _ASM_POWERPC_ARCHRANDOM_H
#define _ASM_POWERPC_ARCHRANDOM_H

<<<<<<< HEAD
#include <asm/machdep.h>

static inline size_t __must_check arch_get_random_longs(unsigned long *v, size_t max_longs)
{
	return 0;
}
=======
#ifdef CONFIG_ARCH_RANDOM

bool __must_check arch_get_random_seed_long(unsigned long *v);

static inline bool __must_check arch_get_random_long(unsigned long *v)
{
	return false;
}

static inline bool __must_check arch_get_random_int(unsigned int *v)
{
	return false;
}

>>>>>>> 36d4b36b

static inline size_t __must_check arch_get_random_seed_longs(unsigned long *v, size_t max_longs)
{
	if (max_longs && ppc_md.get_random_seed && ppc_md.get_random_seed(v))
		return 1;
	return 0;
}

#ifdef CONFIG_PPC_POWERNV
int pnv_get_random_long(unsigned long *v);
#endif

#endif /* _ASM_POWERPC_ARCHRANDOM_H */<|MERGE_RESOLUTION|>--- conflicted
+++ resolved
@@ -1,37 +1,13 @@
 /* SPDX-License-Identifier: GPL-2.0 */
 #ifndef _ASM_POWERPC_ARCHRANDOM_H
 #define _ASM_POWERPC_ARCHRANDOM_H
-
-<<<<<<< HEAD
-#include <asm/machdep.h>
 
 static inline size_t __must_check arch_get_random_longs(unsigned long *v, size_t max_longs)
 {
 	return 0;
 }
-=======
-#ifdef CONFIG_ARCH_RANDOM
 
-bool __must_check arch_get_random_seed_long(unsigned long *v);
-
-static inline bool __must_check arch_get_random_long(unsigned long *v)
-{
-	return false;
-}
-
-static inline bool __must_check arch_get_random_int(unsigned int *v)
-{
-	return false;
-}
-
->>>>>>> 36d4b36b
-
-static inline size_t __must_check arch_get_random_seed_longs(unsigned long *v, size_t max_longs)
-{
-	if (max_longs && ppc_md.get_random_seed && ppc_md.get_random_seed(v))
-		return 1;
-	return 0;
-}
+size_t __must_check arch_get_random_seed_longs(unsigned long *v, size_t max_longs);
 
 #ifdef CONFIG_PPC_POWERNV
 int pnv_get_random_long(unsigned long *v);
