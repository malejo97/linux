// SPDX-License-Identifier: GPL-2.0-only
/*
 * Kernel-based Virtual Machine driver for Linux
 *
 * This module enables machines with Intel VT-x extensions to run virtual
 * machines without emulation or binary translation.
 *
 * MMU support
 *
 * Copyright (C) 2006 Qumranet, Inc.
 * Copyright 2010 Red Hat, Inc. and/or its affiliates.
 *
 * Authors:
 *   Yaniv Kamay  <yaniv@qumranet.com>
 *   Avi Kivity   <avi@qumranet.com>
 */

#include "irq.h"
#include "ioapic.h"
#include "mmu.h"
#include "mmu_internal.h"
#include "tdp_mmu.h"
#include "x86.h"
#include "kvm_cache_regs.h"
#include "kvm_emulate.h"
#include "cpuid.h"
#include "spte.h"

#include <linux/kvm_host.h>
#include <linux/types.h>
#include <linux/string.h>
#include <linux/mm.h>
#include <linux/highmem.h>
#include <linux/moduleparam.h>
#include <linux/export.h>
#include <linux/swap.h>
#include <linux/hugetlb.h>
#include <linux/compiler.h>
#include <linux/srcu.h>
#include <linux/slab.h>
#include <linux/sched/signal.h>
#include <linux/uaccess.h>
#include <linux/hash.h>
#include <linux/kern_levels.h>
#include <linux/kthread.h>

#include <asm/page.h>
#include <asm/memtype.h>
#include <asm/cmpxchg.h>
#include <asm/io.h>
#include <asm/set_memory.h>
#include <asm/vmx.h>
#include <asm/kvm_page_track.h>
#include "trace.h"

extern bool itlb_multihit_kvm_mitigation;

int __read_mostly nx_huge_pages = -1;
static uint __read_mostly nx_huge_pages_recovery_period_ms;
#ifdef CONFIG_PREEMPT_RT
/* Recovery can cause latency spikes, disable it for PREEMPT_RT.  */
static uint __read_mostly nx_huge_pages_recovery_ratio = 0;
#else
static uint __read_mostly nx_huge_pages_recovery_ratio = 60;
#endif

static int set_nx_huge_pages(const char *val, const struct kernel_param *kp);
static int set_nx_huge_pages_recovery_param(const char *val, const struct kernel_param *kp);

static const struct kernel_param_ops nx_huge_pages_ops = {
	.set = set_nx_huge_pages,
	.get = param_get_bool,
};

static const struct kernel_param_ops nx_huge_pages_recovery_param_ops = {
	.set = set_nx_huge_pages_recovery_param,
	.get = param_get_uint,
};

module_param_cb(nx_huge_pages, &nx_huge_pages_ops, &nx_huge_pages, 0644);
__MODULE_PARM_TYPE(nx_huge_pages, "bool");
module_param_cb(nx_huge_pages_recovery_ratio, &nx_huge_pages_recovery_param_ops,
		&nx_huge_pages_recovery_ratio, 0644);
__MODULE_PARM_TYPE(nx_huge_pages_recovery_ratio, "uint");
module_param_cb(nx_huge_pages_recovery_period_ms, &nx_huge_pages_recovery_param_ops,
		&nx_huge_pages_recovery_period_ms, 0644);
__MODULE_PARM_TYPE(nx_huge_pages_recovery_period_ms, "uint");

static bool __read_mostly force_flush_and_sync_on_reuse;
module_param_named(flush_on_reuse, force_flush_and_sync_on_reuse, bool, 0644);

/*
 * When setting this variable to true it enables Two-Dimensional-Paging
 * where the hardware walks 2 page tables:
 * 1. the guest-virtual to guest-physical
 * 2. while doing 1. it walks guest-physical to host-physical
 * If the hardware supports that we don't need to do shadow paging.
 */
bool tdp_enabled = false;

static int max_huge_page_level __read_mostly;
static int tdp_root_level __read_mostly;
static int max_tdp_level __read_mostly;

#ifdef MMU_DEBUG
bool dbg = 0;
module_param(dbg, bool, 0644);
#endif

#define PTE_PREFETCH_NUM		8

#include <trace/events/kvm.h>

/* make pte_list_desc fit well in cache lines */
#define PTE_LIST_EXT 14

/*
 * Slight optimization of cacheline layout, by putting `more' and `spte_count'
 * at the start; then accessing it will only use one single cacheline for
 * either full (entries==PTE_LIST_EXT) case or entries<=6.
 */
struct pte_list_desc {
	struct pte_list_desc *more;
	/*
	 * Stores number of entries stored in the pte_list_desc.  No need to be
	 * u64 but just for easier alignment.  When PTE_LIST_EXT, means full.
	 */
	u64 spte_count;
	u64 *sptes[PTE_LIST_EXT];
};

struct kvm_shadow_walk_iterator {
	u64 addr;
	hpa_t shadow_addr;
	u64 *sptep;
	int level;
	unsigned index;
};

#define for_each_shadow_entry_using_root(_vcpu, _root, _addr, _walker)     \
	for (shadow_walk_init_using_root(&(_walker), (_vcpu),              \
					 (_root), (_addr));                \
	     shadow_walk_okay(&(_walker));			           \
	     shadow_walk_next(&(_walker)))

#define for_each_shadow_entry(_vcpu, _addr, _walker)            \
	for (shadow_walk_init(&(_walker), _vcpu, _addr);	\
	     shadow_walk_okay(&(_walker));			\
	     shadow_walk_next(&(_walker)))

#define for_each_shadow_entry_lockless(_vcpu, _addr, _walker, spte)	\
	for (shadow_walk_init(&(_walker), _vcpu, _addr);		\
	     shadow_walk_okay(&(_walker)) &&				\
		({ spte = mmu_spte_get_lockless(_walker.sptep); 1; });	\
	     __shadow_walk_next(&(_walker), spte))

static struct kmem_cache *pte_list_desc_cache;
struct kmem_cache *mmu_page_header_cache;
static struct percpu_counter kvm_total_used_mmu_pages;

static void mmu_spte_set(u64 *sptep, u64 spte);

struct kvm_mmu_role_regs {
	const unsigned long cr0;
	const unsigned long cr4;
	const u64 efer;
};

#define CREATE_TRACE_POINTS
#include "mmutrace.h"

/*
 * Yes, lot's of underscores.  They're a hint that you probably shouldn't be
 * reading from the role_regs.  Once the root_role is constructed, it becomes
 * the single source of truth for the MMU's state.
 */
#define BUILD_MMU_ROLE_REGS_ACCESSOR(reg, name, flag)			\
static inline bool __maybe_unused					\
____is_##reg##_##name(const struct kvm_mmu_role_regs *regs)		\
{									\
	return !!(regs->reg & flag);					\
}
BUILD_MMU_ROLE_REGS_ACCESSOR(cr0, pg, X86_CR0_PG);
BUILD_MMU_ROLE_REGS_ACCESSOR(cr0, wp, X86_CR0_WP);
BUILD_MMU_ROLE_REGS_ACCESSOR(cr4, pse, X86_CR4_PSE);
BUILD_MMU_ROLE_REGS_ACCESSOR(cr4, pae, X86_CR4_PAE);
BUILD_MMU_ROLE_REGS_ACCESSOR(cr4, smep, X86_CR4_SMEP);
BUILD_MMU_ROLE_REGS_ACCESSOR(cr4, smap, X86_CR4_SMAP);
BUILD_MMU_ROLE_REGS_ACCESSOR(cr4, pke, X86_CR4_PKE);
BUILD_MMU_ROLE_REGS_ACCESSOR(cr4, la57, X86_CR4_LA57);
BUILD_MMU_ROLE_REGS_ACCESSOR(efer, nx, EFER_NX);
BUILD_MMU_ROLE_REGS_ACCESSOR(efer, lma, EFER_LMA);

/*
 * The MMU itself (with a valid role) is the single source of truth for the
 * MMU.  Do not use the regs used to build the MMU/role, nor the vCPU.  The
 * regs don't account for dependencies, e.g. clearing CR4 bits if CR0.PG=1,
 * and the vCPU may be incorrect/irrelevant.
 */
#define BUILD_MMU_ROLE_ACCESSOR(base_or_ext, reg, name)		\
static inline bool __maybe_unused is_##reg##_##name(struct kvm_mmu *mmu)	\
{								\
	return !!(mmu->cpu_role. base_or_ext . reg##_##name);	\
}
BUILD_MMU_ROLE_ACCESSOR(base, cr0, wp);
BUILD_MMU_ROLE_ACCESSOR(ext,  cr4, pse);
BUILD_MMU_ROLE_ACCESSOR(ext,  cr4, smep);
BUILD_MMU_ROLE_ACCESSOR(ext,  cr4, smap);
BUILD_MMU_ROLE_ACCESSOR(ext,  cr4, pke);
BUILD_MMU_ROLE_ACCESSOR(ext,  cr4, la57);
BUILD_MMU_ROLE_ACCESSOR(base, efer, nx);
BUILD_MMU_ROLE_ACCESSOR(ext,  efer, lma);

static inline bool is_cr0_pg(struct kvm_mmu *mmu)
{
        return mmu->cpu_role.base.level > 0;
}

static inline bool is_cr4_pae(struct kvm_mmu *mmu)
{
        return !mmu->cpu_role.base.has_4_byte_gpte;
}

static struct kvm_mmu_role_regs vcpu_to_role_regs(struct kvm_vcpu *vcpu)
{
	struct kvm_mmu_role_regs regs = {
		.cr0 = kvm_read_cr0_bits(vcpu, KVM_MMU_CR0_ROLE_BITS),
		.cr4 = kvm_read_cr4_bits(vcpu, KVM_MMU_CR4_ROLE_BITS),
		.efer = vcpu->arch.efer,
	};

	return regs;
}

static inline bool kvm_available_flush_tlb_with_range(void)
{
	return kvm_x86_ops.tlb_remote_flush_with_range;
}

static void kvm_flush_remote_tlbs_with_range(struct kvm *kvm,
		struct kvm_tlb_range *range)
{
	int ret = -ENOTSUPP;

	if (range && kvm_x86_ops.tlb_remote_flush_with_range)
		ret = static_call(kvm_x86_tlb_remote_flush_with_range)(kvm, range);

	if (ret)
		kvm_flush_remote_tlbs(kvm);
}

void kvm_flush_remote_tlbs_with_address(struct kvm *kvm,
		u64 start_gfn, u64 pages)
{
	struct kvm_tlb_range range;

	range.start_gfn = start_gfn;
	range.pages = pages;

	kvm_flush_remote_tlbs_with_range(kvm, &range);
}

static void mark_mmio_spte(struct kvm_vcpu *vcpu, u64 *sptep, u64 gfn,
			   unsigned int access)
{
	u64 spte = make_mmio_spte(vcpu, gfn, access);

	trace_mark_mmio_spte(sptep, gfn, spte);
	mmu_spte_set(sptep, spte);
}

static gfn_t get_mmio_spte_gfn(u64 spte)
{
	u64 gpa = spte & shadow_nonpresent_or_rsvd_lower_gfn_mask;

	gpa |= (spte >> SHADOW_NONPRESENT_OR_RSVD_MASK_LEN)
	       & shadow_nonpresent_or_rsvd_mask;

	return gpa >> PAGE_SHIFT;
}

static unsigned get_mmio_spte_access(u64 spte)
{
	return spte & shadow_mmio_access_mask;
}

static bool check_mmio_spte(struct kvm_vcpu *vcpu, u64 spte)
{
	u64 kvm_gen, spte_gen, gen;

	gen = kvm_vcpu_memslots(vcpu)->generation;
	if (unlikely(gen & KVM_MEMSLOT_GEN_UPDATE_IN_PROGRESS))
		return false;

	kvm_gen = gen & MMIO_SPTE_GEN_MASK;
	spte_gen = get_mmio_spte_generation(spte);

	trace_check_mmio_spte(spte, kvm_gen, spte_gen);
	return likely(kvm_gen == spte_gen);
}

static int is_cpuid_PSE36(void)
{
	return 1;
}

#ifdef CONFIG_X86_64
static void __set_spte(u64 *sptep, u64 spte)
{
	WRITE_ONCE(*sptep, spte);
}

static void __update_clear_spte_fast(u64 *sptep, u64 spte)
{
	WRITE_ONCE(*sptep, spte);
}

static u64 __update_clear_spte_slow(u64 *sptep, u64 spte)
{
	return xchg(sptep, spte);
}

static u64 __get_spte_lockless(u64 *sptep)
{
	return READ_ONCE(*sptep);
}
#else
union split_spte {
	struct {
		u32 spte_low;
		u32 spte_high;
	};
	u64 spte;
};

static void count_spte_clear(u64 *sptep, u64 spte)
{
	struct kvm_mmu_page *sp =  sptep_to_sp(sptep);

	if (is_shadow_present_pte(spte))
		return;

	/* Ensure the spte is completely set before we increase the count */
	smp_wmb();
	sp->clear_spte_count++;
}

static void __set_spte(u64 *sptep, u64 spte)
{
	union split_spte *ssptep, sspte;

	ssptep = (union split_spte *)sptep;
	sspte = (union split_spte)spte;

	ssptep->spte_high = sspte.spte_high;

	/*
	 * If we map the spte from nonpresent to present, We should store
	 * the high bits firstly, then set present bit, so cpu can not
	 * fetch this spte while we are setting the spte.
	 */
	smp_wmb();

	WRITE_ONCE(ssptep->spte_low, sspte.spte_low);
}

static void __update_clear_spte_fast(u64 *sptep, u64 spte)
{
	union split_spte *ssptep, sspte;

	ssptep = (union split_spte *)sptep;
	sspte = (union split_spte)spte;

	WRITE_ONCE(ssptep->spte_low, sspte.spte_low);

	/*
	 * If we map the spte from present to nonpresent, we should clear
	 * present bit firstly to avoid vcpu fetch the old high bits.
	 */
	smp_wmb();

	ssptep->spte_high = sspte.spte_high;
	count_spte_clear(sptep, spte);
}

static u64 __update_clear_spte_slow(u64 *sptep, u64 spte)
{
	union split_spte *ssptep, sspte, orig;

	ssptep = (union split_spte *)sptep;
	sspte = (union split_spte)spte;

	/* xchg acts as a barrier before the setting of the high bits */
	orig.spte_low = xchg(&ssptep->spte_low, sspte.spte_low);
	orig.spte_high = ssptep->spte_high;
	ssptep->spte_high = sspte.spte_high;
	count_spte_clear(sptep, spte);

	return orig.spte;
}

/*
 * The idea using the light way get the spte on x86_32 guest is from
 * gup_get_pte (mm/gup.c).
 *
 * An spte tlb flush may be pending, because kvm_set_pte_rmap
 * coalesces them and we are running out of the MMU lock.  Therefore
 * we need to protect against in-progress updates of the spte.
 *
 * Reading the spte while an update is in progress may get the old value
 * for the high part of the spte.  The race is fine for a present->non-present
 * change (because the high part of the spte is ignored for non-present spte),
 * but for a present->present change we must reread the spte.
 *
 * All such changes are done in two steps (present->non-present and
 * non-present->present), hence it is enough to count the number of
 * present->non-present updates: if it changed while reading the spte,
 * we might have hit the race.  This is done using clear_spte_count.
 */
static u64 __get_spte_lockless(u64 *sptep)
{
	struct kvm_mmu_page *sp =  sptep_to_sp(sptep);
	union split_spte spte, *orig = (union split_spte *)sptep;
	int count;

retry:
	count = sp->clear_spte_count;
	smp_rmb();

	spte.spte_low = orig->spte_low;
	smp_rmb();

	spte.spte_high = orig->spte_high;
	smp_rmb();

	if (unlikely(spte.spte_low != orig->spte_low ||
	      count != sp->clear_spte_count))
		goto retry;

	return spte.spte;
}
#endif

/* Rules for using mmu_spte_set:
 * Set the sptep from nonpresent to present.
 * Note: the sptep being assigned *must* be either not present
 * or in a state where the hardware will not attempt to update
 * the spte.
 */
static void mmu_spte_set(u64 *sptep, u64 new_spte)
{
	WARN_ON(is_shadow_present_pte(*sptep));
	__set_spte(sptep, new_spte);
}

/*
 * Update the SPTE (excluding the PFN), but do not track changes in its
 * accessed/dirty status.
 */
static u64 mmu_spte_update_no_track(u64 *sptep, u64 new_spte)
{
	u64 old_spte = *sptep;

	WARN_ON(!is_shadow_present_pte(new_spte));
	check_spte_writable_invariants(new_spte);

	if (!is_shadow_present_pte(old_spte)) {
		mmu_spte_set(sptep, new_spte);
		return old_spte;
	}

	if (!spte_has_volatile_bits(old_spte))
		__update_clear_spte_fast(sptep, new_spte);
	else
		old_spte = __update_clear_spte_slow(sptep, new_spte);

	WARN_ON(spte_to_pfn(old_spte) != spte_to_pfn(new_spte));

	return old_spte;
}

/* Rules for using mmu_spte_update:
 * Update the state bits, it means the mapped pfn is not changed.
 *
 * Whenever an MMU-writable SPTE is overwritten with a read-only SPTE, remote
 * TLBs must be flushed. Otherwise rmap_write_protect will find a read-only
 * spte, even though the writable spte might be cached on a CPU's TLB.
 *
 * Returns true if the TLB needs to be flushed
 */
static bool mmu_spte_update(u64 *sptep, u64 new_spte)
{
	bool flush = false;
	u64 old_spte = mmu_spte_update_no_track(sptep, new_spte);

	if (!is_shadow_present_pte(old_spte))
		return false;

	/*
	 * For the spte updated out of mmu-lock is safe, since
	 * we always atomically update it, see the comments in
	 * spte_has_volatile_bits().
	 */
	if (is_mmu_writable_spte(old_spte) &&
	      !is_writable_pte(new_spte))
		flush = true;

	/*
	 * Flush TLB when accessed/dirty states are changed in the page tables,
	 * to guarantee consistency between TLB and page tables.
	 */

	if (is_accessed_spte(old_spte) && !is_accessed_spte(new_spte)) {
		flush = true;
		kvm_set_pfn_accessed(spte_to_pfn(old_spte));
	}

	if (is_dirty_spte(old_spte) && !is_dirty_spte(new_spte)) {
		flush = true;
		kvm_set_pfn_dirty(spte_to_pfn(old_spte));
	}

	return flush;
}

/*
 * Rules for using mmu_spte_clear_track_bits:
 * It sets the sptep from present to nonpresent, and track the
 * state bits, it is used to clear the last level sptep.
 * Returns the old PTE.
 */
static u64 mmu_spte_clear_track_bits(struct kvm *kvm, u64 *sptep)
{
	kvm_pfn_t pfn;
	u64 old_spte = *sptep;
	int level = sptep_to_sp(sptep)->role.level;
	struct page *page;

	if (!is_shadow_present_pte(old_spte) ||
	    !spte_has_volatile_bits(old_spte))
		__update_clear_spte_fast(sptep, 0ull);
	else
		old_spte = __update_clear_spte_slow(sptep, 0ull);

	if (!is_shadow_present_pte(old_spte))
		return old_spte;

	kvm_update_page_stats(kvm, level, -1);

	pfn = spte_to_pfn(old_spte);

	/*
	 * KVM doesn't hold a reference to any pages mapped into the guest, and
	 * instead uses the mmu_notifier to ensure that KVM unmaps any pages
	 * before they are reclaimed.  Sanity check that, if the pfn is backed
	 * by a refcounted page, the refcount is elevated.
	 */
	page = kvm_pfn_to_refcounted_page(pfn);
	WARN_ON(page && !page_count(page));

	if (is_accessed_spte(old_spte))
		kvm_set_pfn_accessed(pfn);

	if (is_dirty_spte(old_spte))
		kvm_set_pfn_dirty(pfn);

	return old_spte;
}

/*
 * Rules for using mmu_spte_clear_no_track:
 * Directly clear spte without caring the state bits of sptep,
 * it is used to set the upper level spte.
 */
static void mmu_spte_clear_no_track(u64 *sptep)
{
	__update_clear_spte_fast(sptep, 0ull);
}

static u64 mmu_spte_get_lockless(u64 *sptep)
{
	return __get_spte_lockless(sptep);
}

/* Returns the Accessed status of the PTE and resets it at the same time. */
static bool mmu_spte_age(u64 *sptep)
{
	u64 spte = mmu_spte_get_lockless(sptep);

	if (!is_accessed_spte(spte))
		return false;

	if (spte_ad_enabled(spte)) {
		clear_bit((ffs(shadow_accessed_mask) - 1),
			  (unsigned long *)sptep);
	} else {
		/*
		 * Capture the dirty status of the page, so that it doesn't get
		 * lost when the SPTE is marked for access tracking.
		 */
		if (is_writable_pte(spte))
			kvm_set_pfn_dirty(spte_to_pfn(spte));

		spte = mark_spte_for_access_track(spte);
		mmu_spte_update_no_track(sptep, spte);
	}

	return true;
}

static void walk_shadow_page_lockless_begin(struct kvm_vcpu *vcpu)
{
	if (is_tdp_mmu(vcpu->arch.mmu)) {
		kvm_tdp_mmu_walk_lockless_begin();
	} else {
		/*
		 * Prevent page table teardown by making any free-er wait during
		 * kvm_flush_remote_tlbs() IPI to all active vcpus.
		 */
		local_irq_disable();

		/*
		 * Make sure a following spte read is not reordered ahead of the write
		 * to vcpu->mode.
		 */
		smp_store_mb(vcpu->mode, READING_SHADOW_PAGE_TABLES);
	}
}

static void walk_shadow_page_lockless_end(struct kvm_vcpu *vcpu)
{
	if (is_tdp_mmu(vcpu->arch.mmu)) {
		kvm_tdp_mmu_walk_lockless_end();
	} else {
		/*
		 * Make sure the write to vcpu->mode is not reordered in front of
		 * reads to sptes.  If it does, kvm_mmu_commit_zap_page() can see us
		 * OUTSIDE_GUEST_MODE and proceed to free the shadow page table.
		 */
		smp_store_release(&vcpu->mode, OUTSIDE_GUEST_MODE);
		local_irq_enable();
	}
}

static int mmu_topup_memory_caches(struct kvm_vcpu *vcpu, bool maybe_indirect)
{
	int r;

	/* 1 rmap, 1 parent PTE per level, and the prefetched rmaps. */
	r = kvm_mmu_topup_memory_cache(&vcpu->arch.mmu_pte_list_desc_cache,
				       1 + PT64_ROOT_MAX_LEVEL + PTE_PREFETCH_NUM);
	if (r)
		return r;
	r = kvm_mmu_topup_memory_cache(&vcpu->arch.mmu_shadow_page_cache,
				       PT64_ROOT_MAX_LEVEL);
	if (r)
		return r;
	if (maybe_indirect) {
		r = kvm_mmu_topup_memory_cache(&vcpu->arch.mmu_shadowed_info_cache,
					       PT64_ROOT_MAX_LEVEL);
		if (r)
			return r;
	}
	return kvm_mmu_topup_memory_cache(&vcpu->arch.mmu_page_header_cache,
					  PT64_ROOT_MAX_LEVEL);
}

static void mmu_free_memory_caches(struct kvm_vcpu *vcpu)
{
	kvm_mmu_free_memory_cache(&vcpu->arch.mmu_pte_list_desc_cache);
	kvm_mmu_free_memory_cache(&vcpu->arch.mmu_shadow_page_cache);
	kvm_mmu_free_memory_cache(&vcpu->arch.mmu_shadowed_info_cache);
	kvm_mmu_free_memory_cache(&vcpu->arch.mmu_page_header_cache);
}

static void mmu_free_pte_list_desc(struct pte_list_desc *pte_list_desc)
{
	kmem_cache_free(pte_list_desc_cache, pte_list_desc);
}

static bool sp_has_gptes(struct kvm_mmu_page *sp);

static gfn_t kvm_mmu_page_get_gfn(struct kvm_mmu_page *sp, int index)
{
	if (sp->role.passthrough)
		return sp->gfn;

	if (!sp->role.direct)
		return sp->shadowed_translation[index] >> PAGE_SHIFT;

	return sp->gfn + (index << ((sp->role.level - 1) * SPTE_LEVEL_BITS));
}

/*
 * For leaf SPTEs, fetch the *guest* access permissions being shadowed. Note
 * that the SPTE itself may have a more constrained access permissions that
 * what the guest enforces. For example, a guest may create an executable
 * huge PTE but KVM may disallow execution to mitigate iTLB multihit.
 */
static u32 kvm_mmu_page_get_access(struct kvm_mmu_page *sp, int index)
{
	if (sp_has_gptes(sp))
		return sp->shadowed_translation[index] & ACC_ALL;

	/*
	 * For direct MMUs (e.g. TDP or non-paging guests) or passthrough SPs,
	 * KVM is not shadowing any guest page tables, so the "guest access
	 * permissions" are just ACC_ALL.
	 *
	 * For direct SPs in indirect MMUs (shadow paging), i.e. when KVM
	 * is shadowing a guest huge page with small pages, the guest access
	 * permissions being shadowed are the access permissions of the huge
	 * page.
	 *
	 * In both cases, sp->role.access contains the correct access bits.
	 */
	return sp->role.access;
}

static void kvm_mmu_page_set_translation(struct kvm_mmu_page *sp, int index,
					 gfn_t gfn, unsigned int access)
{
	if (sp_has_gptes(sp)) {
		sp->shadowed_translation[index] = (gfn << PAGE_SHIFT) | access;
		return;
	}

	WARN_ONCE(access != kvm_mmu_page_get_access(sp, index),
	          "access mismatch under %s page %llx (expected %u, got %u)\n",
	          sp->role.passthrough ? "passthrough" : "direct",
	          sp->gfn, kvm_mmu_page_get_access(sp, index), access);

	WARN_ONCE(gfn != kvm_mmu_page_get_gfn(sp, index),
	          "gfn mismatch under %s page %llx (expected %llx, got %llx)\n",
	          sp->role.passthrough ? "passthrough" : "direct",
	          sp->gfn, kvm_mmu_page_get_gfn(sp, index), gfn);
}

static void kvm_mmu_page_set_access(struct kvm_mmu_page *sp, int index,
				    unsigned int access)
{
	gfn_t gfn = kvm_mmu_page_get_gfn(sp, index);

	kvm_mmu_page_set_translation(sp, index, gfn, access);
}

/*
 * Return the pointer to the large page information for a given gfn,
 * handling slots that are not large page aligned.
 */
static struct kvm_lpage_info *lpage_info_slot(gfn_t gfn,
		const struct kvm_memory_slot *slot, int level)
{
	unsigned long idx;

	idx = gfn_to_index(gfn, slot->base_gfn, level);
	return &slot->arch.lpage_info[level - 2][idx];
}

static void update_gfn_disallow_lpage_count(const struct kvm_memory_slot *slot,
					    gfn_t gfn, int count)
{
	struct kvm_lpage_info *linfo;
	int i;

	for (i = PG_LEVEL_2M; i <= KVM_MAX_HUGEPAGE_LEVEL; ++i) {
		linfo = lpage_info_slot(gfn, slot, i);
		linfo->disallow_lpage += count;
		WARN_ON(linfo->disallow_lpage < 0);
	}
}

void kvm_mmu_gfn_disallow_lpage(const struct kvm_memory_slot *slot, gfn_t gfn)
{
	update_gfn_disallow_lpage_count(slot, gfn, 1);
}

void kvm_mmu_gfn_allow_lpage(const struct kvm_memory_slot *slot, gfn_t gfn)
{
	update_gfn_disallow_lpage_count(slot, gfn, -1);
}

static void account_shadowed(struct kvm *kvm, struct kvm_mmu_page *sp)
{
	struct kvm_memslots *slots;
	struct kvm_memory_slot *slot;
	gfn_t gfn;

	kvm->arch.indirect_shadow_pages++;
	gfn = sp->gfn;
	slots = kvm_memslots_for_spte_role(kvm, sp->role);
	slot = __gfn_to_memslot(slots, gfn);

	/* the non-leaf shadow pages are keeping readonly. */
	if (sp->role.level > PG_LEVEL_4K)
		return kvm_slot_page_track_add_page(kvm, slot, gfn,
						    KVM_PAGE_TRACK_WRITE);

	kvm_mmu_gfn_disallow_lpage(slot, gfn);

	if (kvm_mmu_slot_gfn_write_protect(kvm, slot, gfn, PG_LEVEL_4K))
		kvm_flush_remote_tlbs_with_address(kvm, gfn, 1);
}

void account_huge_nx_page(struct kvm *kvm, struct kvm_mmu_page *sp)
{
	if (sp->lpage_disallowed)
		return;

	++kvm->stat.nx_lpage_splits;
	list_add_tail(&sp->lpage_disallowed_link,
		      &kvm->arch.lpage_disallowed_mmu_pages);
	sp->lpage_disallowed = true;
}

static void unaccount_shadowed(struct kvm *kvm, struct kvm_mmu_page *sp)
{
	struct kvm_memslots *slots;
	struct kvm_memory_slot *slot;
	gfn_t gfn;

	kvm->arch.indirect_shadow_pages--;
	gfn = sp->gfn;
	slots = kvm_memslots_for_spte_role(kvm, sp->role);
	slot = __gfn_to_memslot(slots, gfn);
	if (sp->role.level > PG_LEVEL_4K)
		return kvm_slot_page_track_remove_page(kvm, slot, gfn,
						       KVM_PAGE_TRACK_WRITE);

	kvm_mmu_gfn_allow_lpage(slot, gfn);
}

void unaccount_huge_nx_page(struct kvm *kvm, struct kvm_mmu_page *sp)
{
	--kvm->stat.nx_lpage_splits;
	sp->lpage_disallowed = false;
	list_del(&sp->lpage_disallowed_link);
}

static struct kvm_memory_slot *
gfn_to_memslot_dirty_bitmap(struct kvm_vcpu *vcpu, gfn_t gfn,
			    bool no_dirty_log)
{
	struct kvm_memory_slot *slot;

	slot = kvm_vcpu_gfn_to_memslot(vcpu, gfn);
	if (!slot || slot->flags & KVM_MEMSLOT_INVALID)
		return NULL;
	if (no_dirty_log && kvm_slot_dirty_track_enabled(slot))
		return NULL;

	return slot;
}

/*
 * About rmap_head encoding:
 *
 * If the bit zero of rmap_head->val is clear, then it points to the only spte
 * in this rmap chain. Otherwise, (rmap_head->val & ~1) points to a struct
 * pte_list_desc containing more mappings.
 */

/*
 * Returns the number of pointers in the rmap chain, not counting the new one.
 */
static int pte_list_add(struct kvm_mmu_memory_cache *cache, u64 *spte,
			struct kvm_rmap_head *rmap_head)
{
	struct pte_list_desc *desc;
	int count = 0;

	if (!rmap_head->val) {
		rmap_printk("%p %llx 0->1\n", spte, *spte);
		rmap_head->val = (unsigned long)spte;
	} else if (!(rmap_head->val & 1)) {
		rmap_printk("%p %llx 1->many\n", spte, *spte);
		desc = kvm_mmu_memory_cache_alloc(cache);
		desc->sptes[0] = (u64 *)rmap_head->val;
		desc->sptes[1] = spte;
		desc->spte_count = 2;
		rmap_head->val = (unsigned long)desc | 1;
		++count;
	} else {
		rmap_printk("%p %llx many->many\n", spte, *spte);
		desc = (struct pte_list_desc *)(rmap_head->val & ~1ul);
		while (desc->spte_count == PTE_LIST_EXT) {
			count += PTE_LIST_EXT;
			if (!desc->more) {
				desc->more = kvm_mmu_memory_cache_alloc(cache);
				desc = desc->more;
				desc->spte_count = 0;
				break;
			}
			desc = desc->more;
		}
		count += desc->spte_count;
		desc->sptes[desc->spte_count++] = spte;
	}
	return count;
}

static void
pte_list_desc_remove_entry(struct kvm_rmap_head *rmap_head,
			   struct pte_list_desc *desc, int i,
			   struct pte_list_desc *prev_desc)
{
	int j = desc->spte_count - 1;

	desc->sptes[i] = desc->sptes[j];
	desc->sptes[j] = NULL;
	desc->spte_count--;
	if (desc->spte_count)
		return;
	if (!prev_desc && !desc->more)
		rmap_head->val = 0;
	else
		if (prev_desc)
			prev_desc->more = desc->more;
		else
			rmap_head->val = (unsigned long)desc->more | 1;
	mmu_free_pte_list_desc(desc);
}

static void pte_list_remove(u64 *spte, struct kvm_rmap_head *rmap_head)
{
	struct pte_list_desc *desc;
	struct pte_list_desc *prev_desc;
	int i;

	if (!rmap_head->val) {
		pr_err("%s: %p 0->BUG\n", __func__, spte);
		BUG();
	} else if (!(rmap_head->val & 1)) {
		rmap_printk("%p 1->0\n", spte);
		if ((u64 *)rmap_head->val != spte) {
			pr_err("%s:  %p 1->BUG\n", __func__, spte);
			BUG();
		}
		rmap_head->val = 0;
	} else {
		rmap_printk("%p many->many\n", spte);
		desc = (struct pte_list_desc *)(rmap_head->val & ~1ul);
		prev_desc = NULL;
		while (desc) {
			for (i = 0; i < desc->spte_count; ++i) {
				if (desc->sptes[i] == spte) {
					pte_list_desc_remove_entry(rmap_head,
							desc, i, prev_desc);
					return;
				}
			}
			prev_desc = desc;
			desc = desc->more;
		}
		pr_err("%s: %p many->many\n", __func__, spte);
		BUG();
	}
}

static void kvm_zap_one_rmap_spte(struct kvm *kvm,
				  struct kvm_rmap_head *rmap_head, u64 *sptep)
{
	mmu_spte_clear_track_bits(kvm, sptep);
	pte_list_remove(sptep, rmap_head);
}

/* Return true if at least one SPTE was zapped, false otherwise */
static bool kvm_zap_all_rmap_sptes(struct kvm *kvm,
				   struct kvm_rmap_head *rmap_head)
{
	struct pte_list_desc *desc, *next;
	int i;

	if (!rmap_head->val)
		return false;

	if (!(rmap_head->val & 1)) {
		mmu_spte_clear_track_bits(kvm, (u64 *)rmap_head->val);
		goto out;
	}

	desc = (struct pte_list_desc *)(rmap_head->val & ~1ul);

	for (; desc; desc = next) {
		for (i = 0; i < desc->spte_count; i++)
			mmu_spte_clear_track_bits(kvm, desc->sptes[i]);
		next = desc->more;
		mmu_free_pte_list_desc(desc);
	}
out:
	/* rmap_head is meaningless now, remember to reset it */
	rmap_head->val = 0;
	return true;
}

unsigned int pte_list_count(struct kvm_rmap_head *rmap_head)
{
	struct pte_list_desc *desc;
	unsigned int count = 0;

	if (!rmap_head->val)
		return 0;
	else if (!(rmap_head->val & 1))
		return 1;

	desc = (struct pte_list_desc *)(rmap_head->val & ~1ul);

	while (desc) {
		count += desc->spte_count;
		desc = desc->more;
	}

	return count;
}

static struct kvm_rmap_head *gfn_to_rmap(gfn_t gfn, int level,
					 const struct kvm_memory_slot *slot)
{
	unsigned long idx;

	idx = gfn_to_index(gfn, slot->base_gfn, level);
	return &slot->arch.rmap[level - PG_LEVEL_4K][idx];
}

static bool rmap_can_add(struct kvm_vcpu *vcpu)
{
	struct kvm_mmu_memory_cache *mc;

	mc = &vcpu->arch.mmu_pte_list_desc_cache;
	return kvm_mmu_memory_cache_nr_free_objects(mc);
}

static void rmap_remove(struct kvm *kvm, u64 *spte)
{
	struct kvm_memslots *slots;
	struct kvm_memory_slot *slot;
	struct kvm_mmu_page *sp;
	gfn_t gfn;
	struct kvm_rmap_head *rmap_head;

	sp = sptep_to_sp(spte);
	gfn = kvm_mmu_page_get_gfn(sp, spte_index(spte));

	/*
	 * Unlike rmap_add, rmap_remove does not run in the context of a vCPU
	 * so we have to determine which memslots to use based on context
	 * information in sp->role.
	 */
	slots = kvm_memslots_for_spte_role(kvm, sp->role);

	slot = __gfn_to_memslot(slots, gfn);
	rmap_head = gfn_to_rmap(gfn, sp->role.level, slot);

	pte_list_remove(spte, rmap_head);
}

/*
 * Used by the following functions to iterate through the sptes linked by a
 * rmap.  All fields are private and not assumed to be used outside.
 */
struct rmap_iterator {
	/* private fields */
	struct pte_list_desc *desc;	/* holds the sptep if not NULL */
	int pos;			/* index of the sptep */
};

/*
 * Iteration must be started by this function.  This should also be used after
 * removing/dropping sptes from the rmap link because in such cases the
 * information in the iterator may not be valid.
 *
 * Returns sptep if found, NULL otherwise.
 */
static u64 *rmap_get_first(struct kvm_rmap_head *rmap_head,
			   struct rmap_iterator *iter)
{
	u64 *sptep;

	if (!rmap_head->val)
		return NULL;

	if (!(rmap_head->val & 1)) {
		iter->desc = NULL;
		sptep = (u64 *)rmap_head->val;
		goto out;
	}

	iter->desc = (struct pte_list_desc *)(rmap_head->val & ~1ul);
	iter->pos = 0;
	sptep = iter->desc->sptes[iter->pos];
out:
	BUG_ON(!is_shadow_present_pte(*sptep));
	return sptep;
}

/*
 * Must be used with a valid iterator: e.g. after rmap_get_first().
 *
 * Returns sptep if found, NULL otherwise.
 */
static u64 *rmap_get_next(struct rmap_iterator *iter)
{
	u64 *sptep;

	if (iter->desc) {
		if (iter->pos < PTE_LIST_EXT - 1) {
			++iter->pos;
			sptep = iter->desc->sptes[iter->pos];
			if (sptep)
				goto out;
		}

		iter->desc = iter->desc->more;

		if (iter->desc) {
			iter->pos = 0;
			/* desc->sptes[0] cannot be NULL */
			sptep = iter->desc->sptes[iter->pos];
			goto out;
		}
	}

	return NULL;
out:
	BUG_ON(!is_shadow_present_pte(*sptep));
	return sptep;
}

#define for_each_rmap_spte(_rmap_head_, _iter_, _spte_)			\
	for (_spte_ = rmap_get_first(_rmap_head_, _iter_);		\
	     _spte_; _spte_ = rmap_get_next(_iter_))

static void drop_spte(struct kvm *kvm, u64 *sptep)
{
	u64 old_spte = mmu_spte_clear_track_bits(kvm, sptep);

	if (is_shadow_present_pte(old_spte))
		rmap_remove(kvm, sptep);
}

static void drop_large_spte(struct kvm *kvm, u64 *sptep, bool flush)
{
	struct kvm_mmu_page *sp;

	sp = sptep_to_sp(sptep);
	WARN_ON(sp->role.level == PG_LEVEL_4K);

	drop_spte(kvm, sptep);

	if (flush)
		kvm_flush_remote_tlbs_with_address(kvm, sp->gfn,
			KVM_PAGES_PER_HPAGE(sp->role.level));
}

/*
 * Write-protect on the specified @sptep, @pt_protect indicates whether
 * spte write-protection is caused by protecting shadow page table.
 *
 * Note: write protection is difference between dirty logging and spte
 * protection:
 * - for dirty logging, the spte can be set to writable at anytime if
 *   its dirty bitmap is properly set.
 * - for spte protection, the spte can be writable only after unsync-ing
 *   shadow page.
 *
 * Return true if tlb need be flushed.
 */
static bool spte_write_protect(u64 *sptep, bool pt_protect)
{
	u64 spte = *sptep;

	if (!is_writable_pte(spte) &&
	    !(pt_protect && is_mmu_writable_spte(spte)))
		return false;

	rmap_printk("spte %p %llx\n", sptep, *sptep);

	if (pt_protect)
		spte &= ~shadow_mmu_writable_mask;
	spte = spte & ~PT_WRITABLE_MASK;

	return mmu_spte_update(sptep, spte);
}

static bool rmap_write_protect(struct kvm_rmap_head *rmap_head,
			       bool pt_protect)
{
	u64 *sptep;
	struct rmap_iterator iter;
	bool flush = false;

	for_each_rmap_spte(rmap_head, &iter, sptep)
		flush |= spte_write_protect(sptep, pt_protect);

	return flush;
}

static bool spte_clear_dirty(u64 *sptep)
{
	u64 spte = *sptep;

	rmap_printk("spte %p %llx\n", sptep, *sptep);

	MMU_WARN_ON(!spte_ad_enabled(spte));
	spte &= ~shadow_dirty_mask;
	return mmu_spte_update(sptep, spte);
}

static bool spte_wrprot_for_clear_dirty(u64 *sptep)
{
	bool was_writable = test_and_clear_bit(PT_WRITABLE_SHIFT,
					       (unsigned long *)sptep);
	if (was_writable && !spte_ad_enabled(*sptep))
		kvm_set_pfn_dirty(spte_to_pfn(*sptep));

	return was_writable;
}

/*
 * Gets the GFN ready for another round of dirty logging by clearing the
 *	- D bit on ad-enabled SPTEs, and
 *	- W bit on ad-disabled SPTEs.
 * Returns true iff any D or W bits were cleared.
 */
static bool __rmap_clear_dirty(struct kvm *kvm, struct kvm_rmap_head *rmap_head,
			       const struct kvm_memory_slot *slot)
{
	u64 *sptep;
	struct rmap_iterator iter;
	bool flush = false;

	for_each_rmap_spte(rmap_head, &iter, sptep)
		if (spte_ad_need_write_protect(*sptep))
			flush |= spte_wrprot_for_clear_dirty(sptep);
		else
			flush |= spte_clear_dirty(sptep);

	return flush;
}

/**
 * kvm_mmu_write_protect_pt_masked - write protect selected PT level pages
 * @kvm: kvm instance
 * @slot: slot to protect
 * @gfn_offset: start of the BITS_PER_LONG pages we care about
 * @mask: indicates which pages we should protect
 *
 * Used when we do not need to care about huge page mappings.
 */
static void kvm_mmu_write_protect_pt_masked(struct kvm *kvm,
				     struct kvm_memory_slot *slot,
				     gfn_t gfn_offset, unsigned long mask)
{
	struct kvm_rmap_head *rmap_head;

	if (is_tdp_mmu_enabled(kvm))
		kvm_tdp_mmu_clear_dirty_pt_masked(kvm, slot,
				slot->base_gfn + gfn_offset, mask, true);

	if (!kvm_memslots_have_rmaps(kvm))
		return;

	while (mask) {
		rmap_head = gfn_to_rmap(slot->base_gfn + gfn_offset + __ffs(mask),
					PG_LEVEL_4K, slot);
		rmap_write_protect(rmap_head, false);

		/* clear the first set bit */
		mask &= mask - 1;
	}
}

/**
 * kvm_mmu_clear_dirty_pt_masked - clear MMU D-bit for PT level pages, or write
 * protect the page if the D-bit isn't supported.
 * @kvm: kvm instance
 * @slot: slot to clear D-bit
 * @gfn_offset: start of the BITS_PER_LONG pages we care about
 * @mask: indicates which pages we should clear D-bit
 *
 * Used for PML to re-log the dirty GPAs after userspace querying dirty_bitmap.
 */
static void kvm_mmu_clear_dirty_pt_masked(struct kvm *kvm,
					 struct kvm_memory_slot *slot,
					 gfn_t gfn_offset, unsigned long mask)
{
	struct kvm_rmap_head *rmap_head;

	if (is_tdp_mmu_enabled(kvm))
		kvm_tdp_mmu_clear_dirty_pt_masked(kvm, slot,
				slot->base_gfn + gfn_offset, mask, false);

	if (!kvm_memslots_have_rmaps(kvm))
		return;

	while (mask) {
		rmap_head = gfn_to_rmap(slot->base_gfn + gfn_offset + __ffs(mask),
					PG_LEVEL_4K, slot);
		__rmap_clear_dirty(kvm, rmap_head, slot);

		/* clear the first set bit */
		mask &= mask - 1;
	}
}

/**
 * kvm_arch_mmu_enable_log_dirty_pt_masked - enable dirty logging for selected
 * PT level pages.
 *
 * It calls kvm_mmu_write_protect_pt_masked to write protect selected pages to
 * enable dirty logging for them.
 *
 * We need to care about huge page mappings: e.g. during dirty logging we may
 * have such mappings.
 */
void kvm_arch_mmu_enable_log_dirty_pt_masked(struct kvm *kvm,
				struct kvm_memory_slot *slot,
				gfn_t gfn_offset, unsigned long mask)
{
	/*
	 * Huge pages are NOT write protected when we start dirty logging in
	 * initially-all-set mode; must write protect them here so that they
	 * are split to 4K on the first write.
	 *
	 * The gfn_offset is guaranteed to be aligned to 64, but the base_gfn
	 * of memslot has no such restriction, so the range can cross two large
	 * pages.
	 */
	if (kvm_dirty_log_manual_protect_and_init_set(kvm)) {
		gfn_t start = slot->base_gfn + gfn_offset + __ffs(mask);
		gfn_t end = slot->base_gfn + gfn_offset + __fls(mask);

		if (READ_ONCE(eager_page_split))
			kvm_mmu_try_split_huge_pages(kvm, slot, start, end, PG_LEVEL_4K);

		kvm_mmu_slot_gfn_write_protect(kvm, slot, start, PG_LEVEL_2M);

		/* Cross two large pages? */
		if (ALIGN(start << PAGE_SHIFT, PMD_SIZE) !=
		    ALIGN(end << PAGE_SHIFT, PMD_SIZE))
			kvm_mmu_slot_gfn_write_protect(kvm, slot, end,
						       PG_LEVEL_2M);
	}

	/* Now handle 4K PTEs.  */
	if (kvm_x86_ops.cpu_dirty_log_size)
		kvm_mmu_clear_dirty_pt_masked(kvm, slot, gfn_offset, mask);
	else
		kvm_mmu_write_protect_pt_masked(kvm, slot, gfn_offset, mask);
}

int kvm_cpu_dirty_log_size(void)
{
	return kvm_x86_ops.cpu_dirty_log_size;
}

bool kvm_mmu_slot_gfn_write_protect(struct kvm *kvm,
				    struct kvm_memory_slot *slot, u64 gfn,
				    int min_level)
{
	struct kvm_rmap_head *rmap_head;
	int i;
	bool write_protected = false;

	if (kvm_memslots_have_rmaps(kvm)) {
		for (i = min_level; i <= KVM_MAX_HUGEPAGE_LEVEL; ++i) {
			rmap_head = gfn_to_rmap(gfn, i, slot);
			write_protected |= rmap_write_protect(rmap_head, true);
		}
	}

	if (is_tdp_mmu_enabled(kvm))
		write_protected |=
			kvm_tdp_mmu_write_protect_gfn(kvm, slot, gfn, min_level);

	return write_protected;
}

static bool kvm_vcpu_write_protect_gfn(struct kvm_vcpu *vcpu, u64 gfn)
{
	struct kvm_memory_slot *slot;

	slot = kvm_vcpu_gfn_to_memslot(vcpu, gfn);
	return kvm_mmu_slot_gfn_write_protect(vcpu->kvm, slot, gfn, PG_LEVEL_4K);
}

static bool __kvm_zap_rmap(struct kvm *kvm, struct kvm_rmap_head *rmap_head,
			   const struct kvm_memory_slot *slot)
{
	return kvm_zap_all_rmap_sptes(kvm, rmap_head);
}

static bool kvm_zap_rmap(struct kvm *kvm, struct kvm_rmap_head *rmap_head,
			 struct kvm_memory_slot *slot, gfn_t gfn, int level,
			 pte_t unused)
{
	return __kvm_zap_rmap(kvm, rmap_head, slot);
}

static bool kvm_set_pte_rmap(struct kvm *kvm, struct kvm_rmap_head *rmap_head,
			     struct kvm_memory_slot *slot, gfn_t gfn, int level,
			     pte_t pte)
{
	u64 *sptep;
	struct rmap_iterator iter;
	bool need_flush = false;
	u64 new_spte;
	kvm_pfn_t new_pfn;

	WARN_ON(pte_huge(pte));
	new_pfn = pte_pfn(pte);

restart:
	for_each_rmap_spte(rmap_head, &iter, sptep) {
		rmap_printk("spte %p %llx gfn %llx (%d)\n",
			    sptep, *sptep, gfn, level);

		need_flush = true;

		if (pte_write(pte)) {
			kvm_zap_one_rmap_spte(kvm, rmap_head, sptep);
			goto restart;
		} else {
			new_spte = kvm_mmu_changed_pte_notifier_make_spte(
					*sptep, new_pfn);

			mmu_spte_clear_track_bits(kvm, sptep);
			mmu_spte_set(sptep, new_spte);
		}
	}

	if (need_flush && kvm_available_flush_tlb_with_range()) {
		kvm_flush_remote_tlbs_with_address(kvm, gfn, 1);
		return false;
	}

	return need_flush;
}

struct slot_rmap_walk_iterator {
	/* input fields. */
	const struct kvm_memory_slot *slot;
	gfn_t start_gfn;
	gfn_t end_gfn;
	int start_level;
	int end_level;

	/* output fields. */
	gfn_t gfn;
	struct kvm_rmap_head *rmap;
	int level;

	/* private field. */
	struct kvm_rmap_head *end_rmap;
};

static void
rmap_walk_init_level(struct slot_rmap_walk_iterator *iterator, int level)
{
	iterator->level = level;
	iterator->gfn = iterator->start_gfn;
	iterator->rmap = gfn_to_rmap(iterator->gfn, level, iterator->slot);
	iterator->end_rmap = gfn_to_rmap(iterator->end_gfn, level, iterator->slot);
}

static void
slot_rmap_walk_init(struct slot_rmap_walk_iterator *iterator,
		    const struct kvm_memory_slot *slot, int start_level,
		    int end_level, gfn_t start_gfn, gfn_t end_gfn)
{
	iterator->slot = slot;
	iterator->start_level = start_level;
	iterator->end_level = end_level;
	iterator->start_gfn = start_gfn;
	iterator->end_gfn = end_gfn;

	rmap_walk_init_level(iterator, iterator->start_level);
}

static bool slot_rmap_walk_okay(struct slot_rmap_walk_iterator *iterator)
{
	return !!iterator->rmap;
}

static void slot_rmap_walk_next(struct slot_rmap_walk_iterator *iterator)
{
	while (++iterator->rmap <= iterator->end_rmap) {
		iterator->gfn += (1UL << KVM_HPAGE_GFN_SHIFT(iterator->level));

		if (iterator->rmap->val)
			return;
	}

	if (++iterator->level > iterator->end_level) {
		iterator->rmap = NULL;
		return;
	}

	rmap_walk_init_level(iterator, iterator->level);
}

#define for_each_slot_rmap_range(_slot_, _start_level_, _end_level_,	\
	   _start_gfn, _end_gfn, _iter_)				\
	for (slot_rmap_walk_init(_iter_, _slot_, _start_level_,		\
				 _end_level_, _start_gfn, _end_gfn);	\
	     slot_rmap_walk_okay(_iter_);				\
	     slot_rmap_walk_next(_iter_))

typedef bool (*rmap_handler_t)(struct kvm *kvm, struct kvm_rmap_head *rmap_head,
			       struct kvm_memory_slot *slot, gfn_t gfn,
			       int level, pte_t pte);

static __always_inline bool kvm_handle_gfn_range(struct kvm *kvm,
						 struct kvm_gfn_range *range,
						 rmap_handler_t handler)
{
	struct slot_rmap_walk_iterator iterator;
	bool ret = false;

	for_each_slot_rmap_range(range->slot, PG_LEVEL_4K, KVM_MAX_HUGEPAGE_LEVEL,
				 range->start, range->end - 1, &iterator)
		ret |= handler(kvm, iterator.rmap, range->slot, iterator.gfn,
			       iterator.level, range->pte);

	return ret;
}

bool kvm_unmap_gfn_range(struct kvm *kvm, struct kvm_gfn_range *range)
{
	bool flush = false;

	if (kvm_memslots_have_rmaps(kvm))
		flush = kvm_handle_gfn_range(kvm, range, kvm_zap_rmap);

	if (is_tdp_mmu_enabled(kvm))
		flush = kvm_tdp_mmu_unmap_gfn_range(kvm, range, flush);

	return flush;
}

bool kvm_set_spte_gfn(struct kvm *kvm, struct kvm_gfn_range *range)
{
	bool flush = false;

	if (kvm_memslots_have_rmaps(kvm))
		flush = kvm_handle_gfn_range(kvm, range, kvm_set_pte_rmap);

	if (is_tdp_mmu_enabled(kvm))
		flush |= kvm_tdp_mmu_set_spte_gfn(kvm, range);

	return flush;
}

static bool kvm_age_rmap(struct kvm *kvm, struct kvm_rmap_head *rmap_head,
			 struct kvm_memory_slot *slot, gfn_t gfn, int level,
			 pte_t unused)
{
	u64 *sptep;
	struct rmap_iterator iter;
	int young = 0;

	for_each_rmap_spte(rmap_head, &iter, sptep)
		young |= mmu_spte_age(sptep);

	return young;
}

static bool kvm_test_age_rmap(struct kvm *kvm, struct kvm_rmap_head *rmap_head,
			      struct kvm_memory_slot *slot, gfn_t gfn,
			      int level, pte_t unused)
{
	u64 *sptep;
	struct rmap_iterator iter;

	for_each_rmap_spte(rmap_head, &iter, sptep)
		if (is_accessed_spte(*sptep))
			return true;
	return false;
}

#define RMAP_RECYCLE_THRESHOLD 1000

static void __rmap_add(struct kvm *kvm,
		       struct kvm_mmu_memory_cache *cache,
		       const struct kvm_memory_slot *slot,
		       u64 *spte, gfn_t gfn, unsigned int access)
{
	struct kvm_mmu_page *sp;
	struct kvm_rmap_head *rmap_head;
	int rmap_count;

	sp = sptep_to_sp(spte);
	kvm_mmu_page_set_translation(sp, spte_index(spte), gfn, access);
	kvm_update_page_stats(kvm, sp->role.level, 1);

	rmap_head = gfn_to_rmap(gfn, sp->role.level, slot);
	rmap_count = pte_list_add(cache, spte, rmap_head);

	if (rmap_count > RMAP_RECYCLE_THRESHOLD) {
		kvm_zap_all_rmap_sptes(kvm, rmap_head);
		kvm_flush_remote_tlbs_with_address(
				kvm, sp->gfn, KVM_PAGES_PER_HPAGE(sp->role.level));
	}
}

static void rmap_add(struct kvm_vcpu *vcpu, const struct kvm_memory_slot *slot,
		     u64 *spte, gfn_t gfn, unsigned int access)
{
	struct kvm_mmu_memory_cache *cache = &vcpu->arch.mmu_pte_list_desc_cache;

	__rmap_add(vcpu->kvm, cache, slot, spte, gfn, access);
}

bool kvm_age_gfn(struct kvm *kvm, struct kvm_gfn_range *range)
{
	bool young = false;

	if (kvm_memslots_have_rmaps(kvm))
		young = kvm_handle_gfn_range(kvm, range, kvm_age_rmap);

	if (is_tdp_mmu_enabled(kvm))
		young |= kvm_tdp_mmu_age_gfn_range(kvm, range);

	return young;
}

bool kvm_test_age_gfn(struct kvm *kvm, struct kvm_gfn_range *range)
{
	bool young = false;

	if (kvm_memslots_have_rmaps(kvm))
		young = kvm_handle_gfn_range(kvm, range, kvm_test_age_rmap);

	if (is_tdp_mmu_enabled(kvm))
		young |= kvm_tdp_mmu_test_age_gfn(kvm, range);

	return young;
}

#ifdef MMU_DEBUG
static int is_empty_shadow_page(u64 *spt)
{
	u64 *pos;
	u64 *end;

	for (pos = spt, end = pos + PAGE_SIZE / sizeof(u64); pos != end; pos++)
		if (is_shadow_present_pte(*pos)) {
			printk(KERN_ERR "%s: %p %llx\n", __func__,
			       pos, *pos);
			return 0;
		}
	return 1;
}
#endif

/*
 * This value is the sum of all of the kvm instances's
 * kvm->arch.n_used_mmu_pages values.  We need a global,
 * aggregate version in order to make the slab shrinker
 * faster
 */
static inline void kvm_mod_used_mmu_pages(struct kvm *kvm, long nr)
{
	kvm->arch.n_used_mmu_pages += nr;
	percpu_counter_add(&kvm_total_used_mmu_pages, nr);
}

static void kvm_mmu_free_shadow_page(struct kvm_mmu_page *sp)
{
	MMU_WARN_ON(!is_empty_shadow_page(sp->spt));
	hlist_del(&sp->hash_link);
	list_del(&sp->link);
	free_page((unsigned long)sp->spt);
	if (!sp->role.direct)
		free_page((unsigned long)sp->shadowed_translation);
	kmem_cache_free(mmu_page_header_cache, sp);
}

static unsigned kvm_page_table_hashfn(gfn_t gfn)
{
	return hash_64(gfn, KVM_MMU_HASH_SHIFT);
}

static void mmu_page_add_parent_pte(struct kvm_mmu_memory_cache *cache,
				    struct kvm_mmu_page *sp, u64 *parent_pte)
{
	if (!parent_pte)
		return;

	pte_list_add(cache, parent_pte, &sp->parent_ptes);
}

static void mmu_page_remove_parent_pte(struct kvm_mmu_page *sp,
				       u64 *parent_pte)
{
	pte_list_remove(parent_pte, &sp->parent_ptes);
}

static void drop_parent_pte(struct kvm_mmu_page *sp,
			    u64 *parent_pte)
{
	mmu_page_remove_parent_pte(sp, parent_pte);
	mmu_spte_clear_no_track(parent_pte);
}

static void mark_unsync(u64 *spte);
static void kvm_mmu_mark_parents_unsync(struct kvm_mmu_page *sp)
{
	u64 *sptep;
	struct rmap_iterator iter;

	for_each_rmap_spte(&sp->parent_ptes, &iter, sptep) {
		mark_unsync(sptep);
	}
}

static void mark_unsync(u64 *spte)
{
	struct kvm_mmu_page *sp;

	sp = sptep_to_sp(spte);
	if (__test_and_set_bit(spte_index(spte), sp->unsync_child_bitmap))
		return;
	if (sp->unsync_children++)
		return;
	kvm_mmu_mark_parents_unsync(sp);
}

static int nonpaging_sync_page(struct kvm_vcpu *vcpu,
			       struct kvm_mmu_page *sp)
{
	return -1;
}

#define KVM_PAGE_ARRAY_NR 16

struct kvm_mmu_pages {
	struct mmu_page_and_offset {
		struct kvm_mmu_page *sp;
		unsigned int idx;
	} page[KVM_PAGE_ARRAY_NR];
	unsigned int nr;
};

static int mmu_pages_add(struct kvm_mmu_pages *pvec, struct kvm_mmu_page *sp,
			 int idx)
{
	int i;

	if (sp->unsync)
		for (i=0; i < pvec->nr; i++)
			if (pvec->page[i].sp == sp)
				return 0;

	pvec->page[pvec->nr].sp = sp;
	pvec->page[pvec->nr].idx = idx;
	pvec->nr++;
	return (pvec->nr == KVM_PAGE_ARRAY_NR);
}

static inline void clear_unsync_child_bit(struct kvm_mmu_page *sp, int idx)
{
	--sp->unsync_children;
	WARN_ON((int)sp->unsync_children < 0);
	__clear_bit(idx, sp->unsync_child_bitmap);
}

static int __mmu_unsync_walk(struct kvm_mmu_page *sp,
			   struct kvm_mmu_pages *pvec)
{
	int i, ret, nr_unsync_leaf = 0;

	for_each_set_bit(i, sp->unsync_child_bitmap, 512) {
		struct kvm_mmu_page *child;
		u64 ent = sp->spt[i];

		if (!is_shadow_present_pte(ent) || is_large_pte(ent)) {
			clear_unsync_child_bit(sp, i);
			continue;
		}

		child = to_shadow_page(ent & SPTE_BASE_ADDR_MASK);

		if (child->unsync_children) {
			if (mmu_pages_add(pvec, child, i))
				return -ENOSPC;

			ret = __mmu_unsync_walk(child, pvec);
			if (!ret) {
				clear_unsync_child_bit(sp, i);
				continue;
			} else if (ret > 0) {
				nr_unsync_leaf += ret;
			} else
				return ret;
		} else if (child->unsync) {
			nr_unsync_leaf++;
			if (mmu_pages_add(pvec, child, i))
				return -ENOSPC;
		} else
			clear_unsync_child_bit(sp, i);
	}

	return nr_unsync_leaf;
}

#define INVALID_INDEX (-1)

static int mmu_unsync_walk(struct kvm_mmu_page *sp,
			   struct kvm_mmu_pages *pvec)
{
	pvec->nr = 0;
	if (!sp->unsync_children)
		return 0;

	mmu_pages_add(pvec, sp, INVALID_INDEX);
	return __mmu_unsync_walk(sp, pvec);
}

static void kvm_unlink_unsync_page(struct kvm *kvm, struct kvm_mmu_page *sp)
{
	WARN_ON(!sp->unsync);
	trace_kvm_mmu_sync_page(sp);
	sp->unsync = 0;
	--kvm->stat.mmu_unsync;
}

static bool kvm_mmu_prepare_zap_page(struct kvm *kvm, struct kvm_mmu_page *sp,
				     struct list_head *invalid_list);
static void kvm_mmu_commit_zap_page(struct kvm *kvm,
				    struct list_head *invalid_list);

static bool sp_has_gptes(struct kvm_mmu_page *sp)
{
	if (sp->role.direct)
		return false;

	if (sp->role.passthrough)
		return false;

	return true;
}

#define for_each_valid_sp(_kvm, _sp, _list)				\
	hlist_for_each_entry(_sp, _list, hash_link)			\
		if (is_obsolete_sp((_kvm), (_sp))) {			\
		} else

#define for_each_gfn_valid_sp_with_gptes(_kvm, _sp, _gfn)		\
	for_each_valid_sp(_kvm, _sp,					\
	  &(_kvm)->arch.mmu_page_hash[kvm_page_table_hashfn(_gfn)])	\
		if ((_sp)->gfn != (_gfn) || !sp_has_gptes(_sp)) {} else

static int kvm_sync_page(struct kvm_vcpu *vcpu, struct kvm_mmu_page *sp,
			 struct list_head *invalid_list)
{
	int ret = vcpu->arch.mmu->sync_page(vcpu, sp);

	if (ret < 0)
		kvm_mmu_prepare_zap_page(vcpu->kvm, sp, invalid_list);
	return ret;
}

static bool kvm_mmu_remote_flush_or_zap(struct kvm *kvm,
					struct list_head *invalid_list,
					bool remote_flush)
{
	if (!remote_flush && list_empty(invalid_list))
		return false;

	if (!list_empty(invalid_list))
		kvm_mmu_commit_zap_page(kvm, invalid_list);
	else
		kvm_flush_remote_tlbs(kvm);
	return true;
}

static bool is_obsolete_sp(struct kvm *kvm, struct kvm_mmu_page *sp)
{
	if (sp->role.invalid)
		return true;

	/* TDP MMU pages due not use the MMU generation. */
	return !sp->tdp_mmu_page &&
	       unlikely(sp->mmu_valid_gen != kvm->arch.mmu_valid_gen);
}

struct mmu_page_path {
	struct kvm_mmu_page *parent[PT64_ROOT_MAX_LEVEL];
	unsigned int idx[PT64_ROOT_MAX_LEVEL];
};

#define for_each_sp(pvec, sp, parents, i)			\
		for (i = mmu_pages_first(&pvec, &parents);	\
			i < pvec.nr && ({ sp = pvec.page[i].sp; 1;});	\
			i = mmu_pages_next(&pvec, &parents, i))

static int mmu_pages_next(struct kvm_mmu_pages *pvec,
			  struct mmu_page_path *parents,
			  int i)
{
	int n;

	for (n = i+1; n < pvec->nr; n++) {
		struct kvm_mmu_page *sp = pvec->page[n].sp;
		unsigned idx = pvec->page[n].idx;
		int level = sp->role.level;

		parents->idx[level-1] = idx;
		if (level == PG_LEVEL_4K)
			break;

		parents->parent[level-2] = sp;
	}

	return n;
}

static int mmu_pages_first(struct kvm_mmu_pages *pvec,
			   struct mmu_page_path *parents)
{
	struct kvm_mmu_page *sp;
	int level;

	if (pvec->nr == 0)
		return 0;

	WARN_ON(pvec->page[0].idx != INVALID_INDEX);

	sp = pvec->page[0].sp;
	level = sp->role.level;
	WARN_ON(level == PG_LEVEL_4K);

	parents->parent[level-2] = sp;

	/* Also set up a sentinel.  Further entries in pvec are all
	 * children of sp, so this element is never overwritten.
	 */
	parents->parent[level-1] = NULL;
	return mmu_pages_next(pvec, parents, 0);
}

static void mmu_pages_clear_parents(struct mmu_page_path *parents)
{
	struct kvm_mmu_page *sp;
	unsigned int level = 0;

	do {
		unsigned int idx = parents->idx[level];
		sp = parents->parent[level];
		if (!sp)
			return;

		WARN_ON(idx == INVALID_INDEX);
		clear_unsync_child_bit(sp, idx);
		level++;
	} while (!sp->unsync_children);
}

static int mmu_sync_children(struct kvm_vcpu *vcpu,
			     struct kvm_mmu_page *parent, bool can_yield)
{
	int i;
	struct kvm_mmu_page *sp;
	struct mmu_page_path parents;
	struct kvm_mmu_pages pages;
	LIST_HEAD(invalid_list);
	bool flush = false;

	while (mmu_unsync_walk(parent, &pages)) {
		bool protected = false;

		for_each_sp(pages, sp, parents, i)
			protected |= kvm_vcpu_write_protect_gfn(vcpu, sp->gfn);

		if (protected) {
			kvm_mmu_remote_flush_or_zap(vcpu->kvm, &invalid_list, true);
			flush = false;
		}

		for_each_sp(pages, sp, parents, i) {
			kvm_unlink_unsync_page(vcpu->kvm, sp);
			flush |= kvm_sync_page(vcpu, sp, &invalid_list) > 0;
			mmu_pages_clear_parents(&parents);
		}
		if (need_resched() || rwlock_needbreak(&vcpu->kvm->mmu_lock)) {
			kvm_mmu_remote_flush_or_zap(vcpu->kvm, &invalid_list, flush);
			if (!can_yield) {
				kvm_make_request(KVM_REQ_MMU_SYNC, vcpu);
				return -EINTR;
			}

			cond_resched_rwlock_write(&vcpu->kvm->mmu_lock);
			flush = false;
		}
	}

	kvm_mmu_remote_flush_or_zap(vcpu->kvm, &invalid_list, flush);
	return 0;
}

static void __clear_sp_write_flooding_count(struct kvm_mmu_page *sp)
{
	atomic_set(&sp->write_flooding_count,  0);
}

static void clear_sp_write_flooding_count(u64 *spte)
{
	__clear_sp_write_flooding_count(sptep_to_sp(spte));
}

/*
 * The vCPU is required when finding indirect shadow pages; the shadow
 * page may already exist and syncing it needs the vCPU pointer in
 * order to read guest page tables.  Direct shadow pages are never
 * unsync, thus @vcpu can be NULL if @role.direct is true.
 */
static struct kvm_mmu_page *kvm_mmu_find_shadow_page(struct kvm *kvm,
						     struct kvm_vcpu *vcpu,
						     gfn_t gfn,
						     struct hlist_head *sp_list,
						     union kvm_mmu_page_role role)
{
	struct kvm_mmu_page *sp;
	int ret;
	int collisions = 0;
	LIST_HEAD(invalid_list);

	for_each_valid_sp(kvm, sp, sp_list) {
		if (sp->gfn != gfn) {
			collisions++;
			continue;
		}

		if (sp->role.word != role.word) {
			/*
			 * If the guest is creating an upper-level page, zap
			 * unsync pages for the same gfn.  While it's possible
			 * the guest is using recursive page tables, in all
			 * likelihood the guest has stopped using the unsync
			 * page and is installing a completely unrelated page.
			 * Unsync pages must not be left as is, because the new
			 * upper-level page will be write-protected.
			 */
			if (role.level > PG_LEVEL_4K && sp->unsync)
				kvm_mmu_prepare_zap_page(kvm, sp,
							 &invalid_list);
			continue;
		}

		/* unsync and write-flooding only apply to indirect SPs. */
		if (sp->role.direct)
			goto out;

		if (sp->unsync) {
			if (KVM_BUG_ON(!vcpu, kvm))
				break;

			/*
			 * The page is good, but is stale.  kvm_sync_page does
			 * get the latest guest state, but (unlike mmu_unsync_children)
			 * it doesn't write-protect the page or mark it synchronized!
			 * This way the validity of the mapping is ensured, but the
			 * overhead of write protection is not incurred until the
			 * guest invalidates the TLB mapping.  This allows multiple
			 * SPs for a single gfn to be unsync.
			 *
			 * If the sync fails, the page is zapped.  If so, break
			 * in order to rebuild it.
			 */
			ret = kvm_sync_page(vcpu, sp, &invalid_list);
			if (ret < 0)
				break;

			WARN_ON(!list_empty(&invalid_list));
			if (ret > 0)
				kvm_flush_remote_tlbs(kvm);
		}

		__clear_sp_write_flooding_count(sp);

		goto out;
	}

	sp = NULL;
	++kvm->stat.mmu_cache_miss;

out:
	kvm_mmu_commit_zap_page(kvm, &invalid_list);

	if (collisions > kvm->stat.max_mmu_page_hash_collisions)
		kvm->stat.max_mmu_page_hash_collisions = collisions;
	return sp;
}

/* Caches used when allocating a new shadow page. */
struct shadow_page_caches {
	struct kvm_mmu_memory_cache *page_header_cache;
	struct kvm_mmu_memory_cache *shadow_page_cache;
	struct kvm_mmu_memory_cache *shadowed_info_cache;
};

static struct kvm_mmu_page *kvm_mmu_alloc_shadow_page(struct kvm *kvm,
						      struct shadow_page_caches *caches,
						      gfn_t gfn,
						      struct hlist_head *sp_list,
						      union kvm_mmu_page_role role)
{
	struct kvm_mmu_page *sp;

	sp = kvm_mmu_memory_cache_alloc(caches->page_header_cache);
	sp->spt = kvm_mmu_memory_cache_alloc(caches->shadow_page_cache);
	if (!role.direct)
		sp->shadowed_translation = kvm_mmu_memory_cache_alloc(caches->shadowed_info_cache);

	set_page_private(virt_to_page(sp->spt), (unsigned long)sp);

	/*
	 * active_mmu_pages must be a FIFO list, as kvm_zap_obsolete_pages()
	 * depends on valid pages being added to the head of the list.  See
	 * comments in kvm_zap_obsolete_pages().
	 */
	sp->mmu_valid_gen = kvm->arch.mmu_valid_gen;
	list_add(&sp->link, &kvm->arch.active_mmu_pages);
	kvm_mod_used_mmu_pages(kvm, +1);

	sp->gfn = gfn;
	sp->role = role;
	hlist_add_head(&sp->hash_link, sp_list);
	if (sp_has_gptes(sp))
		account_shadowed(kvm, sp);

	return sp;
}

/* Note, @vcpu may be NULL if @role.direct is true; see kvm_mmu_find_shadow_page. */
static struct kvm_mmu_page *__kvm_mmu_get_shadow_page(struct kvm *kvm,
						      struct kvm_vcpu *vcpu,
						      struct shadow_page_caches *caches,
						      gfn_t gfn,
						      union kvm_mmu_page_role role)
{
	struct hlist_head *sp_list;
	struct kvm_mmu_page *sp;
	bool created = false;

	sp_list = &kvm->arch.mmu_page_hash[kvm_page_table_hashfn(gfn)];

	sp = kvm_mmu_find_shadow_page(kvm, vcpu, gfn, sp_list, role);
	if (!sp) {
		created = true;
		sp = kvm_mmu_alloc_shadow_page(kvm, caches, gfn, sp_list, role);
	}

	trace_kvm_mmu_get_page(sp, created);
	return sp;
}

static struct kvm_mmu_page *kvm_mmu_get_shadow_page(struct kvm_vcpu *vcpu,
						    gfn_t gfn,
						    union kvm_mmu_page_role role)
{
	struct shadow_page_caches caches = {
		.page_header_cache = &vcpu->arch.mmu_page_header_cache,
		.shadow_page_cache = &vcpu->arch.mmu_shadow_page_cache,
		.shadowed_info_cache = &vcpu->arch.mmu_shadowed_info_cache,
	};

	return __kvm_mmu_get_shadow_page(vcpu->kvm, vcpu, &caches, gfn, role);
}

static union kvm_mmu_page_role kvm_mmu_child_role(u64 *sptep, bool direct,
						  unsigned int access)
{
	struct kvm_mmu_page *parent_sp = sptep_to_sp(sptep);
	union kvm_mmu_page_role role;

	role = parent_sp->role;
	role.level--;
	role.access = access;
	role.direct = direct;
	role.passthrough = 0;

	/*
	 * If the guest has 4-byte PTEs then that means it's using 32-bit,
	 * 2-level, non-PAE paging. KVM shadows such guests with PAE paging
	 * (i.e. 8-byte PTEs). The difference in PTE size means that KVM must
	 * shadow each guest page table with multiple shadow page tables, which
	 * requires extra bookkeeping in the role.
	 *
	 * Specifically, to shadow the guest's page directory (which covers a
	 * 4GiB address space), KVM uses 4 PAE page directories, each mapping
	 * 1GiB of the address space. @role.quadrant encodes which quarter of
	 * the address space each maps.
	 *
	 * To shadow the guest's page tables (which each map a 4MiB region), KVM
	 * uses 2 PAE page tables, each mapping a 2MiB region. For these,
	 * @role.quadrant encodes which half of the region they map.
	 *
	 * Concretely, a 4-byte PDE consumes bits 31:22, while an 8-byte PDE
	 * consumes bits 29:21.  To consume bits 31:30, KVM's uses 4 shadow
	 * PDPTEs; those 4 PAE page directories are pre-allocated and their
	 * quadrant is assigned in mmu_alloc_root().   A 4-byte PTE consumes
	 * bits 21:12, while an 8-byte PTE consumes bits 20:12.  To consume
	 * bit 21 in the PTE (the child here), KVM propagates that bit to the
	 * quadrant, i.e. sets quadrant to '0' or '1'.  The parent 8-byte PDE
	 * covers bit 21 (see above), thus the quadrant is calculated from the
	 * _least_ significant bit of the PDE index.
	 */
	if (role.has_4_byte_gpte) {
		WARN_ON_ONCE(role.level != PG_LEVEL_4K);
		role.quadrant = spte_index(sptep) & 1;
	}

	return role;
}

static struct kvm_mmu_page *kvm_mmu_get_child_sp(struct kvm_vcpu *vcpu,
						 u64 *sptep, gfn_t gfn,
						 bool direct, unsigned int access)
{
	union kvm_mmu_page_role role;

	if (is_shadow_present_pte(*sptep) && !is_large_pte(*sptep))
		return ERR_PTR(-EEXIST);

	role = kvm_mmu_child_role(sptep, direct, access);
	return kvm_mmu_get_shadow_page(vcpu, gfn, role);
}

static void shadow_walk_init_using_root(struct kvm_shadow_walk_iterator *iterator,
					struct kvm_vcpu *vcpu, hpa_t root,
					u64 addr)
{
	iterator->addr = addr;
	iterator->shadow_addr = root;
	iterator->level = vcpu->arch.mmu->root_role.level;

	if (iterator->level >= PT64_ROOT_4LEVEL &&
	    vcpu->arch.mmu->cpu_role.base.level < PT64_ROOT_4LEVEL &&
	    !vcpu->arch.mmu->root_role.direct)
		iterator->level = PT32E_ROOT_LEVEL;

	if (iterator->level == PT32E_ROOT_LEVEL) {
		/*
		 * prev_root is currently only used for 64-bit hosts. So only
		 * the active root_hpa is valid here.
		 */
		BUG_ON(root != vcpu->arch.mmu->root.hpa);

		iterator->shadow_addr
			= vcpu->arch.mmu->pae_root[(addr >> 30) & 3];
		iterator->shadow_addr &= SPTE_BASE_ADDR_MASK;
		--iterator->level;
		if (!iterator->shadow_addr)
			iterator->level = 0;
	}
}

static void shadow_walk_init(struct kvm_shadow_walk_iterator *iterator,
			     struct kvm_vcpu *vcpu, u64 addr)
{
	shadow_walk_init_using_root(iterator, vcpu, vcpu->arch.mmu->root.hpa,
				    addr);
}

static bool shadow_walk_okay(struct kvm_shadow_walk_iterator *iterator)
{
	if (iterator->level < PG_LEVEL_4K)
		return false;

	iterator->index = SPTE_INDEX(iterator->addr, iterator->level);
	iterator->sptep	= ((u64 *)__va(iterator->shadow_addr)) + iterator->index;
	return true;
}

static void __shadow_walk_next(struct kvm_shadow_walk_iterator *iterator,
			       u64 spte)
{
	if (!is_shadow_present_pte(spte) || is_last_spte(spte, iterator->level)) {
		iterator->level = 0;
		return;
	}

	iterator->shadow_addr = spte & SPTE_BASE_ADDR_MASK;
	--iterator->level;
}

static void shadow_walk_next(struct kvm_shadow_walk_iterator *iterator)
{
	__shadow_walk_next(iterator, *iterator->sptep);
}

static void __link_shadow_page(struct kvm *kvm,
			       struct kvm_mmu_memory_cache *cache, u64 *sptep,
			       struct kvm_mmu_page *sp, bool flush)
{
	u64 spte;

	BUILD_BUG_ON(VMX_EPT_WRITABLE_MASK != PT_WRITABLE_MASK);

	/*
	 * If an SPTE is present already, it must be a leaf and therefore
	 * a large one.  Drop it, and flush the TLB if needed, before
	 * installing sp.
	 */
	if (is_shadow_present_pte(*sptep))
		drop_large_spte(kvm, sptep, flush);

	spte = make_nonleaf_spte(sp->spt, sp_ad_disabled(sp));

	mmu_spte_set(sptep, spte);

	mmu_page_add_parent_pte(cache, sp, sptep);

	if (sp->unsync_children || sp->unsync)
		mark_unsync(sptep);
}

static void link_shadow_page(struct kvm_vcpu *vcpu, u64 *sptep,
			     struct kvm_mmu_page *sp)
{
	__link_shadow_page(vcpu->kvm, &vcpu->arch.mmu_pte_list_desc_cache, sptep, sp, true);
}

static void validate_direct_spte(struct kvm_vcpu *vcpu, u64 *sptep,
				   unsigned direct_access)
{
	if (is_shadow_present_pte(*sptep) && !is_large_pte(*sptep)) {
		struct kvm_mmu_page *child;

		/*
		 * For the direct sp, if the guest pte's dirty bit
		 * changed form clean to dirty, it will corrupt the
		 * sp's access: allow writable in the read-only sp,
		 * so we should update the spte at this point to get
		 * a new sp with the correct access.
		 */
		child = to_shadow_page(*sptep & SPTE_BASE_ADDR_MASK);
		if (child->role.access == direct_access)
			return;

		drop_parent_pte(child, sptep);
		kvm_flush_remote_tlbs_with_address(vcpu->kvm, child->gfn, 1);
	}
}

/* Returns the number of zapped non-leaf child shadow pages. */
static int mmu_page_zap_pte(struct kvm *kvm, struct kvm_mmu_page *sp,
			    u64 *spte, struct list_head *invalid_list)
{
	u64 pte;
	struct kvm_mmu_page *child;

	pte = *spte;
	if (is_shadow_present_pte(pte)) {
		if (is_last_spte(pte, sp->role.level)) {
			drop_spte(kvm, spte);
		} else {
			child = to_shadow_page(pte & SPTE_BASE_ADDR_MASK);
			drop_parent_pte(child, spte);

			/*
			 * Recursively zap nested TDP SPs, parentless SPs are
			 * unlikely to be used again in the near future.  This
			 * avoids retaining a large number of stale nested SPs.
			 */
			if (tdp_enabled && invalid_list &&
			    child->role.guest_mode && !child->parent_ptes.val)
				return kvm_mmu_prepare_zap_page(kvm, child,
								invalid_list);
		}
	} else if (is_mmio_spte(pte)) {
		mmu_spte_clear_no_track(spte);
	}
	return 0;
}

static int kvm_mmu_page_unlink_children(struct kvm *kvm,
					struct kvm_mmu_page *sp,
					struct list_head *invalid_list)
{
	int zapped = 0;
	unsigned i;

	for (i = 0; i < SPTE_ENT_PER_PAGE; ++i)
		zapped += mmu_page_zap_pte(kvm, sp, sp->spt + i, invalid_list);

	return zapped;
}

static void kvm_mmu_unlink_parents(struct kvm_mmu_page *sp)
{
	u64 *sptep;
	struct rmap_iterator iter;

	while ((sptep = rmap_get_first(&sp->parent_ptes, &iter)))
		drop_parent_pte(sp, sptep);
}

static int mmu_zap_unsync_children(struct kvm *kvm,
				   struct kvm_mmu_page *parent,
				   struct list_head *invalid_list)
{
	int i, zapped = 0;
	struct mmu_page_path parents;
	struct kvm_mmu_pages pages;

	if (parent->role.level == PG_LEVEL_4K)
		return 0;

	while (mmu_unsync_walk(parent, &pages)) {
		struct kvm_mmu_page *sp;

		for_each_sp(pages, sp, parents, i) {
			kvm_mmu_prepare_zap_page(kvm, sp, invalid_list);
			mmu_pages_clear_parents(&parents);
			zapped++;
		}
	}

	return zapped;
}

static bool __kvm_mmu_prepare_zap_page(struct kvm *kvm,
				       struct kvm_mmu_page *sp,
				       struct list_head *invalid_list,
				       int *nr_zapped)
{
	bool list_unstable, zapped_root = false;

	trace_kvm_mmu_prepare_zap_page(sp);
	++kvm->stat.mmu_shadow_zapped;
	*nr_zapped = mmu_zap_unsync_children(kvm, sp, invalid_list);
	*nr_zapped += kvm_mmu_page_unlink_children(kvm, sp, invalid_list);
	kvm_mmu_unlink_parents(sp);

	/* Zapping children means active_mmu_pages has become unstable. */
	list_unstable = *nr_zapped;

	if (!sp->role.invalid && sp_has_gptes(sp))
		unaccount_shadowed(kvm, sp);

	if (sp->unsync)
		kvm_unlink_unsync_page(kvm, sp);
	if (!sp->root_count) {
		/* Count self */
		(*nr_zapped)++;

		/*
		 * Already invalid pages (previously active roots) are not on
		 * the active page list.  See list_del() in the "else" case of
		 * !sp->root_count.
		 */
		if (sp->role.invalid)
			list_add(&sp->link, invalid_list);
		else
			list_move(&sp->link, invalid_list);
		kvm_mod_used_mmu_pages(kvm, -1);
	} else {
		/*
		 * Remove the active root from the active page list, the root
		 * will be explicitly freed when the root_count hits zero.
		 */
		list_del(&sp->link);

		/*
		 * Obsolete pages cannot be used on any vCPUs, see the comment
		 * in kvm_mmu_zap_all_fast().  Note, is_obsolete_sp() also
		 * treats invalid shadow pages as being obsolete.
		 */
		zapped_root = !is_obsolete_sp(kvm, sp);
	}

	if (sp->lpage_disallowed)
		unaccount_huge_nx_page(kvm, sp);

	sp->role.invalid = 1;

	/*
	 * Make the request to free obsolete roots after marking the root
	 * invalid, otherwise other vCPUs may not see it as invalid.
	 */
	if (zapped_root)
		kvm_make_all_cpus_request(kvm, KVM_REQ_MMU_FREE_OBSOLETE_ROOTS);
	return list_unstable;
}

static bool kvm_mmu_prepare_zap_page(struct kvm *kvm, struct kvm_mmu_page *sp,
				     struct list_head *invalid_list)
{
	int nr_zapped;

	__kvm_mmu_prepare_zap_page(kvm, sp, invalid_list, &nr_zapped);
	return nr_zapped;
}

static void kvm_mmu_commit_zap_page(struct kvm *kvm,
				    struct list_head *invalid_list)
{
	struct kvm_mmu_page *sp, *nsp;

	if (list_empty(invalid_list))
		return;

	/*
	 * We need to make sure everyone sees our modifications to
	 * the page tables and see changes to vcpu->mode here. The barrier
	 * in the kvm_flush_remote_tlbs() achieves this. This pairs
	 * with vcpu_enter_guest and walk_shadow_page_lockless_begin/end.
	 *
	 * In addition, kvm_flush_remote_tlbs waits for all vcpus to exit
	 * guest mode and/or lockless shadow page table walks.
	 */
	kvm_flush_remote_tlbs(kvm);

	list_for_each_entry_safe(sp, nsp, invalid_list, link) {
		WARN_ON(!sp->role.invalid || sp->root_count);
		kvm_mmu_free_shadow_page(sp);
	}
}

static unsigned long kvm_mmu_zap_oldest_mmu_pages(struct kvm *kvm,
						  unsigned long nr_to_zap)
{
	unsigned long total_zapped = 0;
	struct kvm_mmu_page *sp, *tmp;
	LIST_HEAD(invalid_list);
	bool unstable;
	int nr_zapped;

	if (list_empty(&kvm->arch.active_mmu_pages))
		return 0;

restart:
	list_for_each_entry_safe_reverse(sp, tmp, &kvm->arch.active_mmu_pages, link) {
		/*
		 * Don't zap active root pages, the page itself can't be freed
		 * and zapping it will just force vCPUs to realloc and reload.
		 */
		if (sp->root_count)
			continue;

		unstable = __kvm_mmu_prepare_zap_page(kvm, sp, &invalid_list,
						      &nr_zapped);
		total_zapped += nr_zapped;
		if (total_zapped >= nr_to_zap)
			break;

		if (unstable)
			goto restart;
	}

	kvm_mmu_commit_zap_page(kvm, &invalid_list);

	kvm->stat.mmu_recycled += total_zapped;
	return total_zapped;
}

static inline unsigned long kvm_mmu_available_pages(struct kvm *kvm)
{
	if (kvm->arch.n_max_mmu_pages > kvm->arch.n_used_mmu_pages)
		return kvm->arch.n_max_mmu_pages -
			kvm->arch.n_used_mmu_pages;

	return 0;
}

static int make_mmu_pages_available(struct kvm_vcpu *vcpu)
{
	unsigned long avail = kvm_mmu_available_pages(vcpu->kvm);

	if (likely(avail >= KVM_MIN_FREE_MMU_PAGES))
		return 0;

	kvm_mmu_zap_oldest_mmu_pages(vcpu->kvm, KVM_REFILL_PAGES - avail);

	/*
	 * Note, this check is intentionally soft, it only guarantees that one
	 * page is available, while the caller may end up allocating as many as
	 * four pages, e.g. for PAE roots or for 5-level paging.  Temporarily
	 * exceeding the (arbitrary by default) limit will not harm the host,
	 * being too aggressive may unnecessarily kill the guest, and getting an
	 * exact count is far more trouble than it's worth, especially in the
	 * page fault paths.
	 */
	if (!kvm_mmu_available_pages(vcpu->kvm))
		return -ENOSPC;
	return 0;
}

/*
 * Changing the number of mmu pages allocated to the vm
 * Note: if goal_nr_mmu_pages is too small, you will get dead lock
 */
void kvm_mmu_change_mmu_pages(struct kvm *kvm, unsigned long goal_nr_mmu_pages)
{
	write_lock(&kvm->mmu_lock);

	if (kvm->arch.n_used_mmu_pages > goal_nr_mmu_pages) {
		kvm_mmu_zap_oldest_mmu_pages(kvm, kvm->arch.n_used_mmu_pages -
						  goal_nr_mmu_pages);

		goal_nr_mmu_pages = kvm->arch.n_used_mmu_pages;
	}

	kvm->arch.n_max_mmu_pages = goal_nr_mmu_pages;

	write_unlock(&kvm->mmu_lock);
}

int kvm_mmu_unprotect_page(struct kvm *kvm, gfn_t gfn)
{
	struct kvm_mmu_page *sp;
	LIST_HEAD(invalid_list);
	int r;

	pgprintk("%s: looking for gfn %llx\n", __func__, gfn);
	r = 0;
	write_lock(&kvm->mmu_lock);
	for_each_gfn_valid_sp_with_gptes(kvm, sp, gfn) {
		pgprintk("%s: gfn %llx role %x\n", __func__, gfn,
			 sp->role.word);
		r = 1;
		kvm_mmu_prepare_zap_page(kvm, sp, &invalid_list);
	}
	kvm_mmu_commit_zap_page(kvm, &invalid_list);
	write_unlock(&kvm->mmu_lock);

	return r;
}

static int kvm_mmu_unprotect_page_virt(struct kvm_vcpu *vcpu, gva_t gva)
{
	gpa_t gpa;
	int r;

	if (vcpu->arch.mmu->root_role.direct)
		return 0;

	gpa = kvm_mmu_gva_to_gpa_read(vcpu, gva, NULL);

	r = kvm_mmu_unprotect_page(vcpu->kvm, gpa >> PAGE_SHIFT);

	return r;
}

static void kvm_unsync_page(struct kvm *kvm, struct kvm_mmu_page *sp)
{
	trace_kvm_mmu_unsync_page(sp);
	++kvm->stat.mmu_unsync;
	sp->unsync = 1;

	kvm_mmu_mark_parents_unsync(sp);
}

/*
 * Attempt to unsync any shadow pages that can be reached by the specified gfn,
 * KVM is creating a writable mapping for said gfn.  Returns 0 if all pages
 * were marked unsync (or if there is no shadow page), -EPERM if the SPTE must
 * be write-protected.
 */
int mmu_try_to_unsync_pages(struct kvm *kvm, const struct kvm_memory_slot *slot,
			    gfn_t gfn, bool can_unsync, bool prefetch)
{
	struct kvm_mmu_page *sp;
	bool locked = false;

	/*
	 * Force write-protection if the page is being tracked.  Note, the page
	 * track machinery is used to write-protect upper-level shadow pages,
	 * i.e. this guards the role.level == 4K assertion below!
	 */
	if (kvm_slot_page_track_is_active(kvm, slot, gfn, KVM_PAGE_TRACK_WRITE))
		return -EPERM;

	/*
	 * The page is not write-tracked, mark existing shadow pages unsync
	 * unless KVM is synchronizing an unsync SP (can_unsync = false).  In
	 * that case, KVM must complete emulation of the guest TLB flush before
	 * allowing shadow pages to become unsync (writable by the guest).
	 */
	for_each_gfn_valid_sp_with_gptes(kvm, sp, gfn) {
		if (!can_unsync)
			return -EPERM;

		if (sp->unsync)
			continue;

		if (prefetch)
			return -EEXIST;

		/*
		 * TDP MMU page faults require an additional spinlock as they
		 * run with mmu_lock held for read, not write, and the unsync
		 * logic is not thread safe.  Take the spinklock regardless of
		 * the MMU type to avoid extra conditionals/parameters, there's
		 * no meaningful penalty if mmu_lock is held for write.
		 */
		if (!locked) {
			locked = true;
			spin_lock(&kvm->arch.mmu_unsync_pages_lock);

			/*
			 * Recheck after taking the spinlock, a different vCPU
			 * may have since marked the page unsync.  A false
			 * positive on the unprotected check above is not
			 * possible as clearing sp->unsync _must_ hold mmu_lock
			 * for write, i.e. unsync cannot transition from 0->1
			 * while this CPU holds mmu_lock for read (or write).
			 */
			if (READ_ONCE(sp->unsync))
				continue;
		}

		WARN_ON(sp->role.level != PG_LEVEL_4K);
		kvm_unsync_page(kvm, sp);
	}
	if (locked)
		spin_unlock(&kvm->arch.mmu_unsync_pages_lock);

	/*
	 * We need to ensure that the marking of unsync pages is visible
	 * before the SPTE is updated to allow writes because
	 * kvm_mmu_sync_roots() checks the unsync flags without holding
	 * the MMU lock and so can race with this. If the SPTE was updated
	 * before the page had been marked as unsync-ed, something like the
	 * following could happen:
	 *
	 * CPU 1                    CPU 2
	 * ---------------------------------------------------------------------
	 * 1.2 Host updates SPTE
	 *     to be writable
	 *                      2.1 Guest writes a GPTE for GVA X.
	 *                          (GPTE being in the guest page table shadowed
	 *                           by the SP from CPU 1.)
	 *                          This reads SPTE during the page table walk.
	 *                          Since SPTE.W is read as 1, there is no
	 *                          fault.
	 *
	 *                      2.2 Guest issues TLB flush.
	 *                          That causes a VM Exit.
	 *
	 *                      2.3 Walking of unsync pages sees sp->unsync is
	 *                          false and skips the page.
	 *
	 *                      2.4 Guest accesses GVA X.
	 *                          Since the mapping in the SP was not updated,
	 *                          so the old mapping for GVA X incorrectly
	 *                          gets used.
	 * 1.1 Host marks SP
	 *     as unsync
	 *     (sp->unsync = true)
	 *
	 * The write barrier below ensures that 1.1 happens before 1.2 and thus
	 * the situation in 2.4 does not arise.  It pairs with the read barrier
	 * in is_unsync_root(), placed between 2.1's load of SPTE.W and 2.3.
	 */
	smp_wmb();

	return 0;
}

static int mmu_set_spte(struct kvm_vcpu *vcpu, struct kvm_memory_slot *slot,
			u64 *sptep, unsigned int pte_access, gfn_t gfn,
			kvm_pfn_t pfn, struct kvm_page_fault *fault)
{
	struct kvm_mmu_page *sp = sptep_to_sp(sptep);
	int level = sp->role.level;
	int was_rmapped = 0;
	int ret = RET_PF_FIXED;
	bool flush = false;
	bool wrprot;
	u64 spte;

	/* Prefetching always gets a writable pfn.  */
	bool host_writable = !fault || fault->map_writable;
	bool prefetch = !fault || fault->prefetch;
	bool write_fault = fault && fault->write;

	pgprintk("%s: spte %llx write_fault %d gfn %llx\n", __func__,
		 *sptep, write_fault, gfn);

	if (unlikely(is_noslot_pfn(pfn))) {
		vcpu->stat.pf_mmio_spte_created++;
		mark_mmio_spte(vcpu, sptep, gfn, pte_access);
		return RET_PF_EMULATE;
	}

	if (is_shadow_present_pte(*sptep)) {
		/*
		 * If we overwrite a PTE page pointer with a 2MB PMD, unlink
		 * the parent of the now unreachable PTE.
		 */
		if (level > PG_LEVEL_4K && !is_large_pte(*sptep)) {
			struct kvm_mmu_page *child;
			u64 pte = *sptep;

			child = to_shadow_page(pte & SPTE_BASE_ADDR_MASK);
			drop_parent_pte(child, sptep);
			flush = true;
		} else if (pfn != spte_to_pfn(*sptep)) {
			pgprintk("hfn old %llx new %llx\n",
				 spte_to_pfn(*sptep), pfn);
			drop_spte(vcpu->kvm, sptep);
			flush = true;
		} else
			was_rmapped = 1;
	}

	wrprot = make_spte(vcpu, sp, slot, pte_access, gfn, pfn, *sptep, prefetch,
			   true, host_writable, &spte);

	if (*sptep == spte) {
		ret = RET_PF_SPURIOUS;
	} else {
		flush |= mmu_spte_update(sptep, spte);
		trace_kvm_mmu_set_spte(level, gfn, sptep);
	}

	if (wrprot) {
		if (write_fault)
			ret = RET_PF_EMULATE;
	}

	if (flush)
		kvm_flush_remote_tlbs_with_address(vcpu->kvm, gfn,
				KVM_PAGES_PER_HPAGE(level));

	pgprintk("%s: setting spte %llx\n", __func__, *sptep);

	if (!was_rmapped) {
		WARN_ON_ONCE(ret == RET_PF_SPURIOUS);
		rmap_add(vcpu, slot, sptep, gfn, pte_access);
	} else {
		/* Already rmapped but the pte_access bits may have changed. */
		kvm_mmu_page_set_access(sp, spte_index(sptep), pte_access);
	}

	return ret;
}

static int direct_pte_prefetch_many(struct kvm_vcpu *vcpu,
				    struct kvm_mmu_page *sp,
				    u64 *start, u64 *end)
{
	struct page *pages[PTE_PREFETCH_NUM];
	struct kvm_memory_slot *slot;
	unsigned int access = sp->role.access;
	int i, ret;
	gfn_t gfn;

	gfn = kvm_mmu_page_get_gfn(sp, spte_index(start));
	slot = gfn_to_memslot_dirty_bitmap(vcpu, gfn, access & ACC_WRITE_MASK);
	if (!slot)
		return -1;

	ret = gfn_to_page_many_atomic(slot, gfn, pages, end - start);
	if (ret <= 0)
		return -1;

	for (i = 0; i < ret; i++, gfn++, start++) {
		mmu_set_spte(vcpu, slot, start, access, gfn,
			     page_to_pfn(pages[i]), NULL);
		put_page(pages[i]);
	}

	return 0;
}

static void __direct_pte_prefetch(struct kvm_vcpu *vcpu,
				  struct kvm_mmu_page *sp, u64 *sptep)
{
	u64 *spte, *start = NULL;
	int i;

	WARN_ON(!sp->role.direct);

	i = spte_index(sptep) & ~(PTE_PREFETCH_NUM - 1);
	spte = sp->spt + i;

	for (i = 0; i < PTE_PREFETCH_NUM; i++, spte++) {
		if (is_shadow_present_pte(*spte) || spte == sptep) {
			if (!start)
				continue;
			if (direct_pte_prefetch_many(vcpu, sp, start, spte) < 0)
				return;
			start = NULL;
		} else if (!start)
			start = spte;
	}
	if (start)
		direct_pte_prefetch_many(vcpu, sp, start, spte);
}

static void direct_pte_prefetch(struct kvm_vcpu *vcpu, u64 *sptep)
{
	struct kvm_mmu_page *sp;

	sp = sptep_to_sp(sptep);

	/*
	 * Without accessed bits, there's no way to distinguish between
	 * actually accessed translations and prefetched, so disable pte
	 * prefetch if accessed bits aren't available.
	 */
	if (sp_ad_disabled(sp))
		return;

	if (sp->role.level > PG_LEVEL_4K)
		return;

	/*
	 * If addresses are being invalidated, skip prefetching to avoid
	 * accidentally prefetching those addresses.
	 */
	if (unlikely(vcpu->kvm->mmu_invalidate_in_progress))
		return;

	__direct_pte_prefetch(vcpu, sp, sptep);
}

/*
 * Lookup the mapping level for @gfn in the current mm.
 *
 * WARNING!  Use of host_pfn_mapping_level() requires the caller and the end
 * consumer to be tied into KVM's handlers for MMU notifier events!
 *
 * There are several ways to safely use this helper:
 *
<<<<<<< HEAD
 * - Check mmu_notifier_retry_hva() after grabbing the mapping level, before
=======
 * - Check mmu_invalidate_retry_hva() after grabbing the mapping level, before
>>>>>>> 0db78532
 *   consuming it.  In this case, mmu_lock doesn't need to be held during the
 *   lookup, but it does need to be held while checking the MMU notifier.
 *
 * - Hold mmu_lock AND ensure there is no in-progress MMU notifier invalidation
 *   event for the hva.  This can be done by explicit checking the MMU notifier
 *   or by ensuring that KVM already has a valid mapping that covers the hva.
 *
 * - Do not use the result to install new mappings, e.g. use the host mapping
 *   level only to decide whether or not to zap an entry.  In this case, it's
 *   not required to hold mmu_lock (though it's highly likely the caller will
 *   want to hold mmu_lock anyways, e.g. to modify SPTEs).
 *
 * Note!  The lookup can still race with modifications to host page tables, but
 * the above "rules" ensure KVM will not _consume_ the result of the walk if a
 * race with the primary MMU occurs.
 */
static int host_pfn_mapping_level(struct kvm *kvm, gfn_t gfn,
				  const struct kvm_memory_slot *slot)
{
	int level = PG_LEVEL_4K;
	unsigned long hva;
	unsigned long flags;
	pgd_t pgd;
	p4d_t p4d;
	pud_t pud;
	pmd_t pmd;

	/*
	 * Note, using the already-retrieved memslot and __gfn_to_hva_memslot()
	 * is not solely for performance, it's also necessary to avoid the
	 * "writable" check in __gfn_to_hva_many(), which will always fail on
	 * read-only memslots due to gfn_to_hva() assuming writes.  Earlier
	 * page fault steps have already verified the guest isn't writing a
	 * read-only memslot.
	 */
	hva = __gfn_to_hva_memslot(slot, gfn);

	/*
	 * Disable IRQs to prevent concurrent tear down of host page tables,
	 * e.g. if the primary MMU promotes a P*D to a huge page and then frees
	 * the original page table.
	 */
	local_irq_save(flags);

	/*
	 * Read each entry once.  As above, a non-leaf entry can be promoted to
	 * a huge page _during_ this walk.  Re-reading the entry could send the
	 * walk into the weeks, e.g. p*d_large() returns false (sees the old
	 * value) and then p*d_offset() walks into the target huge page instead
	 * of the old page table (sees the new value).
	 */
	pgd = READ_ONCE(*pgd_offset(kvm->mm, hva));
	if (pgd_none(pgd))
		goto out;

	p4d = READ_ONCE(*p4d_offset(&pgd, hva));
	if (p4d_none(p4d) || !p4d_present(p4d))
		goto out;

	pud = READ_ONCE(*pud_offset(&p4d, hva));
	if (pud_none(pud) || !pud_present(pud))
		goto out;

	if (pud_large(pud)) {
		level = PG_LEVEL_1G;
		goto out;
	}

	pmd = READ_ONCE(*pmd_offset(&pud, hva));
	if (pmd_none(pmd) || !pmd_present(pmd))
		goto out;

	if (pmd_large(pmd))
		level = PG_LEVEL_2M;

out:
	local_irq_restore(flags);
	return level;
}

int kvm_mmu_max_mapping_level(struct kvm *kvm,
			      const struct kvm_memory_slot *slot, gfn_t gfn,
			      int max_level)
{
	struct kvm_lpage_info *linfo;
	int host_level;

	max_level = min(max_level, max_huge_page_level);
	for ( ; max_level > PG_LEVEL_4K; max_level--) {
		linfo = lpage_info_slot(gfn, slot, max_level);
		if (!linfo->disallow_lpage)
			break;
	}

	if (max_level == PG_LEVEL_4K)
		return PG_LEVEL_4K;

	host_level = host_pfn_mapping_level(kvm, gfn, slot);
	return min(host_level, max_level);
}

void kvm_mmu_hugepage_adjust(struct kvm_vcpu *vcpu, struct kvm_page_fault *fault)
{
	struct kvm_memory_slot *slot = fault->slot;
	kvm_pfn_t mask;

	fault->huge_page_disallowed = fault->exec && fault->nx_huge_page_workaround_enabled;

	if (unlikely(fault->max_level == PG_LEVEL_4K))
		return;

	if (is_error_noslot_pfn(fault->pfn))
		return;

	if (kvm_slot_dirty_track_enabled(slot))
		return;

	/*
	 * Enforce the iTLB multihit workaround after capturing the requested
	 * level, which will be used to do precise, accurate accounting.
	 */
	fault->req_level = kvm_mmu_max_mapping_level(vcpu->kvm, slot,
						     fault->gfn, fault->max_level);
	if (fault->req_level == PG_LEVEL_4K || fault->huge_page_disallowed)
		return;

	/*
	 * mmu_invalidate_retry() was successful and mmu_lock is held, so
	 * the pmd can't be split from under us.
	 */
	fault->goal_level = fault->req_level;
	mask = KVM_PAGES_PER_HPAGE(fault->goal_level) - 1;
	VM_BUG_ON((fault->gfn & mask) != (fault->pfn & mask));
	fault->pfn &= ~mask;
}

void disallowed_hugepage_adjust(struct kvm_page_fault *fault, u64 spte, int cur_level)
{
	if (cur_level > PG_LEVEL_4K &&
	    cur_level == fault->goal_level &&
	    is_shadow_present_pte(spte) &&
	    !is_large_pte(spte)) {
		/*
		 * A small SPTE exists for this pfn, but FNAME(fetch)
		 * and __direct_map would like to create a large PTE
		 * instead: just force them to go down another level,
		 * patching back for them into pfn the next 9 bits of
		 * the address.
		 */
		u64 page_mask = KVM_PAGES_PER_HPAGE(cur_level) -
				KVM_PAGES_PER_HPAGE(cur_level - 1);
		fault->pfn |= fault->gfn & page_mask;
		fault->goal_level--;
	}
}

static int __direct_map(struct kvm_vcpu *vcpu, struct kvm_page_fault *fault)
{
	struct kvm_shadow_walk_iterator it;
	struct kvm_mmu_page *sp;
	int ret;
	gfn_t base_gfn = fault->gfn;

	kvm_mmu_hugepage_adjust(vcpu, fault);

	trace_kvm_mmu_spte_requested(fault);
	for_each_shadow_entry(vcpu, fault->addr, it) {
		/*
		 * We cannot overwrite existing page tables with an NX
		 * large page, as the leaf could be executable.
		 */
		if (fault->nx_huge_page_workaround_enabled)
			disallowed_hugepage_adjust(fault, *it.sptep, it.level);

		base_gfn = fault->gfn & ~(KVM_PAGES_PER_HPAGE(it.level) - 1);
		if (it.level == fault->goal_level)
			break;

		sp = kvm_mmu_get_child_sp(vcpu, it.sptep, base_gfn, true, ACC_ALL);
		if (sp == ERR_PTR(-EEXIST))
			continue;

		link_shadow_page(vcpu, it.sptep, sp);
		if (fault->is_tdp && fault->huge_page_disallowed &&
		    fault->req_level >= it.level)
			account_huge_nx_page(vcpu->kvm, sp);
	}

	if (WARN_ON_ONCE(it.level != fault->goal_level))
		return -EFAULT;

	ret = mmu_set_spte(vcpu, fault->slot, it.sptep, ACC_ALL,
			   base_gfn, fault->pfn, fault);
	if (ret == RET_PF_SPURIOUS)
		return ret;

	direct_pte_prefetch(vcpu, it.sptep);
	return ret;
}

static void kvm_send_hwpoison_signal(unsigned long address, struct task_struct *tsk)
{
	send_sig_mceerr(BUS_MCEERR_AR, (void __user *)address, PAGE_SHIFT, tsk);
}

static int kvm_handle_bad_page(struct kvm_vcpu *vcpu, gfn_t gfn, kvm_pfn_t pfn)
{
	/*
	 * Do not cache the mmio info caused by writing the readonly gfn
	 * into the spte otherwise read access on readonly gfn also can
	 * caused mmio page fault and treat it as mmio access.
	 */
	if (pfn == KVM_PFN_ERR_RO_FAULT)
		return RET_PF_EMULATE;

	if (pfn == KVM_PFN_ERR_HWPOISON) {
		kvm_send_hwpoison_signal(kvm_vcpu_gfn_to_hva(vcpu, gfn), current);
		return RET_PF_RETRY;
	}

	return -EFAULT;
}

static int handle_abnormal_pfn(struct kvm_vcpu *vcpu, struct kvm_page_fault *fault,
			       unsigned int access)
{
	/* The pfn is invalid, report the error! */
	if (unlikely(is_error_pfn(fault->pfn)))
		return kvm_handle_bad_page(vcpu, fault->gfn, fault->pfn);

	if (unlikely(!fault->slot)) {
		gva_t gva = fault->is_tdp ? 0 : fault->addr;

		vcpu_cache_mmio_info(vcpu, gva, fault->gfn,
				     access & shadow_mmio_access_mask);
		/*
		 * If MMIO caching is disabled, emulate immediately without
		 * touching the shadow page tables as attempting to install an
		 * MMIO SPTE will just be an expensive nop.  Do not cache MMIO
		 * whose gfn is greater than host.MAXPHYADDR, any guest that
		 * generates such gfns is running nested and is being tricked
		 * by L0 userspace (you can observe gfn > L1.MAXPHYADDR if
		 * and only if L1's MAXPHYADDR is inaccurate with respect to
		 * the hardware's).
		 */
		if (unlikely(!enable_mmio_caching) ||
		    unlikely(fault->gfn > kvm_mmu_max_gfn()))
			return RET_PF_EMULATE;
	}

	return RET_PF_CONTINUE;
}

static bool page_fault_can_be_fast(struct kvm_page_fault *fault)
{
	/*
	 * Page faults with reserved bits set, i.e. faults on MMIO SPTEs, only
	 * reach the common page fault handler if the SPTE has an invalid MMIO
	 * generation number.  Refreshing the MMIO generation needs to go down
	 * the slow path.  Note, EPT Misconfigs do NOT set the PRESENT flag!
	 */
	if (fault->rsvd)
		return false;

	/*
	 * #PF can be fast if:
	 *
	 * 1. The shadow page table entry is not present and A/D bits are
	 *    disabled _by KVM_, which could mean that the fault is potentially
	 *    caused by access tracking (if enabled).  If A/D bits are enabled
	 *    by KVM, but disabled by L1 for L2, KVM is forced to disable A/D
	 *    bits for L2 and employ access tracking, but the fast page fault
	 *    mechanism only supports direct MMUs.
	 * 2. The shadow page table entry is present, the access is a write,
	 *    and no reserved bits are set (MMIO SPTEs cannot be "fixed"), i.e.
	 *    the fault was caused by a write-protection violation.  If the
	 *    SPTE is MMU-writable (determined later), the fault can be fixed
	 *    by setting the Writable bit, which can be done out of mmu_lock.
	 */
	if (!fault->present)
		return !kvm_ad_enabled();

	/*
	 * Note, instruction fetches and writes are mutually exclusive, ignore
	 * the "exec" flag.
	 */
	return fault->write;
}

/*
 * Returns true if the SPTE was fixed successfully. Otherwise,
 * someone else modified the SPTE from its original value.
 */
static bool
fast_pf_fix_direct_spte(struct kvm_vcpu *vcpu, struct kvm_page_fault *fault,
			u64 *sptep, u64 old_spte, u64 new_spte)
{
	/*
	 * Theoretically we could also set dirty bit (and flush TLB) here in
	 * order to eliminate unnecessary PML logging. See comments in
	 * set_spte. But fast_page_fault is very unlikely to happen with PML
	 * enabled, so we do not do this. This might result in the same GPA
	 * to be logged in PML buffer again when the write really happens, and
	 * eventually to be called by mark_page_dirty twice. But it's also no
	 * harm. This also avoids the TLB flush needed after setting dirty bit
	 * so non-PML cases won't be impacted.
	 *
	 * Compare with set_spte where instead shadow_dirty_mask is set.
	 */
	if (!try_cmpxchg64(sptep, &old_spte, new_spte))
		return false;

	if (is_writable_pte(new_spte) && !is_writable_pte(old_spte))
		mark_page_dirty_in_slot(vcpu->kvm, fault->slot, fault->gfn);

	return true;
}

static bool is_access_allowed(struct kvm_page_fault *fault, u64 spte)
{
	if (fault->exec)
		return is_executable_pte(spte);

	if (fault->write)
		return is_writable_pte(spte);

	/* Fault was on Read access */
	return spte & PT_PRESENT_MASK;
}

/*
 * Returns the last level spte pointer of the shadow page walk for the given
 * gpa, and sets *spte to the spte value. This spte may be non-preset. If no
 * walk could be performed, returns NULL and *spte does not contain valid data.
 *
 * Contract:
 *  - Must be called between walk_shadow_page_lockless_{begin,end}.
 *  - The returned sptep must not be used after walk_shadow_page_lockless_end.
 */
static u64 *fast_pf_get_last_sptep(struct kvm_vcpu *vcpu, gpa_t gpa, u64 *spte)
{
	struct kvm_shadow_walk_iterator iterator;
	u64 old_spte;
	u64 *sptep = NULL;

	for_each_shadow_entry_lockless(vcpu, gpa, iterator, old_spte) {
		sptep = iterator.sptep;
		*spte = old_spte;
	}

	return sptep;
}

/*
 * Returns one of RET_PF_INVALID, RET_PF_FIXED or RET_PF_SPURIOUS.
 */
static int fast_page_fault(struct kvm_vcpu *vcpu, struct kvm_page_fault *fault)
{
	struct kvm_mmu_page *sp;
	int ret = RET_PF_INVALID;
	u64 spte = 0ull;
	u64 *sptep = NULL;
	uint retry_count = 0;

	if (!page_fault_can_be_fast(fault))
		return ret;

	walk_shadow_page_lockless_begin(vcpu);

	do {
		u64 new_spte;

		if (is_tdp_mmu(vcpu->arch.mmu))
			sptep = kvm_tdp_mmu_fast_pf_get_last_sptep(vcpu, fault->addr, &spte);
		else
			sptep = fast_pf_get_last_sptep(vcpu, fault->addr, &spte);

		if (!is_shadow_present_pte(spte))
			break;

		sp = sptep_to_sp(sptep);
		if (!is_last_spte(spte, sp->role.level))
			break;

		/*
		 * Check whether the memory access that caused the fault would
		 * still cause it if it were to be performed right now. If not,
		 * then this is a spurious fault caused by TLB lazily flushed,
		 * or some other CPU has already fixed the PTE after the
		 * current CPU took the fault.
		 *
		 * Need not check the access of upper level table entries since
		 * they are always ACC_ALL.
		 */
		if (is_access_allowed(fault, spte)) {
			ret = RET_PF_SPURIOUS;
			break;
		}

		new_spte = spte;

		/*
		 * KVM only supports fixing page faults outside of MMU lock for
		 * direct MMUs, nested MMUs are always indirect, and KVM always
		 * uses A/D bits for non-nested MMUs.  Thus, if A/D bits are
		 * enabled, the SPTE can't be an access-tracked SPTE.
		 */
		if (unlikely(!kvm_ad_enabled()) && is_access_track_spte(spte))
			new_spte = restore_acc_track_spte(new_spte);

		/*
		 * To keep things simple, only SPTEs that are MMU-writable can
		 * be made fully writable outside of mmu_lock, e.g. only SPTEs
		 * that were write-protected for dirty-logging or access
		 * tracking are handled here.  Don't bother checking if the
		 * SPTE is writable to prioritize running with A/D bits enabled.
		 * The is_access_allowed() check above handles the common case
		 * of the fault being spurious, and the SPTE is known to be
		 * shadow-present, i.e. except for access tracking restoration
		 * making the new SPTE writable, the check is wasteful.
		 */
		if (fault->write && is_mmu_writable_spte(spte)) {
			new_spte |= PT_WRITABLE_MASK;

			/*
			 * Do not fix write-permission on the large spte when
			 * dirty logging is enabled. Since we only dirty the
			 * first page into the dirty-bitmap in
			 * fast_pf_fix_direct_spte(), other pages are missed
			 * if its slot has dirty logging enabled.
			 *
			 * Instead, we let the slow page fault path create a
			 * normal spte to fix the access.
			 */
			if (sp->role.level > PG_LEVEL_4K &&
			    kvm_slot_dirty_track_enabled(fault->slot))
				break;
		}

		/* Verify that the fault can be handled in the fast path */
		if (new_spte == spte ||
		    !is_access_allowed(fault, new_spte))
			break;

		/*
		 * Currently, fast page fault only works for direct mapping
		 * since the gfn is not stable for indirect shadow page. See
		 * Documentation/virt/kvm/locking.rst to get more detail.
		 */
		if (fast_pf_fix_direct_spte(vcpu, fault, sptep, spte, new_spte)) {
			ret = RET_PF_FIXED;
			break;
		}

		if (++retry_count > 4) {
			printk_once(KERN_WARNING
				"kvm: Fast #PF retrying more than 4 times.\n");
			break;
		}

	} while (true);

	trace_fast_page_fault(vcpu, fault, sptep, spte, ret);
	walk_shadow_page_lockless_end(vcpu);

	if (ret != RET_PF_INVALID)
		vcpu->stat.pf_fast++;

	return ret;
}

static void mmu_free_root_page(struct kvm *kvm, hpa_t *root_hpa,
			       struct list_head *invalid_list)
{
	struct kvm_mmu_page *sp;

	if (!VALID_PAGE(*root_hpa))
		return;

	sp = to_shadow_page(*root_hpa & SPTE_BASE_ADDR_MASK);
	if (WARN_ON(!sp))
		return;

	if (is_tdp_mmu_page(sp))
		kvm_tdp_mmu_put_root(kvm, sp, false);
	else if (!--sp->root_count && sp->role.invalid)
		kvm_mmu_prepare_zap_page(kvm, sp, invalid_list);

	*root_hpa = INVALID_PAGE;
}

/* roots_to_free must be some combination of the KVM_MMU_ROOT_* flags */
void kvm_mmu_free_roots(struct kvm *kvm, struct kvm_mmu *mmu,
			ulong roots_to_free)
{
	int i;
	LIST_HEAD(invalid_list);
	bool free_active_root;

	BUILD_BUG_ON(KVM_MMU_NUM_PREV_ROOTS >= BITS_PER_LONG);

	/* Before acquiring the MMU lock, see if we need to do any real work. */
	free_active_root = (roots_to_free & KVM_MMU_ROOT_CURRENT)
		&& VALID_PAGE(mmu->root.hpa);

	if (!free_active_root) {
		for (i = 0; i < KVM_MMU_NUM_PREV_ROOTS; i++)
			if ((roots_to_free & KVM_MMU_ROOT_PREVIOUS(i)) &&
			    VALID_PAGE(mmu->prev_roots[i].hpa))
				break;

		if (i == KVM_MMU_NUM_PREV_ROOTS)
			return;
	}

	write_lock(&kvm->mmu_lock);

	for (i = 0; i < KVM_MMU_NUM_PREV_ROOTS; i++)
		if (roots_to_free & KVM_MMU_ROOT_PREVIOUS(i))
			mmu_free_root_page(kvm, &mmu->prev_roots[i].hpa,
					   &invalid_list);

	if (free_active_root) {
		if (to_shadow_page(mmu->root.hpa)) {
			mmu_free_root_page(kvm, &mmu->root.hpa, &invalid_list);
		} else if (mmu->pae_root) {
			for (i = 0; i < 4; ++i) {
				if (!IS_VALID_PAE_ROOT(mmu->pae_root[i]))
					continue;

				mmu_free_root_page(kvm, &mmu->pae_root[i],
						   &invalid_list);
				mmu->pae_root[i] = INVALID_PAE_ROOT;
			}
		}
		mmu->root.hpa = INVALID_PAGE;
		mmu->root.pgd = 0;
	}

	kvm_mmu_commit_zap_page(kvm, &invalid_list);
	write_unlock(&kvm->mmu_lock);
}
EXPORT_SYMBOL_GPL(kvm_mmu_free_roots);

void kvm_mmu_free_guest_mode_roots(struct kvm *kvm, struct kvm_mmu *mmu)
{
	unsigned long roots_to_free = 0;
	hpa_t root_hpa;
	int i;

	/*
	 * This should not be called while L2 is active, L2 can't invalidate
	 * _only_ its own roots, e.g. INVVPID unconditionally exits.
	 */
	WARN_ON_ONCE(mmu->root_role.guest_mode);

	for (i = 0; i < KVM_MMU_NUM_PREV_ROOTS; i++) {
		root_hpa = mmu->prev_roots[i].hpa;
		if (!VALID_PAGE(root_hpa))
			continue;

		if (!to_shadow_page(root_hpa) ||
			to_shadow_page(root_hpa)->role.guest_mode)
			roots_to_free |= KVM_MMU_ROOT_PREVIOUS(i);
	}

	kvm_mmu_free_roots(kvm, mmu, roots_to_free);
}
EXPORT_SYMBOL_GPL(kvm_mmu_free_guest_mode_roots);


static int mmu_check_root(struct kvm_vcpu *vcpu, gfn_t root_gfn)
{
	int ret = 0;

	if (!kvm_vcpu_is_visible_gfn(vcpu, root_gfn)) {
		kvm_make_request(KVM_REQ_TRIPLE_FAULT, vcpu);
		ret = 1;
	}

	return ret;
}

static hpa_t mmu_alloc_root(struct kvm_vcpu *vcpu, gfn_t gfn, int quadrant,
			    u8 level)
{
	union kvm_mmu_page_role role = vcpu->arch.mmu->root_role;
	struct kvm_mmu_page *sp;

	role.level = level;
	role.quadrant = quadrant;

	WARN_ON_ONCE(quadrant && !role.has_4_byte_gpte);
	WARN_ON_ONCE(role.direct && role.has_4_byte_gpte);

	sp = kvm_mmu_get_shadow_page(vcpu, gfn, role);
	++sp->root_count;

	return __pa(sp->spt);
}

static int mmu_alloc_direct_roots(struct kvm_vcpu *vcpu)
{
	struct kvm_mmu *mmu = vcpu->arch.mmu;
	u8 shadow_root_level = mmu->root_role.level;
	hpa_t root;
	unsigned i;
	int r;

	write_lock(&vcpu->kvm->mmu_lock);
	r = make_mmu_pages_available(vcpu);
	if (r < 0)
		goto out_unlock;

	if (is_tdp_mmu_enabled(vcpu->kvm)) {
		root = kvm_tdp_mmu_get_vcpu_root_hpa(vcpu);
		mmu->root.hpa = root;
	} else if (shadow_root_level >= PT64_ROOT_4LEVEL) {
		root = mmu_alloc_root(vcpu, 0, 0, shadow_root_level);
		mmu->root.hpa = root;
	} else if (shadow_root_level == PT32E_ROOT_LEVEL) {
		if (WARN_ON_ONCE(!mmu->pae_root)) {
			r = -EIO;
			goto out_unlock;
		}

		for (i = 0; i < 4; ++i) {
			WARN_ON_ONCE(IS_VALID_PAE_ROOT(mmu->pae_root[i]));

			root = mmu_alloc_root(vcpu, i << (30 - PAGE_SHIFT), 0,
					      PT32_ROOT_LEVEL);
			mmu->pae_root[i] = root | PT_PRESENT_MASK |
					   shadow_me_value;
		}
		mmu->root.hpa = __pa(mmu->pae_root);
	} else {
		WARN_ONCE(1, "Bad TDP root level = %d\n", shadow_root_level);
		r = -EIO;
		goto out_unlock;
	}

	/* root.pgd is ignored for direct MMUs. */
	mmu->root.pgd = 0;
out_unlock:
	write_unlock(&vcpu->kvm->mmu_lock);
	return r;
}

static int mmu_first_shadow_root_alloc(struct kvm *kvm)
{
	struct kvm_memslots *slots;
	struct kvm_memory_slot *slot;
	int r = 0, i, bkt;

	/*
	 * Check if this is the first shadow root being allocated before
	 * taking the lock.
	 */
	if (kvm_shadow_root_allocated(kvm))
		return 0;

	mutex_lock(&kvm->slots_arch_lock);

	/* Recheck, under the lock, whether this is the first shadow root. */
	if (kvm_shadow_root_allocated(kvm))
		goto out_unlock;

	/*
	 * Check if anything actually needs to be allocated, e.g. all metadata
	 * will be allocated upfront if TDP is disabled.
	 */
	if (kvm_memslots_have_rmaps(kvm) &&
	    kvm_page_track_write_tracking_enabled(kvm))
		goto out_success;

	for (i = 0; i < KVM_ADDRESS_SPACE_NUM; i++) {
		slots = __kvm_memslots(kvm, i);
		kvm_for_each_memslot(slot, bkt, slots) {
			/*
			 * Both of these functions are no-ops if the target is
			 * already allocated, so unconditionally calling both
			 * is safe.  Intentionally do NOT free allocations on
			 * failure to avoid having to track which allocations
			 * were made now versus when the memslot was created.
			 * The metadata is guaranteed to be freed when the slot
			 * is freed, and will be kept/used if userspace retries
			 * KVM_RUN instead of killing the VM.
			 */
			r = memslot_rmap_alloc(slot, slot->npages);
			if (r)
				goto out_unlock;
			r = kvm_page_track_write_tracking_alloc(slot);
			if (r)
				goto out_unlock;
		}
	}

	/*
	 * Ensure that shadow_root_allocated becomes true strictly after
	 * all the related pointers are set.
	 */
out_success:
	smp_store_release(&kvm->arch.shadow_root_allocated, true);

out_unlock:
	mutex_unlock(&kvm->slots_arch_lock);
	return r;
}

static int mmu_alloc_shadow_roots(struct kvm_vcpu *vcpu)
{
	struct kvm_mmu *mmu = vcpu->arch.mmu;
	u64 pdptrs[4], pm_mask;
	gfn_t root_gfn, root_pgd;
	int quadrant, i, r;
	hpa_t root;

	root_pgd = mmu->get_guest_pgd(vcpu);
	root_gfn = root_pgd >> PAGE_SHIFT;

	if (mmu_check_root(vcpu, root_gfn))
		return 1;

	/*
	 * On SVM, reading PDPTRs might access guest memory, which might fault
	 * and thus might sleep.  Grab the PDPTRs before acquiring mmu_lock.
	 */
	if (mmu->cpu_role.base.level == PT32E_ROOT_LEVEL) {
		for (i = 0; i < 4; ++i) {
			pdptrs[i] = mmu->get_pdptr(vcpu, i);
			if (!(pdptrs[i] & PT_PRESENT_MASK))
				continue;

			if (mmu_check_root(vcpu, pdptrs[i] >> PAGE_SHIFT))
				return 1;
		}
	}

	r = mmu_first_shadow_root_alloc(vcpu->kvm);
	if (r)
		return r;

	write_lock(&vcpu->kvm->mmu_lock);
	r = make_mmu_pages_available(vcpu);
	if (r < 0)
		goto out_unlock;

	/*
	 * Do we shadow a long mode page table? If so we need to
	 * write-protect the guests page table root.
	 */
	if (mmu->cpu_role.base.level >= PT64_ROOT_4LEVEL) {
		root = mmu_alloc_root(vcpu, root_gfn, 0,
				      mmu->root_role.level);
		mmu->root.hpa = root;
		goto set_root_pgd;
	}

	if (WARN_ON_ONCE(!mmu->pae_root)) {
		r = -EIO;
		goto out_unlock;
	}

	/*
	 * We shadow a 32 bit page table. This may be a legacy 2-level
	 * or a PAE 3-level page table. In either case we need to be aware that
	 * the shadow page table may be a PAE or a long mode page table.
	 */
	pm_mask = PT_PRESENT_MASK | shadow_me_value;
	if (mmu->root_role.level >= PT64_ROOT_4LEVEL) {
		pm_mask |= PT_ACCESSED_MASK | PT_WRITABLE_MASK | PT_USER_MASK;

		if (WARN_ON_ONCE(!mmu->pml4_root)) {
			r = -EIO;
			goto out_unlock;
		}
		mmu->pml4_root[0] = __pa(mmu->pae_root) | pm_mask;

		if (mmu->root_role.level == PT64_ROOT_5LEVEL) {
			if (WARN_ON_ONCE(!mmu->pml5_root)) {
				r = -EIO;
				goto out_unlock;
			}
			mmu->pml5_root[0] = __pa(mmu->pml4_root) | pm_mask;
		}
	}

	for (i = 0; i < 4; ++i) {
		WARN_ON_ONCE(IS_VALID_PAE_ROOT(mmu->pae_root[i]));

		if (mmu->cpu_role.base.level == PT32E_ROOT_LEVEL) {
			if (!(pdptrs[i] & PT_PRESENT_MASK)) {
				mmu->pae_root[i] = INVALID_PAE_ROOT;
				continue;
			}
			root_gfn = pdptrs[i] >> PAGE_SHIFT;
		}

		/*
		 * If shadowing 32-bit non-PAE page tables, each PAE page
		 * directory maps one quarter of the guest's non-PAE page
		 * directory. Othwerise each PAE page direct shadows one guest
		 * PAE page directory so that quadrant should be 0.
		 */
		quadrant = (mmu->cpu_role.base.level == PT32_ROOT_LEVEL) ? i : 0;

		root = mmu_alloc_root(vcpu, root_gfn, quadrant, PT32_ROOT_LEVEL);
		mmu->pae_root[i] = root | pm_mask;
	}

	if (mmu->root_role.level == PT64_ROOT_5LEVEL)
		mmu->root.hpa = __pa(mmu->pml5_root);
	else if (mmu->root_role.level == PT64_ROOT_4LEVEL)
		mmu->root.hpa = __pa(mmu->pml4_root);
	else
		mmu->root.hpa = __pa(mmu->pae_root);

set_root_pgd:
	mmu->root.pgd = root_pgd;
out_unlock:
	write_unlock(&vcpu->kvm->mmu_lock);

	return r;
}

static int mmu_alloc_special_roots(struct kvm_vcpu *vcpu)
{
	struct kvm_mmu *mmu = vcpu->arch.mmu;
	bool need_pml5 = mmu->root_role.level > PT64_ROOT_4LEVEL;
	u64 *pml5_root = NULL;
	u64 *pml4_root = NULL;
	u64 *pae_root;

	/*
	 * When shadowing 32-bit or PAE NPT with 64-bit NPT, the PML4 and PDP
	 * tables are allocated and initialized at root creation as there is no
	 * equivalent level in the guest's NPT to shadow.  Allocate the tables
	 * on demand, as running a 32-bit L1 VMM on 64-bit KVM is very rare.
	 */
	if (mmu->root_role.direct ||
	    mmu->cpu_role.base.level >= PT64_ROOT_4LEVEL ||
	    mmu->root_role.level < PT64_ROOT_4LEVEL)
		return 0;

	/*
	 * NPT, the only paging mode that uses this horror, uses a fixed number
	 * of levels for the shadow page tables, e.g. all MMUs are 4-level or
	 * all MMus are 5-level.  Thus, this can safely require that pml5_root
	 * is allocated if the other roots are valid and pml5 is needed, as any
	 * prior MMU would also have required pml5.
	 */
	if (mmu->pae_root && mmu->pml4_root && (!need_pml5 || mmu->pml5_root))
		return 0;

	/*
	 * The special roots should always be allocated in concert.  Yell and
	 * bail if KVM ends up in a state where only one of the roots is valid.
	 */
	if (WARN_ON_ONCE(!tdp_enabled || mmu->pae_root || mmu->pml4_root ||
			 (need_pml5 && mmu->pml5_root)))
		return -EIO;

	/*
	 * Unlike 32-bit NPT, the PDP table doesn't need to be in low mem, and
	 * doesn't need to be decrypted.
	 */
	pae_root = (void *)get_zeroed_page(GFP_KERNEL_ACCOUNT);
	if (!pae_root)
		return -ENOMEM;

#ifdef CONFIG_X86_64
	pml4_root = (void *)get_zeroed_page(GFP_KERNEL_ACCOUNT);
	if (!pml4_root)
		goto err_pml4;

	if (need_pml5) {
		pml5_root = (void *)get_zeroed_page(GFP_KERNEL_ACCOUNT);
		if (!pml5_root)
			goto err_pml5;
	}
#endif

	mmu->pae_root = pae_root;
	mmu->pml4_root = pml4_root;
	mmu->pml5_root = pml5_root;

	return 0;

#ifdef CONFIG_X86_64
err_pml5:
	free_page((unsigned long)pml4_root);
err_pml4:
	free_page((unsigned long)pae_root);
	return -ENOMEM;
#endif
}

static bool is_unsync_root(hpa_t root)
{
	struct kvm_mmu_page *sp;

	if (!VALID_PAGE(root))
		return false;

	/*
	 * The read barrier orders the CPU's read of SPTE.W during the page table
	 * walk before the reads of sp->unsync/sp->unsync_children here.
	 *
	 * Even if another CPU was marking the SP as unsync-ed simultaneously,
	 * any guest page table changes are not guaranteed to be visible anyway
	 * until this VCPU issues a TLB flush strictly after those changes are
	 * made.  We only need to ensure that the other CPU sets these flags
	 * before any actual changes to the page tables are made.  The comments
	 * in mmu_try_to_unsync_pages() describe what could go wrong if this
	 * requirement isn't satisfied.
	 */
	smp_rmb();
	sp = to_shadow_page(root);

	/*
	 * PAE roots (somewhat arbitrarily) aren't backed by shadow pages, the
	 * PDPTEs for a given PAE root need to be synchronized individually.
	 */
	if (WARN_ON_ONCE(!sp))
		return false;

	if (sp->unsync || sp->unsync_children)
		return true;

	return false;
}

void kvm_mmu_sync_roots(struct kvm_vcpu *vcpu)
{
	int i;
	struct kvm_mmu_page *sp;

	if (vcpu->arch.mmu->root_role.direct)
		return;

	if (!VALID_PAGE(vcpu->arch.mmu->root.hpa))
		return;

	vcpu_clear_mmio_info(vcpu, MMIO_GVA_ANY);

	if (vcpu->arch.mmu->cpu_role.base.level >= PT64_ROOT_4LEVEL) {
		hpa_t root = vcpu->arch.mmu->root.hpa;
		sp = to_shadow_page(root);

		if (!is_unsync_root(root))
			return;

		write_lock(&vcpu->kvm->mmu_lock);
		mmu_sync_children(vcpu, sp, true);
		write_unlock(&vcpu->kvm->mmu_lock);
		return;
	}

	write_lock(&vcpu->kvm->mmu_lock);

	for (i = 0; i < 4; ++i) {
		hpa_t root = vcpu->arch.mmu->pae_root[i];

		if (IS_VALID_PAE_ROOT(root)) {
			root &= SPTE_BASE_ADDR_MASK;
			sp = to_shadow_page(root);
			mmu_sync_children(vcpu, sp, true);
		}
	}

	write_unlock(&vcpu->kvm->mmu_lock);
}

void kvm_mmu_sync_prev_roots(struct kvm_vcpu *vcpu)
{
	unsigned long roots_to_free = 0;
	int i;

	for (i = 0; i < KVM_MMU_NUM_PREV_ROOTS; i++)
		if (is_unsync_root(vcpu->arch.mmu->prev_roots[i].hpa))
			roots_to_free |= KVM_MMU_ROOT_PREVIOUS(i);

	/* sync prev_roots by simply freeing them */
	kvm_mmu_free_roots(vcpu->kvm, vcpu->arch.mmu, roots_to_free);
}

static gpa_t nonpaging_gva_to_gpa(struct kvm_vcpu *vcpu, struct kvm_mmu *mmu,
				  gpa_t vaddr, u64 access,
				  struct x86_exception *exception)
{
	if (exception)
		exception->error_code = 0;
	return kvm_translate_gpa(vcpu, mmu, vaddr, access, exception);
}

static bool mmio_info_in_cache(struct kvm_vcpu *vcpu, u64 addr, bool direct)
{
	/*
	 * A nested guest cannot use the MMIO cache if it is using nested
	 * page tables, because cr2 is a nGPA while the cache stores GPAs.
	 */
	if (mmu_is_nested(vcpu))
		return false;

	if (direct)
		return vcpu_match_mmio_gpa(vcpu, addr);

	return vcpu_match_mmio_gva(vcpu, addr);
}

/*
 * Return the level of the lowest level SPTE added to sptes.
 * That SPTE may be non-present.
 *
 * Must be called between walk_shadow_page_lockless_{begin,end}.
 */
static int get_walk(struct kvm_vcpu *vcpu, u64 addr, u64 *sptes, int *root_level)
{
	struct kvm_shadow_walk_iterator iterator;
	int leaf = -1;
	u64 spte;

	for (shadow_walk_init(&iterator, vcpu, addr),
	     *root_level = iterator.level;
	     shadow_walk_okay(&iterator);
	     __shadow_walk_next(&iterator, spte)) {
		leaf = iterator.level;
		spte = mmu_spte_get_lockless(iterator.sptep);

		sptes[leaf] = spte;
	}

	return leaf;
}

/* return true if reserved bit(s) are detected on a valid, non-MMIO SPTE. */
static bool get_mmio_spte(struct kvm_vcpu *vcpu, u64 addr, u64 *sptep)
{
	u64 sptes[PT64_ROOT_MAX_LEVEL + 1];
	struct rsvd_bits_validate *rsvd_check;
	int root, leaf, level;
	bool reserved = false;

	walk_shadow_page_lockless_begin(vcpu);

	if (is_tdp_mmu(vcpu->arch.mmu))
		leaf = kvm_tdp_mmu_get_walk(vcpu, addr, sptes, &root);
	else
		leaf = get_walk(vcpu, addr, sptes, &root);

	walk_shadow_page_lockless_end(vcpu);

	if (unlikely(leaf < 0)) {
		*sptep = 0ull;
		return reserved;
	}

	*sptep = sptes[leaf];

	/*
	 * Skip reserved bits checks on the terminal leaf if it's not a valid
	 * SPTE.  Note, this also (intentionally) skips MMIO SPTEs, which, by
	 * design, always have reserved bits set.  The purpose of the checks is
	 * to detect reserved bits on non-MMIO SPTEs. i.e. buggy SPTEs.
	 */
	if (!is_shadow_present_pte(sptes[leaf]))
		leaf++;

	rsvd_check = &vcpu->arch.mmu->shadow_zero_check;

	for (level = root; level >= leaf; level--)
		reserved |= is_rsvd_spte(rsvd_check, sptes[level], level);

	if (reserved) {
		pr_err("%s: reserved bits set on MMU-present spte, addr 0x%llx, hierarchy:\n",
		       __func__, addr);
		for (level = root; level >= leaf; level--)
			pr_err("------ spte = 0x%llx level = %d, rsvd bits = 0x%llx",
			       sptes[level], level,
			       get_rsvd_bits(rsvd_check, sptes[level], level));
	}

	return reserved;
}

static int handle_mmio_page_fault(struct kvm_vcpu *vcpu, u64 addr, bool direct)
{
	u64 spte;
	bool reserved;

	if (mmio_info_in_cache(vcpu, addr, direct))
		return RET_PF_EMULATE;

	reserved = get_mmio_spte(vcpu, addr, &spte);
	if (WARN_ON(reserved))
		return -EINVAL;

	if (is_mmio_spte(spte)) {
		gfn_t gfn = get_mmio_spte_gfn(spte);
		unsigned int access = get_mmio_spte_access(spte);

		if (!check_mmio_spte(vcpu, spte))
			return RET_PF_INVALID;

		if (direct)
			addr = 0;

		trace_handle_mmio_page_fault(addr, gfn, access);
		vcpu_cache_mmio_info(vcpu, addr, gfn, access);
		return RET_PF_EMULATE;
	}

	/*
	 * If the page table is zapped by other cpus, let CPU fault again on
	 * the address.
	 */
	return RET_PF_RETRY;
}

static bool page_fault_handle_page_track(struct kvm_vcpu *vcpu,
					 struct kvm_page_fault *fault)
{
	if (unlikely(fault->rsvd))
		return false;

	if (!fault->present || !fault->write)
		return false;

	/*
	 * guest is writing the page which is write tracked which can
	 * not be fixed by page fault handler.
	 */
	if (kvm_slot_page_track_is_active(vcpu->kvm, fault->slot, fault->gfn, KVM_PAGE_TRACK_WRITE))
		return true;

	return false;
}

static void shadow_page_table_clear_flood(struct kvm_vcpu *vcpu, gva_t addr)
{
	struct kvm_shadow_walk_iterator iterator;
	u64 spte;

	walk_shadow_page_lockless_begin(vcpu);
	for_each_shadow_entry_lockless(vcpu, addr, iterator, spte)
		clear_sp_write_flooding_count(iterator.sptep);
	walk_shadow_page_lockless_end(vcpu);
}

static u32 alloc_apf_token(struct kvm_vcpu *vcpu)
{
	/* make sure the token value is not 0 */
	u32 id = vcpu->arch.apf.id;

	if (id << 12 == 0)
		vcpu->arch.apf.id = 1;

	return (vcpu->arch.apf.id++ << 12) | vcpu->vcpu_id;
}

static bool kvm_arch_setup_async_pf(struct kvm_vcpu *vcpu, gpa_t cr2_or_gpa,
				    gfn_t gfn)
{
	struct kvm_arch_async_pf arch;

	arch.token = alloc_apf_token(vcpu);
	arch.gfn = gfn;
	arch.direct_map = vcpu->arch.mmu->root_role.direct;
	arch.cr3 = vcpu->arch.mmu->get_guest_pgd(vcpu);

	return kvm_setup_async_pf(vcpu, cr2_or_gpa,
				  kvm_vcpu_gfn_to_hva(vcpu, gfn), &arch);
}

void kvm_arch_async_page_ready(struct kvm_vcpu *vcpu, struct kvm_async_pf *work)
{
	int r;

	if ((vcpu->arch.mmu->root_role.direct != work->arch.direct_map) ||
	      work->wakeup_all)
		return;

	r = kvm_mmu_reload(vcpu);
	if (unlikely(r))
		return;

	if (!vcpu->arch.mmu->root_role.direct &&
	      work->arch.cr3 != vcpu->arch.mmu->get_guest_pgd(vcpu))
		return;

	kvm_mmu_do_page_fault(vcpu, work->cr2_or_gpa, 0, true);
}

static int kvm_faultin_pfn(struct kvm_vcpu *vcpu, struct kvm_page_fault *fault)
{
	struct kvm_memory_slot *slot = fault->slot;
	bool async;

	/*
	 * Retry the page fault if the gfn hit a memslot that is being deleted
	 * or moved.  This ensures any existing SPTEs for the old memslot will
	 * be zapped before KVM inserts a new MMIO SPTE for the gfn.
	 */
	if (slot && (slot->flags & KVM_MEMSLOT_INVALID))
		return RET_PF_RETRY;

	if (!kvm_is_visible_memslot(slot)) {
		/* Don't expose private memslots to L2. */
		if (is_guest_mode(vcpu)) {
			fault->slot = NULL;
			fault->pfn = KVM_PFN_NOSLOT;
			fault->map_writable = false;
			return RET_PF_CONTINUE;
		}
		/*
		 * If the APIC access page exists but is disabled, go directly
		 * to emulation without caching the MMIO access or creating a
		 * MMIO SPTE.  That way the cache doesn't need to be purged
		 * when the AVIC is re-enabled.
		 */
		if (slot && slot->id == APIC_ACCESS_PAGE_PRIVATE_MEMSLOT &&
		    !kvm_apicv_activated(vcpu->kvm))
			return RET_PF_EMULATE;
	}

	async = false;
	fault->pfn = __gfn_to_pfn_memslot(slot, fault->gfn, false, &async,
					  fault->write, &fault->map_writable,
					  &fault->hva);
	if (!async)
		return RET_PF_CONTINUE; /* *pfn has correct page already */

	if (!fault->prefetch && kvm_can_do_async_pf(vcpu)) {
		trace_kvm_try_async_get_page(fault->addr, fault->gfn);
		if (kvm_find_async_pf_gfn(vcpu, fault->gfn)) {
			trace_kvm_async_pf_repeated_fault(fault->addr, fault->gfn);
			kvm_make_request(KVM_REQ_APF_HALT, vcpu);
			return RET_PF_RETRY;
		} else if (kvm_arch_setup_async_pf(vcpu, fault->addr, fault->gfn)) {
			return RET_PF_RETRY;
		}
	}

	fault->pfn = __gfn_to_pfn_memslot(slot, fault->gfn, false, NULL,
					  fault->write, &fault->map_writable,
					  &fault->hva);
	return RET_PF_CONTINUE;
}

/*
 * Returns true if the page fault is stale and needs to be retried, i.e. if the
 * root was invalidated by a memslot update or a relevant mmu_notifier fired.
 */
static bool is_page_fault_stale(struct kvm_vcpu *vcpu,
				struct kvm_page_fault *fault, int mmu_seq)
{
	struct kvm_mmu_page *sp = to_shadow_page(vcpu->arch.mmu->root.hpa);

	/* Special roots, e.g. pae_root, are not backed by shadow pages. */
	if (sp && is_obsolete_sp(vcpu->kvm, sp))
		return true;

	/*
	 * Roots without an associated shadow page are considered invalid if
	 * there is a pending request to free obsolete roots.  The request is
	 * only a hint that the current root _may_ be obsolete and needs to be
	 * reloaded, e.g. if the guest frees a PGD that KVM is tracking as a
	 * previous root, then __kvm_mmu_prepare_zap_page() signals all vCPUs
	 * to reload even if no vCPU is actively using the root.
	 */
	if (!sp && kvm_test_request(KVM_REQ_MMU_FREE_OBSOLETE_ROOTS, vcpu))
		return true;

	return fault->slot &&
	       mmu_invalidate_retry_hva(vcpu->kvm, mmu_seq, fault->hva);
}

static int direct_page_fault(struct kvm_vcpu *vcpu, struct kvm_page_fault *fault)
{
	bool is_tdp_mmu_fault = is_tdp_mmu(vcpu->arch.mmu);

	unsigned long mmu_seq;
	int r;

	fault->gfn = fault->addr >> PAGE_SHIFT;
	fault->slot = kvm_vcpu_gfn_to_memslot(vcpu, fault->gfn);

	if (page_fault_handle_page_track(vcpu, fault))
		return RET_PF_EMULATE;

	r = fast_page_fault(vcpu, fault);
	if (r != RET_PF_INVALID)
		return r;

	r = mmu_topup_memory_caches(vcpu, false);
	if (r)
		return r;

	mmu_seq = vcpu->kvm->mmu_invalidate_seq;
	smp_rmb();

	r = kvm_faultin_pfn(vcpu, fault);
	if (r != RET_PF_CONTINUE)
		return r;

	r = handle_abnormal_pfn(vcpu, fault, ACC_ALL);
	if (r != RET_PF_CONTINUE)
		return r;

	r = RET_PF_RETRY;

	if (is_tdp_mmu_fault)
		read_lock(&vcpu->kvm->mmu_lock);
	else
		write_lock(&vcpu->kvm->mmu_lock);

	if (is_page_fault_stale(vcpu, fault, mmu_seq))
		goto out_unlock;

	r = make_mmu_pages_available(vcpu);
	if (r)
		goto out_unlock;

	if (is_tdp_mmu_fault)
		r = kvm_tdp_mmu_map(vcpu, fault);
	else
		r = __direct_map(vcpu, fault);

out_unlock:
	if (is_tdp_mmu_fault)
		read_unlock(&vcpu->kvm->mmu_lock);
	else
		write_unlock(&vcpu->kvm->mmu_lock);
	kvm_release_pfn_clean(fault->pfn);
	return r;
}

static int nonpaging_page_fault(struct kvm_vcpu *vcpu,
				struct kvm_page_fault *fault)
{
	pgprintk("%s: gva %lx error %x\n", __func__, fault->addr, fault->error_code);

	/* This path builds a PAE pagetable, we can map 2mb pages at maximum. */
	fault->max_level = PG_LEVEL_2M;
	return direct_page_fault(vcpu, fault);
}

int kvm_handle_page_fault(struct kvm_vcpu *vcpu, u64 error_code,
				u64 fault_address, char *insn, int insn_len)
{
	int r = 1;
	u32 flags = vcpu->arch.apf.host_apf_flags;

#ifndef CONFIG_X86_64
	/* A 64-bit CR2 should be impossible on 32-bit KVM. */
	if (WARN_ON_ONCE(fault_address >> 32))
		return -EFAULT;
#endif

	vcpu->arch.l1tf_flush_l1d = true;
	if (!flags) {
		trace_kvm_page_fault(fault_address, error_code);

		if (kvm_event_needs_reinjection(vcpu))
			kvm_mmu_unprotect_page_virt(vcpu, fault_address);
		r = kvm_mmu_page_fault(vcpu, fault_address, error_code, insn,
				insn_len);
	} else if (flags & KVM_PV_REASON_PAGE_NOT_PRESENT) {
		vcpu->arch.apf.host_apf_flags = 0;
		local_irq_disable();
		kvm_async_pf_task_wait_schedule(fault_address);
		local_irq_enable();
	} else {
		WARN_ONCE(1, "Unexpected host async PF flags: %x\n", flags);
	}

	return r;
}
EXPORT_SYMBOL_GPL(kvm_handle_page_fault);

int kvm_tdp_page_fault(struct kvm_vcpu *vcpu, struct kvm_page_fault *fault)
{
	/*
	 * If the guest's MTRRs may be used to compute the "real" memtype,
	 * restrict the mapping level to ensure KVM uses a consistent memtype
	 * across the entire mapping.  If the host MTRRs are ignored by TDP
	 * (shadow_memtype_mask is non-zero), and the VM has non-coherent DMA
	 * (DMA doesn't snoop CPU caches), KVM's ABI is to honor the memtype
	 * from the guest's MTRRs so that guest accesses to memory that is
	 * DMA'd aren't cached against the guest's wishes.
	 *
	 * Note, KVM may still ultimately ignore guest MTRRs for certain PFNs,
	 * e.g. KVM will force UC memtype for host MMIO.
	 */
	if (shadow_memtype_mask && kvm_arch_has_noncoherent_dma(vcpu->kvm)) {
		for ( ; fault->max_level > PG_LEVEL_4K; --fault->max_level) {
			int page_num = KVM_PAGES_PER_HPAGE(fault->max_level);
			gfn_t base = (fault->addr >> PAGE_SHIFT) & ~(page_num - 1);

			if (kvm_mtrr_check_gfn_range_consistency(vcpu, base, page_num))
				break;
		}
	}

	return direct_page_fault(vcpu, fault);
}

static void nonpaging_init_context(struct kvm_mmu *context)
{
	context->page_fault = nonpaging_page_fault;
	context->gva_to_gpa = nonpaging_gva_to_gpa;
	context->sync_page = nonpaging_sync_page;
	context->invlpg = NULL;
}

static inline bool is_root_usable(struct kvm_mmu_root_info *root, gpa_t pgd,
				  union kvm_mmu_page_role role)
{
	return (role.direct || pgd == root->pgd) &&
	       VALID_PAGE(root->hpa) &&
	       role.word == to_shadow_page(root->hpa)->role.word;
}

/*
 * Find out if a previously cached root matching the new pgd/role is available,
 * and insert the current root as the MRU in the cache.
 * If a matching root is found, it is assigned to kvm_mmu->root and
 * true is returned.
 * If no match is found, kvm_mmu->root is left invalid, the LRU root is
 * evicted to make room for the current root, and false is returned.
 */
static bool cached_root_find_and_keep_current(struct kvm *kvm, struct kvm_mmu *mmu,
					      gpa_t new_pgd,
					      union kvm_mmu_page_role new_role)
{
	uint i;

	if (is_root_usable(&mmu->root, new_pgd, new_role))
		return true;

	for (i = 0; i < KVM_MMU_NUM_PREV_ROOTS; i++) {
		/*
		 * The swaps end up rotating the cache like this:
		 *   C   0 1 2 3   (on entry to the function)
		 *   0   C 1 2 3
		 *   1   C 0 2 3
		 *   2   C 0 1 3
		 *   3   C 0 1 2   (on exit from the loop)
		 */
		swap(mmu->root, mmu->prev_roots[i]);
		if (is_root_usable(&mmu->root, new_pgd, new_role))
			return true;
	}

	kvm_mmu_free_roots(kvm, mmu, KVM_MMU_ROOT_CURRENT);
	return false;
}

/*
 * Find out if a previously cached root matching the new pgd/role is available.
 * On entry, mmu->root is invalid.
 * If a matching root is found, it is assigned to kvm_mmu->root, the LRU entry
 * of the cache becomes invalid, and true is returned.
 * If no match is found, kvm_mmu->root is left invalid and false is returned.
 */
static bool cached_root_find_without_current(struct kvm *kvm, struct kvm_mmu *mmu,
					     gpa_t new_pgd,
					     union kvm_mmu_page_role new_role)
{
	uint i;

	for (i = 0; i < KVM_MMU_NUM_PREV_ROOTS; i++)
		if (is_root_usable(&mmu->prev_roots[i], new_pgd, new_role))
			goto hit;

	return false;

hit:
	swap(mmu->root, mmu->prev_roots[i]);
	/* Bubble up the remaining roots.  */
	for (; i < KVM_MMU_NUM_PREV_ROOTS - 1; i++)
		mmu->prev_roots[i] = mmu->prev_roots[i + 1];
	mmu->prev_roots[i].hpa = INVALID_PAGE;
	return true;
}

static bool fast_pgd_switch(struct kvm *kvm, struct kvm_mmu *mmu,
			    gpa_t new_pgd, union kvm_mmu_page_role new_role)
{
	/*
	 * For now, limit the caching to 64-bit hosts+VMs in order to avoid
	 * having to deal with PDPTEs. We may add support for 32-bit hosts/VMs
	 * later if necessary.
	 */
	if (VALID_PAGE(mmu->root.hpa) && !to_shadow_page(mmu->root.hpa))
		kvm_mmu_free_roots(kvm, mmu, KVM_MMU_ROOT_CURRENT);

	if (VALID_PAGE(mmu->root.hpa))
		return cached_root_find_and_keep_current(kvm, mmu, new_pgd, new_role);
	else
		return cached_root_find_without_current(kvm, mmu, new_pgd, new_role);
}

void kvm_mmu_new_pgd(struct kvm_vcpu *vcpu, gpa_t new_pgd)
{
	struct kvm_mmu *mmu = vcpu->arch.mmu;
	union kvm_mmu_page_role new_role = mmu->root_role;

	if (!fast_pgd_switch(vcpu->kvm, mmu, new_pgd, new_role)) {
		/* kvm_mmu_ensure_valid_pgd will set up a new root.  */
		return;
	}

	/*
	 * It's possible that the cached previous root page is obsolete because
	 * of a change in the MMU generation number. However, changing the
	 * generation number is accompanied by KVM_REQ_MMU_FREE_OBSOLETE_ROOTS,
	 * which will free the root set here and allocate a new one.
	 */
	kvm_make_request(KVM_REQ_LOAD_MMU_PGD, vcpu);

	if (force_flush_and_sync_on_reuse) {
		kvm_make_request(KVM_REQ_MMU_SYNC, vcpu);
		kvm_make_request(KVM_REQ_TLB_FLUSH_CURRENT, vcpu);
	}

	/*
	 * The last MMIO access's GVA and GPA are cached in the VCPU. When
	 * switching to a new CR3, that GVA->GPA mapping may no longer be
	 * valid. So clear any cached MMIO info even when we don't need to sync
	 * the shadow page tables.
	 */
	vcpu_clear_mmio_info(vcpu, MMIO_GVA_ANY);

	/*
	 * If this is a direct root page, it doesn't have a write flooding
	 * count. Otherwise, clear the write flooding count.
	 */
	if (!new_role.direct)
		__clear_sp_write_flooding_count(
				to_shadow_page(vcpu->arch.mmu->root.hpa));
}
EXPORT_SYMBOL_GPL(kvm_mmu_new_pgd);

static unsigned long get_cr3(struct kvm_vcpu *vcpu)
{
	return kvm_read_cr3(vcpu);
}

static bool sync_mmio_spte(struct kvm_vcpu *vcpu, u64 *sptep, gfn_t gfn,
			   unsigned int access)
{
	if (unlikely(is_mmio_spte(*sptep))) {
		if (gfn != get_mmio_spte_gfn(*sptep)) {
			mmu_spte_clear_no_track(sptep);
			return true;
		}

		mark_mmio_spte(vcpu, sptep, gfn, access);
		return true;
	}

	return false;
}

#define PTTYPE_EPT 18 /* arbitrary */
#define PTTYPE PTTYPE_EPT
#include "paging_tmpl.h"
#undef PTTYPE

#define PTTYPE 64
#include "paging_tmpl.h"
#undef PTTYPE

#define PTTYPE 32
#include "paging_tmpl.h"
#undef PTTYPE

static void
__reset_rsvds_bits_mask(struct rsvd_bits_validate *rsvd_check,
			u64 pa_bits_rsvd, int level, bool nx, bool gbpages,
			bool pse, bool amd)
{
	u64 gbpages_bit_rsvd = 0;
	u64 nonleaf_bit8_rsvd = 0;
	u64 high_bits_rsvd;

	rsvd_check->bad_mt_xwr = 0;

	if (!gbpages)
		gbpages_bit_rsvd = rsvd_bits(7, 7);

	if (level == PT32E_ROOT_LEVEL)
		high_bits_rsvd = pa_bits_rsvd & rsvd_bits(0, 62);
	else
		high_bits_rsvd = pa_bits_rsvd & rsvd_bits(0, 51);

	/* Note, NX doesn't exist in PDPTEs, this is handled below. */
	if (!nx)
		high_bits_rsvd |= rsvd_bits(63, 63);

	/*
	 * Non-leaf PML4Es and PDPEs reserve bit 8 (which would be the G bit for
	 * leaf entries) on AMD CPUs only.
	 */
	if (amd)
		nonleaf_bit8_rsvd = rsvd_bits(8, 8);

	switch (level) {
	case PT32_ROOT_LEVEL:
		/* no rsvd bits for 2 level 4K page table entries */
		rsvd_check->rsvd_bits_mask[0][1] = 0;
		rsvd_check->rsvd_bits_mask[0][0] = 0;
		rsvd_check->rsvd_bits_mask[1][0] =
			rsvd_check->rsvd_bits_mask[0][0];

		if (!pse) {
			rsvd_check->rsvd_bits_mask[1][1] = 0;
			break;
		}

		if (is_cpuid_PSE36())
			/* 36bits PSE 4MB page */
			rsvd_check->rsvd_bits_mask[1][1] = rsvd_bits(17, 21);
		else
			/* 32 bits PSE 4MB page */
			rsvd_check->rsvd_bits_mask[1][1] = rsvd_bits(13, 21);
		break;
	case PT32E_ROOT_LEVEL:
		rsvd_check->rsvd_bits_mask[0][2] = rsvd_bits(63, 63) |
						   high_bits_rsvd |
						   rsvd_bits(5, 8) |
						   rsvd_bits(1, 2);	/* PDPTE */
		rsvd_check->rsvd_bits_mask[0][1] = high_bits_rsvd;	/* PDE */
		rsvd_check->rsvd_bits_mask[0][0] = high_bits_rsvd;	/* PTE */
		rsvd_check->rsvd_bits_mask[1][1] = high_bits_rsvd |
						   rsvd_bits(13, 20);	/* large page */
		rsvd_check->rsvd_bits_mask[1][0] =
			rsvd_check->rsvd_bits_mask[0][0];
		break;
	case PT64_ROOT_5LEVEL:
		rsvd_check->rsvd_bits_mask[0][4] = high_bits_rsvd |
						   nonleaf_bit8_rsvd |
						   rsvd_bits(7, 7);
		rsvd_check->rsvd_bits_mask[1][4] =
			rsvd_check->rsvd_bits_mask[0][4];
		fallthrough;
	case PT64_ROOT_4LEVEL:
		rsvd_check->rsvd_bits_mask[0][3] = high_bits_rsvd |
						   nonleaf_bit8_rsvd |
						   rsvd_bits(7, 7);
		rsvd_check->rsvd_bits_mask[0][2] = high_bits_rsvd |
						   gbpages_bit_rsvd;
		rsvd_check->rsvd_bits_mask[0][1] = high_bits_rsvd;
		rsvd_check->rsvd_bits_mask[0][0] = high_bits_rsvd;
		rsvd_check->rsvd_bits_mask[1][3] =
			rsvd_check->rsvd_bits_mask[0][3];
		rsvd_check->rsvd_bits_mask[1][2] = high_bits_rsvd |
						   gbpages_bit_rsvd |
						   rsvd_bits(13, 29);
		rsvd_check->rsvd_bits_mask[1][1] = high_bits_rsvd |
						   rsvd_bits(13, 20); /* large page */
		rsvd_check->rsvd_bits_mask[1][0] =
			rsvd_check->rsvd_bits_mask[0][0];
		break;
	}
}

static bool guest_can_use_gbpages(struct kvm_vcpu *vcpu)
{
	/*
	 * If TDP is enabled, let the guest use GBPAGES if they're supported in
	 * hardware.  The hardware page walker doesn't let KVM disable GBPAGES,
	 * i.e. won't treat them as reserved, and KVM doesn't redo the GVA->GPA
	 * walk for performance and complexity reasons.  Not to mention KVM
	 * _can't_ solve the problem because GVA->GPA walks aren't visible to
	 * KVM once a TDP translation is installed.  Mimic hardware behavior so
	 * that KVM's is at least consistent, i.e. doesn't randomly inject #PF.
	 */
	return tdp_enabled ? boot_cpu_has(X86_FEATURE_GBPAGES) :
			     guest_cpuid_has(vcpu, X86_FEATURE_GBPAGES);
}

static void reset_guest_rsvds_bits_mask(struct kvm_vcpu *vcpu,
					struct kvm_mmu *context)
{
	__reset_rsvds_bits_mask(&context->guest_rsvd_check,
				vcpu->arch.reserved_gpa_bits,
				context->cpu_role.base.level, is_efer_nx(context),
				guest_can_use_gbpages(vcpu),
				is_cr4_pse(context),
				guest_cpuid_is_amd_or_hygon(vcpu));
}

static void
__reset_rsvds_bits_mask_ept(struct rsvd_bits_validate *rsvd_check,
			    u64 pa_bits_rsvd, bool execonly, int huge_page_level)
{
	u64 high_bits_rsvd = pa_bits_rsvd & rsvd_bits(0, 51);
	u64 large_1g_rsvd = 0, large_2m_rsvd = 0;
	u64 bad_mt_xwr;

	if (huge_page_level < PG_LEVEL_1G)
		large_1g_rsvd = rsvd_bits(7, 7);
	if (huge_page_level < PG_LEVEL_2M)
		large_2m_rsvd = rsvd_bits(7, 7);

	rsvd_check->rsvd_bits_mask[0][4] = high_bits_rsvd | rsvd_bits(3, 7);
	rsvd_check->rsvd_bits_mask[0][3] = high_bits_rsvd | rsvd_bits(3, 7);
	rsvd_check->rsvd_bits_mask[0][2] = high_bits_rsvd | rsvd_bits(3, 6) | large_1g_rsvd;
	rsvd_check->rsvd_bits_mask[0][1] = high_bits_rsvd | rsvd_bits(3, 6) | large_2m_rsvd;
	rsvd_check->rsvd_bits_mask[0][0] = high_bits_rsvd;

	/* large page */
	rsvd_check->rsvd_bits_mask[1][4] = rsvd_check->rsvd_bits_mask[0][4];
	rsvd_check->rsvd_bits_mask[1][3] = rsvd_check->rsvd_bits_mask[0][3];
	rsvd_check->rsvd_bits_mask[1][2] = high_bits_rsvd | rsvd_bits(12, 29) | large_1g_rsvd;
	rsvd_check->rsvd_bits_mask[1][1] = high_bits_rsvd | rsvd_bits(12, 20) | large_2m_rsvd;
	rsvd_check->rsvd_bits_mask[1][0] = rsvd_check->rsvd_bits_mask[0][0];

	bad_mt_xwr = 0xFFull << (2 * 8);	/* bits 3..5 must not be 2 */
	bad_mt_xwr |= 0xFFull << (3 * 8);	/* bits 3..5 must not be 3 */
	bad_mt_xwr |= 0xFFull << (7 * 8);	/* bits 3..5 must not be 7 */
	bad_mt_xwr |= REPEAT_BYTE(1ull << 2);	/* bits 0..2 must not be 010 */
	bad_mt_xwr |= REPEAT_BYTE(1ull << 6);	/* bits 0..2 must not be 110 */
	if (!execonly) {
		/* bits 0..2 must not be 100 unless VMX capabilities allow it */
		bad_mt_xwr |= REPEAT_BYTE(1ull << 4);
	}
	rsvd_check->bad_mt_xwr = bad_mt_xwr;
}

static void reset_rsvds_bits_mask_ept(struct kvm_vcpu *vcpu,
		struct kvm_mmu *context, bool execonly, int huge_page_level)
{
	__reset_rsvds_bits_mask_ept(&context->guest_rsvd_check,
				    vcpu->arch.reserved_gpa_bits, execonly,
				    huge_page_level);
}

static inline u64 reserved_hpa_bits(void)
{
	return rsvd_bits(shadow_phys_bits, 63);
}

/*
 * the page table on host is the shadow page table for the page
 * table in guest or amd nested guest, its mmu features completely
 * follow the features in guest.
 */
static void reset_shadow_zero_bits_mask(struct kvm_vcpu *vcpu,
					struct kvm_mmu *context)
{
	/* @amd adds a check on bit of SPTEs, which KVM shouldn't use anyways. */
	bool is_amd = true;
	/* KVM doesn't use 2-level page tables for the shadow MMU. */
	bool is_pse = false;
	struct rsvd_bits_validate *shadow_zero_check;
	int i;

	WARN_ON_ONCE(context->root_role.level < PT32E_ROOT_LEVEL);

	shadow_zero_check = &context->shadow_zero_check;
	__reset_rsvds_bits_mask(shadow_zero_check, reserved_hpa_bits(),
				context->root_role.level,
				context->root_role.efer_nx,
				guest_can_use_gbpages(vcpu), is_pse, is_amd);

	if (!shadow_me_mask)
		return;

	for (i = context->root_role.level; --i >= 0;) {
		/*
		 * So far shadow_me_value is a constant during KVM's life
		 * time.  Bits in shadow_me_value are allowed to be set.
		 * Bits in shadow_me_mask but not in shadow_me_value are
		 * not allowed to be set.
		 */
		shadow_zero_check->rsvd_bits_mask[0][i] |= shadow_me_mask;
		shadow_zero_check->rsvd_bits_mask[1][i] |= shadow_me_mask;
		shadow_zero_check->rsvd_bits_mask[0][i] &= ~shadow_me_value;
		shadow_zero_check->rsvd_bits_mask[1][i] &= ~shadow_me_value;
	}

}

static inline bool boot_cpu_is_amd(void)
{
	WARN_ON_ONCE(!tdp_enabled);
	return shadow_x_mask == 0;
}

/*
 * the direct page table on host, use as much mmu features as
 * possible, however, kvm currently does not do execution-protection.
 */
static void
reset_tdp_shadow_zero_bits_mask(struct kvm_mmu *context)
{
	struct rsvd_bits_validate *shadow_zero_check;
	int i;

	shadow_zero_check = &context->shadow_zero_check;

	if (boot_cpu_is_amd())
		__reset_rsvds_bits_mask(shadow_zero_check, reserved_hpa_bits(),
					context->root_role.level, true,
					boot_cpu_has(X86_FEATURE_GBPAGES),
					false, true);
	else
		__reset_rsvds_bits_mask_ept(shadow_zero_check,
					    reserved_hpa_bits(), false,
					    max_huge_page_level);

	if (!shadow_me_mask)
		return;

	for (i = context->root_role.level; --i >= 0;) {
		shadow_zero_check->rsvd_bits_mask[0][i] &= ~shadow_me_mask;
		shadow_zero_check->rsvd_bits_mask[1][i] &= ~shadow_me_mask;
	}
}

/*
 * as the comments in reset_shadow_zero_bits_mask() except it
 * is the shadow page table for intel nested guest.
 */
static void
reset_ept_shadow_zero_bits_mask(struct kvm_mmu *context, bool execonly)
{
	__reset_rsvds_bits_mask_ept(&context->shadow_zero_check,
				    reserved_hpa_bits(), execonly,
				    max_huge_page_level);
}

#define BYTE_MASK(access) \
	((1 & (access) ? 2 : 0) | \
	 (2 & (access) ? 4 : 0) | \
	 (3 & (access) ? 8 : 0) | \
	 (4 & (access) ? 16 : 0) | \
	 (5 & (access) ? 32 : 0) | \
	 (6 & (access) ? 64 : 0) | \
	 (7 & (access) ? 128 : 0))


static void update_permission_bitmask(struct kvm_mmu *mmu, bool ept)
{
	unsigned byte;

	const u8 x = BYTE_MASK(ACC_EXEC_MASK);
	const u8 w = BYTE_MASK(ACC_WRITE_MASK);
	const u8 u = BYTE_MASK(ACC_USER_MASK);

	bool cr4_smep = is_cr4_smep(mmu);
	bool cr4_smap = is_cr4_smap(mmu);
	bool cr0_wp = is_cr0_wp(mmu);
	bool efer_nx = is_efer_nx(mmu);

	for (byte = 0; byte < ARRAY_SIZE(mmu->permissions); ++byte) {
		unsigned pfec = byte << 1;

		/*
		 * Each "*f" variable has a 1 bit for each UWX value
		 * that causes a fault with the given PFEC.
		 */

		/* Faults from writes to non-writable pages */
		u8 wf = (pfec & PFERR_WRITE_MASK) ? (u8)~w : 0;
		/* Faults from user mode accesses to supervisor pages */
		u8 uf = (pfec & PFERR_USER_MASK) ? (u8)~u : 0;
		/* Faults from fetches of non-executable pages*/
		u8 ff = (pfec & PFERR_FETCH_MASK) ? (u8)~x : 0;
		/* Faults from kernel mode fetches of user pages */
		u8 smepf = 0;
		/* Faults from kernel mode accesses of user pages */
		u8 smapf = 0;

		if (!ept) {
			/* Faults from kernel mode accesses to user pages */
			u8 kf = (pfec & PFERR_USER_MASK) ? 0 : u;

			/* Not really needed: !nx will cause pte.nx to fault */
			if (!efer_nx)
				ff = 0;

			/* Allow supervisor writes if !cr0.wp */
			if (!cr0_wp)
				wf = (pfec & PFERR_USER_MASK) ? wf : 0;

			/* Disallow supervisor fetches of user code if cr4.smep */
			if (cr4_smep)
				smepf = (pfec & PFERR_FETCH_MASK) ? kf : 0;

			/*
			 * SMAP:kernel-mode data accesses from user-mode
			 * mappings should fault. A fault is considered
			 * as a SMAP violation if all of the following
			 * conditions are true:
			 *   - X86_CR4_SMAP is set in CR4
			 *   - A user page is accessed
			 *   - The access is not a fetch
			 *   - The access is supervisor mode
			 *   - If implicit supervisor access or X86_EFLAGS_AC is clear
			 *
			 * Here, we cover the first four conditions.
			 * The fifth is computed dynamically in permission_fault();
			 * PFERR_RSVD_MASK bit will be set in PFEC if the access is
			 * *not* subject to SMAP restrictions.
			 */
			if (cr4_smap)
				smapf = (pfec & (PFERR_RSVD_MASK|PFERR_FETCH_MASK)) ? 0 : kf;
		}

		mmu->permissions[byte] = ff | uf | wf | smepf | smapf;
	}
}

/*
* PKU is an additional mechanism by which the paging controls access to
* user-mode addresses based on the value in the PKRU register.  Protection
* key violations are reported through a bit in the page fault error code.
* Unlike other bits of the error code, the PK bit is not known at the
* call site of e.g. gva_to_gpa; it must be computed directly in
* permission_fault based on two bits of PKRU, on some machine state (CR4,
* CR0, EFER, CPL), and on other bits of the error code and the page tables.
*
* In particular the following conditions come from the error code, the
* page tables and the machine state:
* - PK is always zero unless CR4.PKE=1 and EFER.LMA=1
* - PK is always zero if RSVD=1 (reserved bit set) or F=1 (instruction fetch)
* - PK is always zero if U=0 in the page tables
* - PKRU.WD is ignored if CR0.WP=0 and the access is a supervisor access.
*
* The PKRU bitmask caches the result of these four conditions.  The error
* code (minus the P bit) and the page table's U bit form an index into the
* PKRU bitmask.  Two bits of the PKRU bitmask are then extracted and ANDed
* with the two bits of the PKRU register corresponding to the protection key.
* For the first three conditions above the bits will be 00, thus masking
* away both AD and WD.  For all reads or if the last condition holds, WD
* only will be masked away.
*/
static void update_pkru_bitmask(struct kvm_mmu *mmu)
{
	unsigned bit;
	bool wp;

	mmu->pkru_mask = 0;

	if (!is_cr4_pke(mmu))
		return;

	wp = is_cr0_wp(mmu);

	for (bit = 0; bit < ARRAY_SIZE(mmu->permissions); ++bit) {
		unsigned pfec, pkey_bits;
		bool check_pkey, check_write, ff, uf, wf, pte_user;

		pfec = bit << 1;
		ff = pfec & PFERR_FETCH_MASK;
		uf = pfec & PFERR_USER_MASK;
		wf = pfec & PFERR_WRITE_MASK;

		/* PFEC.RSVD is replaced by ACC_USER_MASK. */
		pte_user = pfec & PFERR_RSVD_MASK;

		/*
		 * Only need to check the access which is not an
		 * instruction fetch and is to a user page.
		 */
		check_pkey = (!ff && pte_user);
		/*
		 * write access is controlled by PKRU if it is a
		 * user access or CR0.WP = 1.
		 */
		check_write = check_pkey && wf && (uf || wp);

		/* PKRU.AD stops both read and write access. */
		pkey_bits = !!check_pkey;
		/* PKRU.WD stops write access. */
		pkey_bits |= (!!check_write) << 1;

		mmu->pkru_mask |= (pkey_bits & 3) << pfec;
	}
}

static void reset_guest_paging_metadata(struct kvm_vcpu *vcpu,
					struct kvm_mmu *mmu)
{
	if (!is_cr0_pg(mmu))
		return;

	reset_guest_rsvds_bits_mask(vcpu, mmu);
	update_permission_bitmask(mmu, false);
	update_pkru_bitmask(mmu);
}

static void paging64_init_context(struct kvm_mmu *context)
{
	context->page_fault = paging64_page_fault;
	context->gva_to_gpa = paging64_gva_to_gpa;
	context->sync_page = paging64_sync_page;
	context->invlpg = paging64_invlpg;
}

static void paging32_init_context(struct kvm_mmu *context)
{
	context->page_fault = paging32_page_fault;
	context->gva_to_gpa = paging32_gva_to_gpa;
	context->sync_page = paging32_sync_page;
	context->invlpg = paging32_invlpg;
}

static union kvm_cpu_role
kvm_calc_cpu_role(struct kvm_vcpu *vcpu, const struct kvm_mmu_role_regs *regs)
{
	union kvm_cpu_role role = {0};

	role.base.access = ACC_ALL;
	role.base.smm = is_smm(vcpu);
	role.base.guest_mode = is_guest_mode(vcpu);
	role.ext.valid = 1;

	if (!____is_cr0_pg(regs)) {
		role.base.direct = 1;
		return role;
	}

	role.base.efer_nx = ____is_efer_nx(regs);
	role.base.cr0_wp = ____is_cr0_wp(regs);
	role.base.smep_andnot_wp = ____is_cr4_smep(regs) && !____is_cr0_wp(regs);
	role.base.smap_andnot_wp = ____is_cr4_smap(regs) && !____is_cr0_wp(regs);
	role.base.has_4_byte_gpte = !____is_cr4_pae(regs);

	if (____is_efer_lma(regs))
		role.base.level = ____is_cr4_la57(regs) ? PT64_ROOT_5LEVEL
							: PT64_ROOT_4LEVEL;
	else if (____is_cr4_pae(regs))
		role.base.level = PT32E_ROOT_LEVEL;
	else
		role.base.level = PT32_ROOT_LEVEL;

	role.ext.cr4_smep = ____is_cr4_smep(regs);
	role.ext.cr4_smap = ____is_cr4_smap(regs);
	role.ext.cr4_pse = ____is_cr4_pse(regs);

	/* PKEY and LA57 are active iff long mode is active. */
	role.ext.cr4_pke = ____is_efer_lma(regs) && ____is_cr4_pke(regs);
	role.ext.cr4_la57 = ____is_efer_lma(regs) && ____is_cr4_la57(regs);
	role.ext.efer_lma = ____is_efer_lma(regs);
	return role;
}

static inline int kvm_mmu_get_tdp_level(struct kvm_vcpu *vcpu)
{
	/* tdp_root_level is architecture forced level, use it if nonzero */
	if (tdp_root_level)
		return tdp_root_level;

	/* Use 5-level TDP if and only if it's useful/necessary. */
	if (max_tdp_level == 5 && cpuid_maxphyaddr(vcpu) <= 48)
		return 4;

	return max_tdp_level;
}

static union kvm_mmu_page_role
kvm_calc_tdp_mmu_root_page_role(struct kvm_vcpu *vcpu,
				union kvm_cpu_role cpu_role)
{
	union kvm_mmu_page_role role = {0};

	role.access = ACC_ALL;
	role.cr0_wp = true;
	role.efer_nx = true;
	role.smm = cpu_role.base.smm;
	role.guest_mode = cpu_role.base.guest_mode;
	role.ad_disabled = !kvm_ad_enabled();
	role.level = kvm_mmu_get_tdp_level(vcpu);
	role.direct = true;
	role.has_4_byte_gpte = false;

	return role;
}

static void init_kvm_tdp_mmu(struct kvm_vcpu *vcpu,
			     union kvm_cpu_role cpu_role)
{
	struct kvm_mmu *context = &vcpu->arch.root_mmu;
	union kvm_mmu_page_role root_role = kvm_calc_tdp_mmu_root_page_role(vcpu, cpu_role);

	if (cpu_role.as_u64 == context->cpu_role.as_u64 &&
	    root_role.word == context->root_role.word)
		return;

	context->cpu_role.as_u64 = cpu_role.as_u64;
	context->root_role.word = root_role.word;
	context->page_fault = kvm_tdp_page_fault;
	context->sync_page = nonpaging_sync_page;
	context->invlpg = NULL;
	context->get_guest_pgd = get_cr3;
	context->get_pdptr = kvm_pdptr_read;
	context->inject_page_fault = kvm_inject_page_fault;

	if (!is_cr0_pg(context))
		context->gva_to_gpa = nonpaging_gva_to_gpa;
	else if (is_cr4_pae(context))
		context->gva_to_gpa = paging64_gva_to_gpa;
	else
		context->gva_to_gpa = paging32_gva_to_gpa;

	reset_guest_paging_metadata(vcpu, context);
	reset_tdp_shadow_zero_bits_mask(context);
}

static void shadow_mmu_init_context(struct kvm_vcpu *vcpu, struct kvm_mmu *context,
				    union kvm_cpu_role cpu_role,
				    union kvm_mmu_page_role root_role)
{
	if (cpu_role.as_u64 == context->cpu_role.as_u64 &&
	    root_role.word == context->root_role.word)
		return;

	context->cpu_role.as_u64 = cpu_role.as_u64;
	context->root_role.word = root_role.word;

	if (!is_cr0_pg(context))
		nonpaging_init_context(context);
	else if (is_cr4_pae(context))
		paging64_init_context(context);
	else
		paging32_init_context(context);

	reset_guest_paging_metadata(vcpu, context);
	reset_shadow_zero_bits_mask(vcpu, context);
}

static void kvm_init_shadow_mmu(struct kvm_vcpu *vcpu,
				union kvm_cpu_role cpu_role)
{
	struct kvm_mmu *context = &vcpu->arch.root_mmu;
	union kvm_mmu_page_role root_role;

	root_role = cpu_role.base;

	/* KVM uses PAE paging whenever the guest isn't using 64-bit paging. */
	root_role.level = max_t(u32, root_role.level, PT32E_ROOT_LEVEL);

	/*
	 * KVM forces EFER.NX=1 when TDP is disabled, reflect it in the MMU role.
	 * KVM uses NX when TDP is disabled to handle a variety of scenarios,
	 * notably for huge SPTEs if iTLB multi-hit mitigation is enabled and
	 * to generate correct permissions for CR0.WP=0/CR4.SMEP=1/EFER.NX=0.
	 * The iTLB multi-hit workaround can be toggled at any time, so assume
	 * NX can be used by any non-nested shadow MMU to avoid having to reset
	 * MMU contexts.
	 */
	root_role.efer_nx = true;

	shadow_mmu_init_context(vcpu, context, cpu_role, root_role);
}

void kvm_init_shadow_npt_mmu(struct kvm_vcpu *vcpu, unsigned long cr0,
			     unsigned long cr4, u64 efer, gpa_t nested_cr3)
{
	struct kvm_mmu *context = &vcpu->arch.guest_mmu;
	struct kvm_mmu_role_regs regs = {
		.cr0 = cr0,
		.cr4 = cr4 & ~X86_CR4_PKE,
		.efer = efer,
	};
	union kvm_cpu_role cpu_role = kvm_calc_cpu_role(vcpu, &regs);
	union kvm_mmu_page_role root_role;

	/* NPT requires CR0.PG=1. */
	WARN_ON_ONCE(cpu_role.base.direct);

	root_role = cpu_role.base;
	root_role.level = kvm_mmu_get_tdp_level(vcpu);
	if (root_role.level == PT64_ROOT_5LEVEL &&
	    cpu_role.base.level == PT64_ROOT_4LEVEL)
		root_role.passthrough = 1;

	shadow_mmu_init_context(vcpu, context, cpu_role, root_role);
	kvm_mmu_new_pgd(vcpu, nested_cr3);
}
EXPORT_SYMBOL_GPL(kvm_init_shadow_npt_mmu);

static union kvm_cpu_role
kvm_calc_shadow_ept_root_page_role(struct kvm_vcpu *vcpu, bool accessed_dirty,
				   bool execonly, u8 level)
{
	union kvm_cpu_role role = {0};

	/*
	 * KVM does not support SMM transfer monitors, and consequently does not
	 * support the "entry to SMM" control either.  role.base.smm is always 0.
	 */
	WARN_ON_ONCE(is_smm(vcpu));
	role.base.level = level;
	role.base.has_4_byte_gpte = false;
	role.base.direct = false;
	role.base.ad_disabled = !accessed_dirty;
	role.base.guest_mode = true;
	role.base.access = ACC_ALL;

	role.ext.word = 0;
	role.ext.execonly = execonly;
	role.ext.valid = 1;

	return role;
}

void kvm_init_shadow_ept_mmu(struct kvm_vcpu *vcpu, bool execonly,
			     int huge_page_level, bool accessed_dirty,
			     gpa_t new_eptp)
{
	struct kvm_mmu *context = &vcpu->arch.guest_mmu;
	u8 level = vmx_eptp_page_walk_level(new_eptp);
	union kvm_cpu_role new_mode =
		kvm_calc_shadow_ept_root_page_role(vcpu, accessed_dirty,
						   execonly, level);

	if (new_mode.as_u64 != context->cpu_role.as_u64) {
		/* EPT, and thus nested EPT, does not consume CR0, CR4, nor EFER. */
		context->cpu_role.as_u64 = new_mode.as_u64;
		context->root_role.word = new_mode.base.word;

		context->page_fault = ept_page_fault;
		context->gva_to_gpa = ept_gva_to_gpa;
		context->sync_page = ept_sync_page;
		context->invlpg = ept_invlpg;

		update_permission_bitmask(context, true);
		context->pkru_mask = 0;
		reset_rsvds_bits_mask_ept(vcpu, context, execonly, huge_page_level);
		reset_ept_shadow_zero_bits_mask(context, execonly);
	}

	kvm_mmu_new_pgd(vcpu, new_eptp);
}
EXPORT_SYMBOL_GPL(kvm_init_shadow_ept_mmu);

static void init_kvm_softmmu(struct kvm_vcpu *vcpu,
			     union kvm_cpu_role cpu_role)
{
	struct kvm_mmu *context = &vcpu->arch.root_mmu;

	kvm_init_shadow_mmu(vcpu, cpu_role);

	context->get_guest_pgd     = get_cr3;
	context->get_pdptr         = kvm_pdptr_read;
	context->inject_page_fault = kvm_inject_page_fault;
}

static void init_kvm_nested_mmu(struct kvm_vcpu *vcpu,
				union kvm_cpu_role new_mode)
{
	struct kvm_mmu *g_context = &vcpu->arch.nested_mmu;

	if (new_mode.as_u64 == g_context->cpu_role.as_u64)
		return;

	g_context->cpu_role.as_u64   = new_mode.as_u64;
	g_context->get_guest_pgd     = get_cr3;
	g_context->get_pdptr         = kvm_pdptr_read;
	g_context->inject_page_fault = kvm_inject_page_fault;

	/*
	 * L2 page tables are never shadowed, so there is no need to sync
	 * SPTEs.
	 */
	g_context->invlpg            = NULL;

	/*
	 * Note that arch.mmu->gva_to_gpa translates l2_gpa to l1_gpa using
	 * L1's nested page tables (e.g. EPT12). The nested translation
	 * of l2_gva to l1_gpa is done by arch.nested_mmu.gva_to_gpa using
	 * L2's page tables as the first level of translation and L1's
	 * nested page tables as the second level of translation. Basically
	 * the gva_to_gpa functions between mmu and nested_mmu are swapped.
	 */
	if (!is_paging(vcpu))
		g_context->gva_to_gpa = nonpaging_gva_to_gpa;
	else if (is_long_mode(vcpu))
		g_context->gva_to_gpa = paging64_gva_to_gpa;
	else if (is_pae(vcpu))
		g_context->gva_to_gpa = paging64_gva_to_gpa;
	else
		g_context->gva_to_gpa = paging32_gva_to_gpa;

	reset_guest_paging_metadata(vcpu, g_context);
}

void kvm_init_mmu(struct kvm_vcpu *vcpu)
{
	struct kvm_mmu_role_regs regs = vcpu_to_role_regs(vcpu);
	union kvm_cpu_role cpu_role = kvm_calc_cpu_role(vcpu, &regs);

	if (mmu_is_nested(vcpu))
		init_kvm_nested_mmu(vcpu, cpu_role);
	else if (tdp_enabled)
		init_kvm_tdp_mmu(vcpu, cpu_role);
	else
		init_kvm_softmmu(vcpu, cpu_role);
}
EXPORT_SYMBOL_GPL(kvm_init_mmu);

void kvm_mmu_after_set_cpuid(struct kvm_vcpu *vcpu)
{
	/*
	 * Invalidate all MMU roles to force them to reinitialize as CPUID
	 * information is factored into reserved bit calculations.
	 *
	 * Correctly handling multiple vCPU models with respect to paging and
	 * physical address properties) in a single VM would require tracking
	 * all relevant CPUID information in kvm_mmu_page_role. That is very
	 * undesirable as it would increase the memory requirements for
	 * gfn_track (see struct kvm_mmu_page_role comments).  For now that
	 * problem is swept under the rug; KVM's CPUID API is horrific and
	 * it's all but impossible to solve it without introducing a new API.
	 */
	vcpu->arch.root_mmu.root_role.word = 0;
	vcpu->arch.guest_mmu.root_role.word = 0;
	vcpu->arch.nested_mmu.root_role.word = 0;
	vcpu->arch.root_mmu.cpu_role.ext.valid = 0;
	vcpu->arch.guest_mmu.cpu_role.ext.valid = 0;
	vcpu->arch.nested_mmu.cpu_role.ext.valid = 0;
	kvm_mmu_reset_context(vcpu);

	/*
	 * Changing guest CPUID after KVM_RUN is forbidden, see the comment in
	 * kvm_arch_vcpu_ioctl().
	 */
	KVM_BUG_ON(vcpu->arch.last_vmentry_cpu != -1, vcpu->kvm);
}

void kvm_mmu_reset_context(struct kvm_vcpu *vcpu)
{
	kvm_mmu_unload(vcpu);
	kvm_init_mmu(vcpu);
}
EXPORT_SYMBOL_GPL(kvm_mmu_reset_context);

int kvm_mmu_load(struct kvm_vcpu *vcpu)
{
	int r;

	r = mmu_topup_memory_caches(vcpu, !vcpu->arch.mmu->root_role.direct);
	if (r)
		goto out;
	r = mmu_alloc_special_roots(vcpu);
	if (r)
		goto out;
	if (vcpu->arch.mmu->root_role.direct)
		r = mmu_alloc_direct_roots(vcpu);
	else
		r = mmu_alloc_shadow_roots(vcpu);
	if (r)
		goto out;

	kvm_mmu_sync_roots(vcpu);

	kvm_mmu_load_pgd(vcpu);

	/*
	 * Flush any TLB entries for the new root, the provenance of the root
	 * is unknown.  Even if KVM ensures there are no stale TLB entries
	 * for a freed root, in theory another hypervisor could have left
	 * stale entries.  Flushing on alloc also allows KVM to skip the TLB
	 * flush when freeing a root (see kvm_tdp_mmu_put_root()).
	 */
	static_call(kvm_x86_flush_tlb_current)(vcpu);
out:
	return r;
}

void kvm_mmu_unload(struct kvm_vcpu *vcpu)
{
	struct kvm *kvm = vcpu->kvm;

	kvm_mmu_free_roots(kvm, &vcpu->arch.root_mmu, KVM_MMU_ROOTS_ALL);
	WARN_ON(VALID_PAGE(vcpu->arch.root_mmu.root.hpa));
	kvm_mmu_free_roots(kvm, &vcpu->arch.guest_mmu, KVM_MMU_ROOTS_ALL);
	WARN_ON(VALID_PAGE(vcpu->arch.guest_mmu.root.hpa));
	vcpu_clear_mmio_info(vcpu, MMIO_GVA_ANY);
}

static bool is_obsolete_root(struct kvm *kvm, hpa_t root_hpa)
{
	struct kvm_mmu_page *sp;

	if (!VALID_PAGE(root_hpa))
		return false;

	/*
	 * When freeing obsolete roots, treat roots as obsolete if they don't
	 * have an associated shadow page.  This does mean KVM will get false
	 * positives and free roots that don't strictly need to be freed, but
	 * such false positives are relatively rare:
	 *
	 *  (a) only PAE paging and nested NPT has roots without shadow pages
	 *  (b) remote reloads due to a memslot update obsoletes _all_ roots
	 *  (c) KVM doesn't track previous roots for PAE paging, and the guest
	 *      is unlikely to zap an in-use PGD.
	 */
	sp = to_shadow_page(root_hpa);
	return !sp || is_obsolete_sp(kvm, sp);
}

static void __kvm_mmu_free_obsolete_roots(struct kvm *kvm, struct kvm_mmu *mmu)
{
	unsigned long roots_to_free = 0;
	int i;

	if (is_obsolete_root(kvm, mmu->root.hpa))
		roots_to_free |= KVM_MMU_ROOT_CURRENT;

	for (i = 0; i < KVM_MMU_NUM_PREV_ROOTS; i++) {
		if (is_obsolete_root(kvm, mmu->prev_roots[i].hpa))
			roots_to_free |= KVM_MMU_ROOT_PREVIOUS(i);
	}

	if (roots_to_free)
		kvm_mmu_free_roots(kvm, mmu, roots_to_free);
}

void kvm_mmu_free_obsolete_roots(struct kvm_vcpu *vcpu)
{
	__kvm_mmu_free_obsolete_roots(vcpu->kvm, &vcpu->arch.root_mmu);
	__kvm_mmu_free_obsolete_roots(vcpu->kvm, &vcpu->arch.guest_mmu);
}

static bool need_remote_flush(u64 old, u64 new)
{
	if (!is_shadow_present_pte(old))
		return false;
	if (!is_shadow_present_pte(new))
		return true;
	if ((old ^ new) & SPTE_BASE_ADDR_MASK)
		return true;
	old ^= shadow_nx_mask;
	new ^= shadow_nx_mask;
	return (old & ~new & SPTE_PERM_MASK) != 0;
}

static u64 mmu_pte_write_fetch_gpte(struct kvm_vcpu *vcpu, gpa_t *gpa,
				    int *bytes)
{
	u64 gentry = 0;
	int r;

	/*
	 * Assume that the pte write on a page table of the same type
	 * as the current vcpu paging mode since we update the sptes only
	 * when they have the same mode.
	 */
	if (is_pae(vcpu) && *bytes == 4) {
		/* Handle a 32-bit guest writing two halves of a 64-bit gpte */
		*gpa &= ~(gpa_t)7;
		*bytes = 8;
	}

	if (*bytes == 4 || *bytes == 8) {
		r = kvm_vcpu_read_guest_atomic(vcpu, *gpa, &gentry, *bytes);
		if (r)
			gentry = 0;
	}

	return gentry;
}

/*
 * If we're seeing too many writes to a page, it may no longer be a page table,
 * or we may be forking, in which case it is better to unmap the page.
 */
static bool detect_write_flooding(struct kvm_mmu_page *sp)
{
	/*
	 * Skip write-flooding detected for the sp whose level is 1, because
	 * it can become unsync, then the guest page is not write-protected.
	 */
	if (sp->role.level == PG_LEVEL_4K)
		return false;

	atomic_inc(&sp->write_flooding_count);
	return atomic_read(&sp->write_flooding_count) >= 3;
}

/*
 * Misaligned accesses are too much trouble to fix up; also, they usually
 * indicate a page is not used as a page table.
 */
static bool detect_write_misaligned(struct kvm_mmu_page *sp, gpa_t gpa,
				    int bytes)
{
	unsigned offset, pte_size, misaligned;

	pgprintk("misaligned: gpa %llx bytes %d role %x\n",
		 gpa, bytes, sp->role.word);

	offset = offset_in_page(gpa);
	pte_size = sp->role.has_4_byte_gpte ? 4 : 8;

	/*
	 * Sometimes, the OS only writes the last one bytes to update status
	 * bits, for example, in linux, andb instruction is used in clear_bit().
	 */
	if (!(offset & (pte_size - 1)) && bytes == 1)
		return false;

	misaligned = (offset ^ (offset + bytes - 1)) & ~(pte_size - 1);
	misaligned |= bytes < 4;

	return misaligned;
}

static u64 *get_written_sptes(struct kvm_mmu_page *sp, gpa_t gpa, int *nspte)
{
	unsigned page_offset, quadrant;
	u64 *spte;
	int level;

	page_offset = offset_in_page(gpa);
	level = sp->role.level;
	*nspte = 1;
	if (sp->role.has_4_byte_gpte) {
		page_offset <<= 1;	/* 32->64 */
		/*
		 * A 32-bit pde maps 4MB while the shadow pdes map
		 * only 2MB.  So we need to double the offset again
		 * and zap two pdes instead of one.
		 */
		if (level == PT32_ROOT_LEVEL) {
			page_offset &= ~7; /* kill rounding error */
			page_offset <<= 1;
			*nspte = 2;
		}
		quadrant = page_offset >> PAGE_SHIFT;
		page_offset &= ~PAGE_MASK;
		if (quadrant != sp->role.quadrant)
			return NULL;
	}

	spte = &sp->spt[page_offset / sizeof(*spte)];
	return spte;
}

static void kvm_mmu_pte_write(struct kvm_vcpu *vcpu, gpa_t gpa,
			      const u8 *new, int bytes,
			      struct kvm_page_track_notifier_node *node)
{
	gfn_t gfn = gpa >> PAGE_SHIFT;
	struct kvm_mmu_page *sp;
	LIST_HEAD(invalid_list);
	u64 entry, gentry, *spte;
	int npte;
	bool flush = false;

	/*
	 * If we don't have indirect shadow pages, it means no page is
	 * write-protected, so we can exit simply.
	 */
	if (!READ_ONCE(vcpu->kvm->arch.indirect_shadow_pages))
		return;

	pgprintk("%s: gpa %llx bytes %d\n", __func__, gpa, bytes);

	write_lock(&vcpu->kvm->mmu_lock);

	gentry = mmu_pte_write_fetch_gpte(vcpu, &gpa, &bytes);

	++vcpu->kvm->stat.mmu_pte_write;

	for_each_gfn_valid_sp_with_gptes(vcpu->kvm, sp, gfn) {
		if (detect_write_misaligned(sp, gpa, bytes) ||
		      detect_write_flooding(sp)) {
			kvm_mmu_prepare_zap_page(vcpu->kvm, sp, &invalid_list);
			++vcpu->kvm->stat.mmu_flooded;
			continue;
		}

		spte = get_written_sptes(sp, gpa, &npte);
		if (!spte)
			continue;

		while (npte--) {
			entry = *spte;
			mmu_page_zap_pte(vcpu->kvm, sp, spte, NULL);
			if (gentry && sp->role.level != PG_LEVEL_4K)
				++vcpu->kvm->stat.mmu_pde_zapped;
			if (need_remote_flush(entry, *spte))
				flush = true;
			++spte;
		}
	}
	kvm_mmu_remote_flush_or_zap(vcpu->kvm, &invalid_list, flush);
	write_unlock(&vcpu->kvm->mmu_lock);
}

int noinline kvm_mmu_page_fault(struct kvm_vcpu *vcpu, gpa_t cr2_or_gpa, u64 error_code,
		       void *insn, int insn_len)
{
	int r, emulation_type = EMULTYPE_PF;
	bool direct = vcpu->arch.mmu->root_role.direct;

	if (WARN_ON(!VALID_PAGE(vcpu->arch.mmu->root.hpa)))
		return RET_PF_RETRY;

	r = RET_PF_INVALID;
	if (unlikely(error_code & PFERR_RSVD_MASK)) {
		r = handle_mmio_page_fault(vcpu, cr2_or_gpa, direct);
		if (r == RET_PF_EMULATE)
			goto emulate;
	}

	if (r == RET_PF_INVALID) {
		r = kvm_mmu_do_page_fault(vcpu, cr2_or_gpa,
					  lower_32_bits(error_code), false);
		if (KVM_BUG_ON(r == RET_PF_INVALID, vcpu->kvm))
			return -EIO;
	}

	if (r < 0)
		return r;
	if (r != RET_PF_EMULATE)
		return 1;

	/*
	 * Before emulating the instruction, check if the error code
	 * was due to a RO violation while translating the guest page.
	 * This can occur when using nested virtualization with nested
	 * paging in both guests. If true, we simply unprotect the page
	 * and resume the guest.
	 */
	if (vcpu->arch.mmu->root_role.direct &&
	    (error_code & PFERR_NESTED_GUEST_PAGE) == PFERR_NESTED_GUEST_PAGE) {
		kvm_mmu_unprotect_page(vcpu->kvm, gpa_to_gfn(cr2_or_gpa));
		return 1;
	}

	/*
	 * vcpu->arch.mmu.page_fault returned RET_PF_EMULATE, but we can still
	 * optimistically try to just unprotect the page and let the processor
	 * re-execute the instruction that caused the page fault.  Do not allow
	 * retrying MMIO emulation, as it's not only pointless but could also
	 * cause us to enter an infinite loop because the processor will keep
	 * faulting on the non-existent MMIO address.  Retrying an instruction
	 * from a nested guest is also pointless and dangerous as we are only
	 * explicitly shadowing L1's page tables, i.e. unprotecting something
	 * for L1 isn't going to magically fix whatever issue cause L2 to fail.
	 */
	if (!mmio_info_in_cache(vcpu, cr2_or_gpa, direct) && !is_guest_mode(vcpu))
		emulation_type |= EMULTYPE_ALLOW_RETRY_PF;
emulate:
	return x86_emulate_instruction(vcpu, cr2_or_gpa, emulation_type, insn,
				       insn_len);
}
EXPORT_SYMBOL_GPL(kvm_mmu_page_fault);

void kvm_mmu_invalidate_gva(struct kvm_vcpu *vcpu, struct kvm_mmu *mmu,
			    gva_t gva, hpa_t root_hpa)
{
	int i;

	/* It's actually a GPA for vcpu->arch.guest_mmu.  */
	if (mmu != &vcpu->arch.guest_mmu) {
		/* INVLPG on a non-canonical address is a NOP according to the SDM.  */
		if (is_noncanonical_address(gva, vcpu))
			return;

		static_call(kvm_x86_flush_tlb_gva)(vcpu, gva);
	}

	if (!mmu->invlpg)
		return;

	if (root_hpa == INVALID_PAGE) {
		mmu->invlpg(vcpu, gva, mmu->root.hpa);

		/*
		 * INVLPG is required to invalidate any global mappings for the VA,
		 * irrespective of PCID. Since it would take us roughly similar amount
		 * of work to determine whether any of the prev_root mappings of the VA
		 * is marked global, or to just sync it blindly, so we might as well
		 * just always sync it.
		 *
		 * Mappings not reachable via the current cr3 or the prev_roots will be
		 * synced when switching to that cr3, so nothing needs to be done here
		 * for them.
		 */
		for (i = 0; i < KVM_MMU_NUM_PREV_ROOTS; i++)
			if (VALID_PAGE(mmu->prev_roots[i].hpa))
				mmu->invlpg(vcpu, gva, mmu->prev_roots[i].hpa);
	} else {
		mmu->invlpg(vcpu, gva, root_hpa);
	}
}

void kvm_mmu_invlpg(struct kvm_vcpu *vcpu, gva_t gva)
{
	kvm_mmu_invalidate_gva(vcpu, vcpu->arch.walk_mmu, gva, INVALID_PAGE);
	++vcpu->stat.invlpg;
}
EXPORT_SYMBOL_GPL(kvm_mmu_invlpg);


void kvm_mmu_invpcid_gva(struct kvm_vcpu *vcpu, gva_t gva, unsigned long pcid)
{
	struct kvm_mmu *mmu = vcpu->arch.mmu;
	bool tlb_flush = false;
	uint i;

	if (pcid == kvm_get_active_pcid(vcpu)) {
		if (mmu->invlpg)
			mmu->invlpg(vcpu, gva, mmu->root.hpa);
		tlb_flush = true;
	}

	for (i = 0; i < KVM_MMU_NUM_PREV_ROOTS; i++) {
		if (VALID_PAGE(mmu->prev_roots[i].hpa) &&
		    pcid == kvm_get_pcid(vcpu, mmu->prev_roots[i].pgd)) {
			if (mmu->invlpg)
				mmu->invlpg(vcpu, gva, mmu->prev_roots[i].hpa);
			tlb_flush = true;
		}
	}

	if (tlb_flush)
		static_call(kvm_x86_flush_tlb_gva)(vcpu, gva);

	++vcpu->stat.invlpg;

	/*
	 * Mappings not reachable via the current cr3 or the prev_roots will be
	 * synced when switching to that cr3, so nothing needs to be done here
	 * for them.
	 */
}

void kvm_configure_mmu(bool enable_tdp, int tdp_forced_root_level,
		       int tdp_max_root_level, int tdp_huge_page_level)
{
	tdp_enabled = enable_tdp;
	tdp_root_level = tdp_forced_root_level;
	max_tdp_level = tdp_max_root_level;

	/*
	 * max_huge_page_level reflects KVM's MMU capabilities irrespective
	 * of kernel support, e.g. KVM may be capable of using 1GB pages when
	 * the kernel is not.  But, KVM never creates a page size greater than
	 * what is used by the kernel for any given HVA, i.e. the kernel's
	 * capabilities are ultimately consulted by kvm_mmu_hugepage_adjust().
	 */
	if (tdp_enabled)
		max_huge_page_level = tdp_huge_page_level;
	else if (boot_cpu_has(X86_FEATURE_GBPAGES))
		max_huge_page_level = PG_LEVEL_1G;
	else
		max_huge_page_level = PG_LEVEL_2M;
}
EXPORT_SYMBOL_GPL(kvm_configure_mmu);

/* The return value indicates if tlb flush on all vcpus is needed. */
typedef bool (*slot_level_handler) (struct kvm *kvm,
				    struct kvm_rmap_head *rmap_head,
				    const struct kvm_memory_slot *slot);

/* The caller should hold mmu-lock before calling this function. */
static __always_inline bool
slot_handle_level_range(struct kvm *kvm, const struct kvm_memory_slot *memslot,
			slot_level_handler fn, int start_level, int end_level,
			gfn_t start_gfn, gfn_t end_gfn, bool flush_on_yield,
			bool flush)
{
	struct slot_rmap_walk_iterator iterator;

	for_each_slot_rmap_range(memslot, start_level, end_level, start_gfn,
			end_gfn, &iterator) {
		if (iterator.rmap)
			flush |= fn(kvm, iterator.rmap, memslot);

		if (need_resched() || rwlock_needbreak(&kvm->mmu_lock)) {
			if (flush && flush_on_yield) {
				kvm_flush_remote_tlbs_with_address(kvm,
						start_gfn,
						iterator.gfn - start_gfn + 1);
				flush = false;
			}
			cond_resched_rwlock_write(&kvm->mmu_lock);
		}
	}

	return flush;
}

static __always_inline bool
slot_handle_level(struct kvm *kvm, const struct kvm_memory_slot *memslot,
		  slot_level_handler fn, int start_level, int end_level,
		  bool flush_on_yield)
{
	return slot_handle_level_range(kvm, memslot, fn, start_level,
			end_level, memslot->base_gfn,
			memslot->base_gfn + memslot->npages - 1,
			flush_on_yield, false);
}

static __always_inline bool
slot_handle_level_4k(struct kvm *kvm, const struct kvm_memory_slot *memslot,
		     slot_level_handler fn, bool flush_on_yield)
{
	return slot_handle_level(kvm, memslot, fn, PG_LEVEL_4K,
				 PG_LEVEL_4K, flush_on_yield);
}

static void free_mmu_pages(struct kvm_mmu *mmu)
{
	if (!tdp_enabled && mmu->pae_root)
		set_memory_encrypted((unsigned long)mmu->pae_root, 1);
	free_page((unsigned long)mmu->pae_root);
	free_page((unsigned long)mmu->pml4_root);
	free_page((unsigned long)mmu->pml5_root);
}

static int __kvm_mmu_create(struct kvm_vcpu *vcpu, struct kvm_mmu *mmu)
{
	struct page *page;
	int i;

	mmu->root.hpa = INVALID_PAGE;
	mmu->root.pgd = 0;
	for (i = 0; i < KVM_MMU_NUM_PREV_ROOTS; i++)
		mmu->prev_roots[i] = KVM_MMU_ROOT_INFO_INVALID;

	/* vcpu->arch.guest_mmu isn't used when !tdp_enabled. */
	if (!tdp_enabled && mmu == &vcpu->arch.guest_mmu)
		return 0;

	/*
	 * When using PAE paging, the four PDPTEs are treated as 'root' pages,
	 * while the PDP table is a per-vCPU construct that's allocated at MMU
	 * creation.  When emulating 32-bit mode, cr3 is only 32 bits even on
	 * x86_64.  Therefore we need to allocate the PDP table in the first
	 * 4GB of memory, which happens to fit the DMA32 zone.  TDP paging
	 * generally doesn't use PAE paging and can skip allocating the PDP
	 * table.  The main exception, handled here, is SVM's 32-bit NPT.  The
	 * other exception is for shadowing L1's 32-bit or PAE NPT on 64-bit
	 * KVM; that horror is handled on-demand by mmu_alloc_special_roots().
	 */
	if (tdp_enabled && kvm_mmu_get_tdp_level(vcpu) > PT32E_ROOT_LEVEL)
		return 0;

	page = alloc_page(GFP_KERNEL_ACCOUNT | __GFP_DMA32);
	if (!page)
		return -ENOMEM;

	mmu->pae_root = page_address(page);

	/*
	 * CR3 is only 32 bits when PAE paging is used, thus it's impossible to
	 * get the CPU to treat the PDPTEs as encrypted.  Decrypt the page so
	 * that KVM's writes and the CPU's reads get along.  Note, this is
	 * only necessary when using shadow paging, as 64-bit NPT can get at
	 * the C-bit even when shadowing 32-bit NPT, and SME isn't supported
	 * by 32-bit kernels (when KVM itself uses 32-bit NPT).
	 */
	if (!tdp_enabled)
		set_memory_decrypted((unsigned long)mmu->pae_root, 1);
	else
		WARN_ON_ONCE(shadow_me_value);

	for (i = 0; i < 4; ++i)
		mmu->pae_root[i] = INVALID_PAE_ROOT;

	return 0;
}

int kvm_mmu_create(struct kvm_vcpu *vcpu)
{
	int ret;

	vcpu->arch.mmu_pte_list_desc_cache.kmem_cache = pte_list_desc_cache;
	vcpu->arch.mmu_pte_list_desc_cache.gfp_zero = __GFP_ZERO;

	vcpu->arch.mmu_page_header_cache.kmem_cache = mmu_page_header_cache;
	vcpu->arch.mmu_page_header_cache.gfp_zero = __GFP_ZERO;

	vcpu->arch.mmu_shadow_page_cache.gfp_zero = __GFP_ZERO;

	vcpu->arch.mmu = &vcpu->arch.root_mmu;
	vcpu->arch.walk_mmu = &vcpu->arch.root_mmu;

	ret = __kvm_mmu_create(vcpu, &vcpu->arch.guest_mmu);
	if (ret)
		return ret;

	ret = __kvm_mmu_create(vcpu, &vcpu->arch.root_mmu);
	if (ret)
		goto fail_allocate_root;

	return ret;
 fail_allocate_root:
	free_mmu_pages(&vcpu->arch.guest_mmu);
	return ret;
}

#define BATCH_ZAP_PAGES	10
static void kvm_zap_obsolete_pages(struct kvm *kvm)
{
	struct kvm_mmu_page *sp, *node;
	int nr_zapped, batch = 0;
	bool unstable;

restart:
	list_for_each_entry_safe_reverse(sp, node,
	      &kvm->arch.active_mmu_pages, link) {
		/*
		 * No obsolete valid page exists before a newly created page
		 * since active_mmu_pages is a FIFO list.
		 */
		if (!is_obsolete_sp(kvm, sp))
			break;

		/*
		 * Invalid pages should never land back on the list of active
		 * pages.  Skip the bogus page, otherwise we'll get stuck in an
		 * infinite loop if the page gets put back on the list (again).
		 */
		if (WARN_ON(sp->role.invalid))
			continue;

		/*
		 * No need to flush the TLB since we're only zapping shadow
		 * pages with an obsolete generation number and all vCPUS have
		 * loaded a new root, i.e. the shadow pages being zapped cannot
		 * be in active use by the guest.
		 */
		if (batch >= BATCH_ZAP_PAGES &&
		    cond_resched_rwlock_write(&kvm->mmu_lock)) {
			batch = 0;
			goto restart;
		}

		unstable = __kvm_mmu_prepare_zap_page(kvm, sp,
				&kvm->arch.zapped_obsolete_pages, &nr_zapped);
		batch += nr_zapped;

		if (unstable)
			goto restart;
	}

	/*
	 * Kick all vCPUs (via remote TLB flush) before freeing the page tables
	 * to ensure KVM is not in the middle of a lockless shadow page table
	 * walk, which may reference the pages.  The remote TLB flush itself is
	 * not required and is simply a convenient way to kick vCPUs as needed.
	 * KVM performs a local TLB flush when allocating a new root (see
	 * kvm_mmu_load()), and the reload in the caller ensure no vCPUs are
	 * running with an obsolete MMU.
	 */
	kvm_mmu_commit_zap_page(kvm, &kvm->arch.zapped_obsolete_pages);
}

/*
 * Fast invalidate all shadow pages and use lock-break technique
 * to zap obsolete pages.
 *
 * It's required when memslot is being deleted or VM is being
 * destroyed, in these cases, we should ensure that KVM MMU does
 * not use any resource of the being-deleted slot or all slots
 * after calling the function.
 */
static void kvm_mmu_zap_all_fast(struct kvm *kvm)
{
	lockdep_assert_held(&kvm->slots_lock);

	write_lock(&kvm->mmu_lock);
	trace_kvm_mmu_zap_all_fast(kvm);

	/*
	 * Toggle mmu_valid_gen between '0' and '1'.  Because slots_lock is
	 * held for the entire duration of zapping obsolete pages, it's
	 * impossible for there to be multiple invalid generations associated
	 * with *valid* shadow pages at any given time, i.e. there is exactly
	 * one valid generation and (at most) one invalid generation.
	 */
	kvm->arch.mmu_valid_gen = kvm->arch.mmu_valid_gen ? 0 : 1;

	/*
	 * In order to ensure all vCPUs drop their soon-to-be invalid roots,
	 * invalidating TDP MMU roots must be done while holding mmu_lock for
	 * write and in the same critical section as making the reload request,
	 * e.g. before kvm_zap_obsolete_pages() could drop mmu_lock and yield.
	 */
	if (is_tdp_mmu_enabled(kvm))
		kvm_tdp_mmu_invalidate_all_roots(kvm);

	/*
	 * Notify all vcpus to reload its shadow page table and flush TLB.
	 * Then all vcpus will switch to new shadow page table with the new
	 * mmu_valid_gen.
	 *
	 * Note: we need to do this under the protection of mmu_lock,
	 * otherwise, vcpu would purge shadow page but miss tlb flush.
	 */
	kvm_make_all_cpus_request(kvm, KVM_REQ_MMU_FREE_OBSOLETE_ROOTS);

	kvm_zap_obsolete_pages(kvm);

	write_unlock(&kvm->mmu_lock);

	/*
	 * Zap the invalidated TDP MMU roots, all SPTEs must be dropped before
	 * returning to the caller, e.g. if the zap is in response to a memslot
	 * deletion, mmu_notifier callbacks will be unable to reach the SPTEs
	 * associated with the deleted memslot once the update completes, and
	 * Deferring the zap until the final reference to the root is put would
	 * lead to use-after-free.
	 */
	if (is_tdp_mmu_enabled(kvm))
		kvm_tdp_mmu_zap_invalidated_roots(kvm);
}

static bool kvm_has_zapped_obsolete_pages(struct kvm *kvm)
{
	return unlikely(!list_empty_careful(&kvm->arch.zapped_obsolete_pages));
}

static void kvm_mmu_invalidate_zap_pages_in_memslot(struct kvm *kvm,
			struct kvm_memory_slot *slot,
			struct kvm_page_track_notifier_node *node)
{
	kvm_mmu_zap_all_fast(kvm);
}

int kvm_mmu_init_vm(struct kvm *kvm)
{
	struct kvm_page_track_notifier_node *node = &kvm->arch.mmu_sp_tracker;
	int r;

	INIT_LIST_HEAD(&kvm->arch.active_mmu_pages);
	INIT_LIST_HEAD(&kvm->arch.zapped_obsolete_pages);
	INIT_LIST_HEAD(&kvm->arch.lpage_disallowed_mmu_pages);
	spin_lock_init(&kvm->arch.mmu_unsync_pages_lock);

	r = kvm_mmu_init_tdp_mmu(kvm);
	if (r < 0)
		return r;

	node->track_write = kvm_mmu_pte_write;
	node->track_flush_slot = kvm_mmu_invalidate_zap_pages_in_memslot;
	kvm_page_track_register_notifier(kvm, node);

	kvm->arch.split_page_header_cache.kmem_cache = mmu_page_header_cache;
	kvm->arch.split_page_header_cache.gfp_zero = __GFP_ZERO;

	kvm->arch.split_shadow_page_cache.gfp_zero = __GFP_ZERO;

	kvm->arch.split_desc_cache.kmem_cache = pte_list_desc_cache;
	kvm->arch.split_desc_cache.gfp_zero = __GFP_ZERO;

	return 0;
}

static void mmu_free_vm_memory_caches(struct kvm *kvm)
{
	kvm_mmu_free_memory_cache(&kvm->arch.split_desc_cache);
	kvm_mmu_free_memory_cache(&kvm->arch.split_page_header_cache);
	kvm_mmu_free_memory_cache(&kvm->arch.split_shadow_page_cache);
}

void kvm_mmu_uninit_vm(struct kvm *kvm)
{
	struct kvm_page_track_notifier_node *node = &kvm->arch.mmu_sp_tracker;

	kvm_page_track_unregister_notifier(kvm, node);

	kvm_mmu_uninit_tdp_mmu(kvm);

	mmu_free_vm_memory_caches(kvm);
}

static bool kvm_rmap_zap_gfn_range(struct kvm *kvm, gfn_t gfn_start, gfn_t gfn_end)
{
	const struct kvm_memory_slot *memslot;
	struct kvm_memslots *slots;
	struct kvm_memslot_iter iter;
	bool flush = false;
	gfn_t start, end;
	int i;

	if (!kvm_memslots_have_rmaps(kvm))
		return flush;

	for (i = 0; i < KVM_ADDRESS_SPACE_NUM; i++) {
		slots = __kvm_memslots(kvm, i);

		kvm_for_each_memslot_in_gfn_range(&iter, slots, gfn_start, gfn_end) {
			memslot = iter.slot;
			start = max(gfn_start, memslot->base_gfn);
			end = min(gfn_end, memslot->base_gfn + memslot->npages);
			if (WARN_ON_ONCE(start >= end))
				continue;

			flush = slot_handle_level_range(kvm, memslot, __kvm_zap_rmap,
							PG_LEVEL_4K, KVM_MAX_HUGEPAGE_LEVEL,
							start, end - 1, true, flush);
		}
	}

	return flush;
}

/*
 * Invalidate (zap) SPTEs that cover GFNs from gfn_start and up to gfn_end
 * (not including it)
 */
void kvm_zap_gfn_range(struct kvm *kvm, gfn_t gfn_start, gfn_t gfn_end)
{
	bool flush;
	int i;

	if (WARN_ON_ONCE(gfn_end <= gfn_start))
		return;

	write_lock(&kvm->mmu_lock);

	kvm_mmu_invalidate_begin(kvm, gfn_start, gfn_end);

	flush = kvm_rmap_zap_gfn_range(kvm, gfn_start, gfn_end);

	if (is_tdp_mmu_enabled(kvm)) {
		for (i = 0; i < KVM_ADDRESS_SPACE_NUM; i++)
			flush = kvm_tdp_mmu_zap_leafs(kvm, i, gfn_start,
						      gfn_end, true, flush);
	}

	if (flush)
		kvm_flush_remote_tlbs_with_address(kvm, gfn_start,
						   gfn_end - gfn_start);

	kvm_mmu_invalidate_end(kvm, gfn_start, gfn_end);

	write_unlock(&kvm->mmu_lock);
}

static bool slot_rmap_write_protect(struct kvm *kvm,
				    struct kvm_rmap_head *rmap_head,
				    const struct kvm_memory_slot *slot)
{
	return rmap_write_protect(rmap_head, false);
}

void kvm_mmu_slot_remove_write_access(struct kvm *kvm,
				      const struct kvm_memory_slot *memslot,
				      int start_level)
{
	bool flush = false;

	if (kvm_memslots_have_rmaps(kvm)) {
		write_lock(&kvm->mmu_lock);
		flush = slot_handle_level(kvm, memslot, slot_rmap_write_protect,
					  start_level, KVM_MAX_HUGEPAGE_LEVEL,
					  false);
		write_unlock(&kvm->mmu_lock);
	}

	if (is_tdp_mmu_enabled(kvm)) {
		read_lock(&kvm->mmu_lock);
		flush |= kvm_tdp_mmu_wrprot_slot(kvm, memslot, start_level);
		read_unlock(&kvm->mmu_lock);
	}

	/*
	 * Flush TLBs if any SPTEs had to be write-protected to ensure that
	 * guest writes are reflected in the dirty bitmap before the memslot
	 * update completes, i.e. before enabling dirty logging is visible to
	 * userspace.
	 *
	 * Perform the TLB flush outside the mmu_lock to reduce the amount of
	 * time the lock is held. However, this does mean that another CPU can
	 * now grab mmu_lock and encounter a write-protected SPTE while CPUs
	 * still have a writable mapping for the associated GFN in their TLB.
	 *
	 * This is safe but requires KVM to be careful when making decisions
	 * based on the write-protection status of an SPTE. Specifically, KVM
	 * also write-protects SPTEs to monitor changes to guest page tables
	 * during shadow paging, and must guarantee no CPUs can write to those
	 * page before the lock is dropped. As mentioned in the previous
	 * paragraph, a write-protected SPTE is no guarantee that CPU cannot
	 * perform writes. So to determine if a TLB flush is truly required, KVM
	 * will clear a separate software-only bit (MMU-writable) and skip the
	 * flush if-and-only-if this bit was already clear.
	 *
	 * See is_writable_pte() for more details.
	 */
	if (flush)
		kvm_arch_flush_remote_tlbs_memslot(kvm, memslot);
}

static inline bool need_topup(struct kvm_mmu_memory_cache *cache, int min)
{
	return kvm_mmu_memory_cache_nr_free_objects(cache) < min;
}

static bool need_topup_split_caches_or_resched(struct kvm *kvm)
{
	if (need_resched() || rwlock_needbreak(&kvm->mmu_lock))
		return true;

	/*
	 * In the worst case, SPLIT_DESC_CACHE_MIN_NR_OBJECTS descriptors are needed
	 * to split a single huge page. Calculating how many are actually needed
	 * is possible but not worth the complexity.
	 */
	return need_topup(&kvm->arch.split_desc_cache, SPLIT_DESC_CACHE_MIN_NR_OBJECTS) ||
	       need_topup(&kvm->arch.split_page_header_cache, 1) ||
	       need_topup(&kvm->arch.split_shadow_page_cache, 1);
}

static int topup_split_caches(struct kvm *kvm)
{
	/*
	 * Allocating rmap list entries when splitting huge pages for nested
	 * MMUs is uncommon as KVM needs to use a list if and only if there is
	 * more than one rmap entry for a gfn, i.e. requires an L1 gfn to be
	 * aliased by multiple L2 gfns and/or from multiple nested roots with
	 * different roles.  Aliasing gfns when using TDP is atypical for VMMs;
	 * a few gfns are often aliased during boot, e.g. when remapping BIOS,
	 * but aliasing rarely occurs post-boot or for many gfns.  If there is
	 * only one rmap entry, rmap->val points directly at that one entry and
	 * doesn't need to allocate a list.  Buffer the cache by the default
	 * capacity so that KVM doesn't have to drop mmu_lock to topup if KVM
	 * encounters an aliased gfn or two.
	 */
	const int capacity = SPLIT_DESC_CACHE_MIN_NR_OBJECTS +
			     KVM_ARCH_NR_OBJS_PER_MEMORY_CACHE;
	int r;

	lockdep_assert_held(&kvm->slots_lock);

	r = __kvm_mmu_topup_memory_cache(&kvm->arch.split_desc_cache, capacity,
					 SPLIT_DESC_CACHE_MIN_NR_OBJECTS);
	if (r)
		return r;

	r = kvm_mmu_topup_memory_cache(&kvm->arch.split_page_header_cache, 1);
	if (r)
		return r;

	return kvm_mmu_topup_memory_cache(&kvm->arch.split_shadow_page_cache, 1);
}

static struct kvm_mmu_page *shadow_mmu_get_sp_for_split(struct kvm *kvm, u64 *huge_sptep)
{
	struct kvm_mmu_page *huge_sp = sptep_to_sp(huge_sptep);
	struct shadow_page_caches caches = {};
	union kvm_mmu_page_role role;
	unsigned int access;
	gfn_t gfn;

	gfn = kvm_mmu_page_get_gfn(huge_sp, spte_index(huge_sptep));
	access = kvm_mmu_page_get_access(huge_sp, spte_index(huge_sptep));

	/*
	 * Note, huge page splitting always uses direct shadow pages, regardless
	 * of whether the huge page itself is mapped by a direct or indirect
	 * shadow page, since the huge page region itself is being directly
	 * mapped with smaller pages.
	 */
	role = kvm_mmu_child_role(huge_sptep, /*direct=*/true, access);

	/* Direct SPs do not require a shadowed_info_cache. */
	caches.page_header_cache = &kvm->arch.split_page_header_cache;
	caches.shadow_page_cache = &kvm->arch.split_shadow_page_cache;

	/* Safe to pass NULL for vCPU since requesting a direct SP. */
	return __kvm_mmu_get_shadow_page(kvm, NULL, &caches, gfn, role);
}

static void shadow_mmu_split_huge_page(struct kvm *kvm,
				       const struct kvm_memory_slot *slot,
				       u64 *huge_sptep)

{
	struct kvm_mmu_memory_cache *cache = &kvm->arch.split_desc_cache;
	u64 huge_spte = READ_ONCE(*huge_sptep);
	struct kvm_mmu_page *sp;
	bool flush = false;
	u64 *sptep, spte;
	gfn_t gfn;
	int index;

	sp = shadow_mmu_get_sp_for_split(kvm, huge_sptep);

	for (index = 0; index < SPTE_ENT_PER_PAGE; index++) {
		sptep = &sp->spt[index];
		gfn = kvm_mmu_page_get_gfn(sp, index);

		/*
		 * The SP may already have populated SPTEs, e.g. if this huge
		 * page is aliased by multiple sptes with the same access
		 * permissions. These entries are guaranteed to map the same
		 * gfn-to-pfn translation since the SP is direct, so no need to
		 * modify them.
		 *
		 * However, if a given SPTE points to a lower level page table,
		 * that lower level page table may only be partially populated.
		 * Installing such SPTEs would effectively unmap a potion of the
		 * huge page. Unmapping guest memory always requires a TLB flush
		 * since a subsequent operation on the unmapped regions would
		 * fail to detect the need to flush.
		 */
		if (is_shadow_present_pte(*sptep)) {
			flush |= !is_last_spte(*sptep, sp->role.level);
			continue;
		}

		spte = make_huge_page_split_spte(kvm, huge_spte, sp->role, index);
		mmu_spte_set(sptep, spte);
		__rmap_add(kvm, cache, slot, sptep, gfn, sp->role.access);
	}

	__link_shadow_page(kvm, cache, huge_sptep, sp, flush);
}

static int shadow_mmu_try_split_huge_page(struct kvm *kvm,
					  const struct kvm_memory_slot *slot,
					  u64 *huge_sptep)
{
	struct kvm_mmu_page *huge_sp = sptep_to_sp(huge_sptep);
	int level, r = 0;
	gfn_t gfn;
	u64 spte;

	/* Grab information for the tracepoint before dropping the MMU lock. */
	gfn = kvm_mmu_page_get_gfn(huge_sp, spte_index(huge_sptep));
	level = huge_sp->role.level;
	spte = *huge_sptep;

	if (kvm_mmu_available_pages(kvm) <= KVM_MIN_FREE_MMU_PAGES) {
		r = -ENOSPC;
		goto out;
	}

	if (need_topup_split_caches_or_resched(kvm)) {
		write_unlock(&kvm->mmu_lock);
		cond_resched();
		/*
		 * If the topup succeeds, return -EAGAIN to indicate that the
		 * rmap iterator should be restarted because the MMU lock was
		 * dropped.
		 */
		r = topup_split_caches(kvm) ?: -EAGAIN;
		write_lock(&kvm->mmu_lock);
		goto out;
	}

	shadow_mmu_split_huge_page(kvm, slot, huge_sptep);

out:
	trace_kvm_mmu_split_huge_page(gfn, spte, level, r);
	return r;
}

static bool shadow_mmu_try_split_huge_pages(struct kvm *kvm,
					    struct kvm_rmap_head *rmap_head,
					    const struct kvm_memory_slot *slot)
{
	struct rmap_iterator iter;
	struct kvm_mmu_page *sp;
	u64 *huge_sptep;
	int r;

restart:
	for_each_rmap_spte(rmap_head, &iter, huge_sptep) {
		sp = sptep_to_sp(huge_sptep);

		/* TDP MMU is enabled, so rmap only contains nested MMU SPs. */
		if (WARN_ON_ONCE(!sp->role.guest_mode))
			continue;

		/* The rmaps should never contain non-leaf SPTEs. */
		if (WARN_ON_ONCE(!is_large_pte(*huge_sptep)))
			continue;

		/* SPs with level >PG_LEVEL_4K should never by unsync. */
		if (WARN_ON_ONCE(sp->unsync))
			continue;

		/* Don't bother splitting huge pages on invalid SPs. */
		if (sp->role.invalid)
			continue;

		r = shadow_mmu_try_split_huge_page(kvm, slot, huge_sptep);

		/*
		 * The split succeeded or needs to be retried because the MMU
		 * lock was dropped. Either way, restart the iterator to get it
		 * back into a consistent state.
		 */
		if (!r || r == -EAGAIN)
			goto restart;

		/* The split failed and shouldn't be retried (e.g. -ENOMEM). */
		break;
	}

	return false;
}

static void kvm_shadow_mmu_try_split_huge_pages(struct kvm *kvm,
						const struct kvm_memory_slot *slot,
						gfn_t start, gfn_t end,
						int target_level)
{
	int level;

	/*
	 * Split huge pages starting with KVM_MAX_HUGEPAGE_LEVEL and working
	 * down to the target level. This ensures pages are recursively split
	 * all the way to the target level. There's no need to split pages
	 * already at the target level.
	 */
	for (level = KVM_MAX_HUGEPAGE_LEVEL; level > target_level; level--) {
		slot_handle_level_range(kvm, slot, shadow_mmu_try_split_huge_pages,
					level, level, start, end - 1, true, false);
	}
}

/* Must be called with the mmu_lock held in write-mode. */
void kvm_mmu_try_split_huge_pages(struct kvm *kvm,
				   const struct kvm_memory_slot *memslot,
				   u64 start, u64 end,
				   int target_level)
{
	if (!is_tdp_mmu_enabled(kvm))
		return;

	if (kvm_memslots_have_rmaps(kvm))
		kvm_shadow_mmu_try_split_huge_pages(kvm, memslot, start, end, target_level);

	kvm_tdp_mmu_try_split_huge_pages(kvm, memslot, start, end, target_level, false);

	/*
	 * A TLB flush is unnecessary at this point for the same resons as in
	 * kvm_mmu_slot_try_split_huge_pages().
	 */
}

void kvm_mmu_slot_try_split_huge_pages(struct kvm *kvm,
					const struct kvm_memory_slot *memslot,
					int target_level)
{
	u64 start = memslot->base_gfn;
	u64 end = start + memslot->npages;

	if (!is_tdp_mmu_enabled(kvm))
		return;

	if (kvm_memslots_have_rmaps(kvm)) {
		write_lock(&kvm->mmu_lock);
		kvm_shadow_mmu_try_split_huge_pages(kvm, memslot, start, end, target_level);
		write_unlock(&kvm->mmu_lock);
	}

	read_lock(&kvm->mmu_lock);
	kvm_tdp_mmu_try_split_huge_pages(kvm, memslot, start, end, target_level, true);
	read_unlock(&kvm->mmu_lock);

	/*
	 * No TLB flush is necessary here. KVM will flush TLBs after
	 * write-protecting and/or clearing dirty on the newly split SPTEs to
	 * ensure that guest writes are reflected in the dirty log before the
	 * ioctl to enable dirty logging on this memslot completes. Since the
	 * split SPTEs retain the write and dirty bits of the huge SPTE, it is
	 * safe for KVM to decide if a TLB flush is necessary based on the split
	 * SPTEs.
	 */
}

static bool kvm_mmu_zap_collapsible_spte(struct kvm *kvm,
					 struct kvm_rmap_head *rmap_head,
					 const struct kvm_memory_slot *slot)
{
	u64 *sptep;
	struct rmap_iterator iter;
	int need_tlb_flush = 0;
	struct kvm_mmu_page *sp;

restart:
	for_each_rmap_spte(rmap_head, &iter, sptep) {
		sp = sptep_to_sp(sptep);

		/*
		 * We cannot do huge page mapping for indirect shadow pages,
		 * which are found on the last rmap (level = 1) when not using
		 * tdp; such shadow pages are synced with the page table in
		 * the guest, and the guest page table is using 4K page size
		 * mapping if the indirect sp has level = 1.
		 */
		if (sp->role.direct &&
		    sp->role.level < kvm_mmu_max_mapping_level(kvm, slot, sp->gfn,
							       PG_LEVEL_NUM)) {
			kvm_zap_one_rmap_spte(kvm, rmap_head, sptep);

			if (kvm_available_flush_tlb_with_range())
				kvm_flush_remote_tlbs_with_address(kvm, sp->gfn,
					KVM_PAGES_PER_HPAGE(sp->role.level));
			else
				need_tlb_flush = 1;

			goto restart;
		}
	}

	return need_tlb_flush;
}

static void kvm_rmap_zap_collapsible_sptes(struct kvm *kvm,
					   const struct kvm_memory_slot *slot)
{
	/*
	 * Note, use KVM_MAX_HUGEPAGE_LEVEL - 1 since there's no need to zap
	 * pages that are already mapped at the maximum hugepage level.
	 */
	if (slot_handle_level(kvm, slot, kvm_mmu_zap_collapsible_spte,
			      PG_LEVEL_4K, KVM_MAX_HUGEPAGE_LEVEL - 1, true))
		kvm_arch_flush_remote_tlbs_memslot(kvm, slot);
}

void kvm_mmu_zap_collapsible_sptes(struct kvm *kvm,
				   const struct kvm_memory_slot *slot)
{
	if (kvm_memslots_have_rmaps(kvm)) {
		write_lock(&kvm->mmu_lock);
		kvm_rmap_zap_collapsible_sptes(kvm, slot);
		write_unlock(&kvm->mmu_lock);
	}

	if (is_tdp_mmu_enabled(kvm)) {
		read_lock(&kvm->mmu_lock);
		kvm_tdp_mmu_zap_collapsible_sptes(kvm, slot);
		read_unlock(&kvm->mmu_lock);
	}
}

void kvm_arch_flush_remote_tlbs_memslot(struct kvm *kvm,
					const struct kvm_memory_slot *memslot)
{
	/*
	 * All current use cases for flushing the TLBs for a specific memslot
	 * related to dirty logging, and many do the TLB flush out of mmu_lock.
	 * The interaction between the various operations on memslot must be
	 * serialized by slots_locks to ensure the TLB flush from one operation
	 * is observed by any other operation on the same memslot.
	 */
	lockdep_assert_held(&kvm->slots_lock);
	kvm_flush_remote_tlbs_with_address(kvm, memslot->base_gfn,
					   memslot->npages);
}

void kvm_mmu_slot_leaf_clear_dirty(struct kvm *kvm,
				   const struct kvm_memory_slot *memslot)
{
	bool flush = false;

	if (kvm_memslots_have_rmaps(kvm)) {
		write_lock(&kvm->mmu_lock);
		/*
		 * Clear dirty bits only on 4k SPTEs since the legacy MMU only
		 * support dirty logging at a 4k granularity.
		 */
		flush = slot_handle_level_4k(kvm, memslot, __rmap_clear_dirty, false);
		write_unlock(&kvm->mmu_lock);
	}

	if (is_tdp_mmu_enabled(kvm)) {
		read_lock(&kvm->mmu_lock);
		flush |= kvm_tdp_mmu_clear_dirty_slot(kvm, memslot);
		read_unlock(&kvm->mmu_lock);
	}

	/*
	 * It's also safe to flush TLBs out of mmu lock here as currently this
	 * function is only used for dirty logging, in which case flushing TLB
	 * out of mmu lock also guarantees no dirty pages will be lost in
	 * dirty_bitmap.
	 */
	if (flush)
		kvm_arch_flush_remote_tlbs_memslot(kvm, memslot);
}

void kvm_mmu_zap_all(struct kvm *kvm)
{
	struct kvm_mmu_page *sp, *node;
	LIST_HEAD(invalid_list);
	int ign;

	write_lock(&kvm->mmu_lock);
restart:
	list_for_each_entry_safe(sp, node, &kvm->arch.active_mmu_pages, link) {
		if (WARN_ON(sp->role.invalid))
			continue;
		if (__kvm_mmu_prepare_zap_page(kvm, sp, &invalid_list, &ign))
			goto restart;
		if (cond_resched_rwlock_write(&kvm->mmu_lock))
			goto restart;
	}

	kvm_mmu_commit_zap_page(kvm, &invalid_list);

	if (is_tdp_mmu_enabled(kvm))
		kvm_tdp_mmu_zap_all(kvm);

	write_unlock(&kvm->mmu_lock);
}

void kvm_mmu_invalidate_mmio_sptes(struct kvm *kvm, u64 gen)
{
	WARN_ON(gen & KVM_MEMSLOT_GEN_UPDATE_IN_PROGRESS);

	gen &= MMIO_SPTE_GEN_MASK;

	/*
	 * Generation numbers are incremented in multiples of the number of
	 * address spaces in order to provide unique generations across all
	 * address spaces.  Strip what is effectively the address space
	 * modifier prior to checking for a wrap of the MMIO generation so
	 * that a wrap in any address space is detected.
	 */
	gen &= ~((u64)KVM_ADDRESS_SPACE_NUM - 1);

	/*
	 * The very rare case: if the MMIO generation number has wrapped,
	 * zap all shadow pages.
	 */
	if (unlikely(gen == 0)) {
		kvm_debug_ratelimited("kvm: zapping shadow pages for mmio generation wraparound\n");
		kvm_mmu_zap_all_fast(kvm);
	}
}

static unsigned long
mmu_shrink_scan(struct shrinker *shrink, struct shrink_control *sc)
{
	struct kvm *kvm;
	int nr_to_scan = sc->nr_to_scan;
	unsigned long freed = 0;

	mutex_lock(&kvm_lock);

	list_for_each_entry(kvm, &vm_list, vm_list) {
		int idx;
		LIST_HEAD(invalid_list);

		/*
		 * Never scan more than sc->nr_to_scan VM instances.
		 * Will not hit this condition practically since we do not try
		 * to shrink more than one VM and it is very unlikely to see
		 * !n_used_mmu_pages so many times.
		 */
		if (!nr_to_scan--)
			break;
		/*
		 * n_used_mmu_pages is accessed without holding kvm->mmu_lock
		 * here. We may skip a VM instance errorneosly, but we do not
		 * want to shrink a VM that only started to populate its MMU
		 * anyway.
		 */
		if (!kvm->arch.n_used_mmu_pages &&
		    !kvm_has_zapped_obsolete_pages(kvm))
			continue;

		idx = srcu_read_lock(&kvm->srcu);
		write_lock(&kvm->mmu_lock);

		if (kvm_has_zapped_obsolete_pages(kvm)) {
			kvm_mmu_commit_zap_page(kvm,
			      &kvm->arch.zapped_obsolete_pages);
			goto unlock;
		}

		freed = kvm_mmu_zap_oldest_mmu_pages(kvm, sc->nr_to_scan);

unlock:
		write_unlock(&kvm->mmu_lock);
		srcu_read_unlock(&kvm->srcu, idx);

		/*
		 * unfair on small ones
		 * per-vm shrinkers cry out
		 * sadness comes quickly
		 */
		list_move_tail(&kvm->vm_list, &vm_list);
		break;
	}

	mutex_unlock(&kvm_lock);
	return freed;
}

static unsigned long
mmu_shrink_count(struct shrinker *shrink, struct shrink_control *sc)
{
	return percpu_counter_read_positive(&kvm_total_used_mmu_pages);
}

static struct shrinker mmu_shrinker = {
	.count_objects = mmu_shrink_count,
	.scan_objects = mmu_shrink_scan,
	.seeks = DEFAULT_SEEKS * 10,
};

static void mmu_destroy_caches(void)
{
	kmem_cache_destroy(pte_list_desc_cache);
	kmem_cache_destroy(mmu_page_header_cache);
}

static bool get_nx_auto_mode(void)
{
	/* Return true when CPU has the bug, and mitigations are ON */
	return boot_cpu_has_bug(X86_BUG_ITLB_MULTIHIT) && !cpu_mitigations_off();
}

static void __set_nx_huge_pages(bool val)
{
	nx_huge_pages = itlb_multihit_kvm_mitigation = val;
}

static int set_nx_huge_pages(const char *val, const struct kernel_param *kp)
{
	bool old_val = nx_huge_pages;
	bool new_val;

	/* In "auto" mode deploy workaround only if CPU has the bug. */
	if (sysfs_streq(val, "off"))
		new_val = 0;
	else if (sysfs_streq(val, "force"))
		new_val = 1;
	else if (sysfs_streq(val, "auto"))
		new_val = get_nx_auto_mode();
	else if (strtobool(val, &new_val) < 0)
		return -EINVAL;

	__set_nx_huge_pages(new_val);

	if (new_val != old_val) {
		struct kvm *kvm;

		mutex_lock(&kvm_lock);

		list_for_each_entry(kvm, &vm_list, vm_list) {
			mutex_lock(&kvm->slots_lock);
			kvm_mmu_zap_all_fast(kvm);
			mutex_unlock(&kvm->slots_lock);

			wake_up_process(kvm->arch.nx_lpage_recovery_thread);
		}
		mutex_unlock(&kvm_lock);
	}

	return 0;
}

/*
 * nx_huge_pages needs to be resolved to true/false when kvm.ko is loaded, as
 * its default value of -1 is technically undefined behavior for a boolean.
 * Forward the module init call to SPTE code so that it too can handle module
 * params that need to be resolved/snapshot.
 */
void __init kvm_mmu_x86_module_init(void)
{
	if (nx_huge_pages == -1)
		__set_nx_huge_pages(get_nx_auto_mode());

	kvm_mmu_spte_module_init();
}

/*
 * The bulk of the MMU initialization is deferred until the vendor module is
 * loaded as many of the masks/values may be modified by VMX or SVM, i.e. need
 * to be reset when a potentially different vendor module is loaded.
 */
int kvm_mmu_vendor_module_init(void)
{
	int ret = -ENOMEM;

	/*
	 * MMU roles use union aliasing which is, generally speaking, an
	 * undefined behavior. However, we supposedly know how compilers behave
	 * and the current status quo is unlikely to change. Guardians below are
	 * supposed to let us know if the assumption becomes false.
	 */
	BUILD_BUG_ON(sizeof(union kvm_mmu_page_role) != sizeof(u32));
	BUILD_BUG_ON(sizeof(union kvm_mmu_extended_role) != sizeof(u32));
	BUILD_BUG_ON(sizeof(union kvm_cpu_role) != sizeof(u64));

	kvm_mmu_reset_all_pte_masks();

	pte_list_desc_cache = kmem_cache_create("pte_list_desc",
					    sizeof(struct pte_list_desc),
					    0, SLAB_ACCOUNT, NULL);
	if (!pte_list_desc_cache)
		goto out;

	mmu_page_header_cache = kmem_cache_create("kvm_mmu_page_header",
						  sizeof(struct kvm_mmu_page),
						  0, SLAB_ACCOUNT, NULL);
	if (!mmu_page_header_cache)
		goto out;

	if (percpu_counter_init(&kvm_total_used_mmu_pages, 0, GFP_KERNEL))
		goto out;

	ret = register_shrinker(&mmu_shrinker, "x86-mmu");
	if (ret)
		goto out;

	return 0;

out:
	mmu_destroy_caches();
	return ret;
}

void kvm_mmu_destroy(struct kvm_vcpu *vcpu)
{
	kvm_mmu_unload(vcpu);
	free_mmu_pages(&vcpu->arch.root_mmu);
	free_mmu_pages(&vcpu->arch.guest_mmu);
	mmu_free_memory_caches(vcpu);
}

void kvm_mmu_vendor_module_exit(void)
{
	mmu_destroy_caches();
	percpu_counter_destroy(&kvm_total_used_mmu_pages);
	unregister_shrinker(&mmu_shrinker);
}

/*
 * Calculate the effective recovery period, accounting for '0' meaning "let KVM
 * select a halving time of 1 hour".  Returns true if recovery is enabled.
 */
static bool calc_nx_huge_pages_recovery_period(uint *period)
{
	/*
	 * Use READ_ONCE to get the params, this may be called outside of the
	 * param setters, e.g. by the kthread to compute its next timeout.
	 */
	bool enabled = READ_ONCE(nx_huge_pages);
	uint ratio = READ_ONCE(nx_huge_pages_recovery_ratio);

	if (!enabled || !ratio)
		return false;

	*period = READ_ONCE(nx_huge_pages_recovery_period_ms);
	if (!*period) {
		/* Make sure the period is not less than one second.  */
		ratio = min(ratio, 3600u);
		*period = 60 * 60 * 1000 / ratio;
	}
	return true;
}

static int set_nx_huge_pages_recovery_param(const char *val, const struct kernel_param *kp)
{
	bool was_recovery_enabled, is_recovery_enabled;
	uint old_period, new_period;
	int err;

	was_recovery_enabled = calc_nx_huge_pages_recovery_period(&old_period);

	err = param_set_uint(val, kp);
	if (err)
		return err;

	is_recovery_enabled = calc_nx_huge_pages_recovery_period(&new_period);

	if (is_recovery_enabled &&
	    (!was_recovery_enabled || old_period > new_period)) {
		struct kvm *kvm;

		mutex_lock(&kvm_lock);

		list_for_each_entry(kvm, &vm_list, vm_list)
			wake_up_process(kvm->arch.nx_lpage_recovery_thread);

		mutex_unlock(&kvm_lock);
	}

	return err;
}

static void kvm_recover_nx_lpages(struct kvm *kvm)
{
	unsigned long nx_lpage_splits = kvm->stat.nx_lpage_splits;
	int rcu_idx;
	struct kvm_mmu_page *sp;
	unsigned int ratio;
	LIST_HEAD(invalid_list);
	bool flush = false;
	ulong to_zap;

	rcu_idx = srcu_read_lock(&kvm->srcu);
	write_lock(&kvm->mmu_lock);

	/*
	 * Zapping TDP MMU shadow pages, including the remote TLB flush, must
	 * be done under RCU protection, because the pages are freed via RCU
	 * callback.
	 */
	rcu_read_lock();

	ratio = READ_ONCE(nx_huge_pages_recovery_ratio);
	to_zap = ratio ? DIV_ROUND_UP(nx_lpage_splits, ratio) : 0;
	for ( ; to_zap; --to_zap) {
		if (list_empty(&kvm->arch.lpage_disallowed_mmu_pages))
			break;

		/*
		 * We use a separate list instead of just using active_mmu_pages
		 * because the number of lpage_disallowed pages is expected to
		 * be relatively small compared to the total.
		 */
		sp = list_first_entry(&kvm->arch.lpage_disallowed_mmu_pages,
				      struct kvm_mmu_page,
				      lpage_disallowed_link);
		WARN_ON_ONCE(!sp->lpage_disallowed);
		if (is_tdp_mmu_page(sp)) {
			flush |= kvm_tdp_mmu_zap_sp(kvm, sp);
		} else {
			kvm_mmu_prepare_zap_page(kvm, sp, &invalid_list);
			WARN_ON_ONCE(sp->lpage_disallowed);
		}

		if (need_resched() || rwlock_needbreak(&kvm->mmu_lock)) {
			kvm_mmu_remote_flush_or_zap(kvm, &invalid_list, flush);
			rcu_read_unlock();

			cond_resched_rwlock_write(&kvm->mmu_lock);
			flush = false;

			rcu_read_lock();
		}
	}
	kvm_mmu_remote_flush_or_zap(kvm, &invalid_list, flush);

	rcu_read_unlock();

	write_unlock(&kvm->mmu_lock);
	srcu_read_unlock(&kvm->srcu, rcu_idx);
}

static long get_nx_lpage_recovery_timeout(u64 start_time)
{
	bool enabled;
	uint period;

	enabled = calc_nx_huge_pages_recovery_period(&period);

	return enabled ? start_time + msecs_to_jiffies(period) - get_jiffies_64()
		       : MAX_SCHEDULE_TIMEOUT;
}

static int kvm_nx_lpage_recovery_worker(struct kvm *kvm, uintptr_t data)
{
	u64 start_time;
	long remaining_time;

	while (true) {
		start_time = get_jiffies_64();
		remaining_time = get_nx_lpage_recovery_timeout(start_time);

		set_current_state(TASK_INTERRUPTIBLE);
		while (!kthread_should_stop() && remaining_time > 0) {
			schedule_timeout(remaining_time);
			remaining_time = get_nx_lpage_recovery_timeout(start_time);
			set_current_state(TASK_INTERRUPTIBLE);
		}

		set_current_state(TASK_RUNNING);

		if (kthread_should_stop())
			return 0;

		kvm_recover_nx_lpages(kvm);
	}
}

int kvm_mmu_post_init_vm(struct kvm *kvm)
{
	int err;

	err = kvm_vm_create_worker_thread(kvm, kvm_nx_lpage_recovery_worker, 0,
					  "kvm-nx-lpage-recovery",
					  &kvm->arch.nx_lpage_recovery_thread);
	if (!err)
		kthread_unpark(kvm->arch.nx_lpage_recovery_thread);

	return err;
}

void kvm_mmu_pre_destroy_vm(struct kvm *kvm)
{
	if (kvm->arch.nx_lpage_recovery_thread)
		kthread_stop(kvm->arch.nx_lpage_recovery_thread);
}<|MERGE_RESOLUTION|>--- conflicted
+++ resolved
@@ -2928,11 +2928,7 @@
  *
  * There are several ways to safely use this helper:
  *
-<<<<<<< HEAD
- * - Check mmu_notifier_retry_hva() after grabbing the mapping level, before
-=======
  * - Check mmu_invalidate_retry_hva() after grabbing the mapping level, before
->>>>>>> 0db78532
  *   consuming it.  In this case, mmu_lock doesn't need to be held during the
  *   lookup, but it does need to be held while checking the MMU notifier.
  *
