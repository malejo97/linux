/* SPDX-License-Identifier: GPL-2.0 */
/**
 * Copyright(c) 2016-20 Intel Corporation.
 *
 * Contains the software defined data structures for enclaves.
 */
#ifndef _X86_ENCL_H
#define _X86_ENCL_H

#include <linux/cpumask.h>
#include <linux/kref.h>
#include <linux/list.h>
#include <linux/mm_types.h>
#include <linux/mmu_notifier.h>
#include <linux/mutex.h>
#include <linux/notifier.h>
#include <linux/srcu.h>
#include <linux/workqueue.h>
#include <linux/xarray.h>
#include "sgx.h"

/* 'desc' bits holding the offset in the VA (version array) page. */
#define SGX_ENCL_PAGE_VA_OFFSET_MASK	GENMASK_ULL(11, 3)

/* 'desc' bit marking that the page is being reclaimed. */
#define SGX_ENCL_PAGE_BEING_RECLAIMED	BIT(3)

struct sgx_encl_page {
	unsigned long desc;
	unsigned long vm_max_prot_bits:8;
	enum sgx_page_type type:16;
	struct sgx_epc_page *epc_page;
	struct sgx_encl *encl;
	struct sgx_va_page *va_page;
};

enum sgx_encl_flags {
	SGX_ENCL_IOCTL		= BIT(0),
	SGX_ENCL_DEBUG		= BIT(1),
	SGX_ENCL_CREATED	= BIT(2),
	SGX_ENCL_INITIALIZED	= BIT(3),
};

struct sgx_encl_mm {
	struct sgx_encl *encl;
	struct mm_struct *mm;
	struct list_head list;
	struct mmu_notifier mmu_notifier;
};

struct sgx_encl {
	unsigned long base;
	unsigned long size;
	unsigned long flags;
	unsigned int page_cnt;
	unsigned int secs_child_cnt;
	struct mutex lock;
	struct xarray page_array;
	struct sgx_encl_page secs;
	unsigned long attributes;
	unsigned long attributes_mask;

	cpumask_t cpumask;
	struct file *backing;
	struct kref refcount;
	struct list_head va_pages;
	unsigned long mm_list_version;
	struct list_head mm_list;
	spinlock_t mm_lock;
	struct srcu_struct srcu;
};

#define SGX_VA_SLOT_COUNT 512

struct sgx_va_page {
	struct sgx_epc_page *epc_page;
	DECLARE_BITMAP(slots, SGX_VA_SLOT_COUNT);
	struct list_head list;
};

struct sgx_backing {
	struct page *contents;
	struct page *pcmd;
	unsigned long pcmd_offset;
};

extern const struct vm_operations_struct sgx_vm_ops;

static inline int sgx_encl_find(struct mm_struct *mm, unsigned long addr,
				struct vm_area_struct **vma)
{
	struct vm_area_struct *result;

	result = vma_lookup(mm, addr);
	if (!result || result->vm_ops != &sgx_vm_ops)
		return -EINVAL;

	*vma = result;

	return 0;
}

int sgx_encl_may_map(struct sgx_encl *encl, unsigned long start,
		     unsigned long end, unsigned long vm_flags);

bool current_is_ksgxd(void);
void sgx_encl_release(struct kref *ref);
int sgx_encl_mm_add(struct sgx_encl *encl, struct mm_struct *mm);
<<<<<<< HEAD
int sgx_encl_lookup_backing(struct sgx_encl *encl, unsigned long page_index,
			    struct sgx_backing *backing);
int sgx_encl_alloc_backing(struct sgx_encl *encl, unsigned long page_index,
			   struct sgx_backing *backing);
=======
const cpumask_t *sgx_encl_cpumask(struct sgx_encl *encl);
int sgx_encl_get_backing(struct sgx_encl *encl, unsigned long page_index,
			 struct sgx_backing *backing);
>>>>>>> e0a5915f
void sgx_encl_put_backing(struct sgx_backing *backing);
int sgx_encl_test_and_clear_young(struct mm_struct *mm,
				  struct sgx_encl_page *page);
struct sgx_encl_page *sgx_encl_page_alloc(struct sgx_encl *encl,
					  unsigned long offset,
					  u64 secinfo_flags);
void sgx_zap_enclave_ptes(struct sgx_encl *encl, unsigned long addr);
struct sgx_epc_page *sgx_alloc_va_page(bool reclaim);
unsigned int sgx_alloc_va_slot(struct sgx_va_page *va_page);
void sgx_free_va_slot(struct sgx_va_page *va_page, unsigned int offset);
bool sgx_va_page_full(struct sgx_va_page *va_page);
void sgx_encl_free_epc_page(struct sgx_epc_page *page);
struct sgx_encl_page *sgx_encl_load_page(struct sgx_encl *encl,
					 unsigned long addr);
struct sgx_va_page *sgx_encl_grow(struct sgx_encl *encl, bool reclaim);
void sgx_encl_shrink(struct sgx_encl *encl, struct sgx_va_page *va_page);

#endif /* _X86_ENCL_H */<|MERGE_RESOLUTION|>--- conflicted
+++ resolved
@@ -106,16 +106,11 @@
 bool current_is_ksgxd(void);
 void sgx_encl_release(struct kref *ref);
 int sgx_encl_mm_add(struct sgx_encl *encl, struct mm_struct *mm);
-<<<<<<< HEAD
+const cpumask_t *sgx_encl_cpumask(struct sgx_encl *encl);
 int sgx_encl_lookup_backing(struct sgx_encl *encl, unsigned long page_index,
 			    struct sgx_backing *backing);
 int sgx_encl_alloc_backing(struct sgx_encl *encl, unsigned long page_index,
 			   struct sgx_backing *backing);
-=======
-const cpumask_t *sgx_encl_cpumask(struct sgx_encl *encl);
-int sgx_encl_get_backing(struct sgx_encl *encl, unsigned long page_index,
-			 struct sgx_backing *backing);
->>>>>>> e0a5915f
 void sgx_encl_put_backing(struct sgx_backing *backing);
 int sgx_encl_test_and_clear_young(struct mm_struct *mm,
 				  struct sgx_encl_page *page);
